--- conflicted
+++ resolved
@@ -10,7 +10,7 @@
 /// @parblock
 ///
 /// UberPOV Raytracer version 1.37.
-/// Portions Copyright 2013-2014 Christoph Lipka.
+/// Portions Copyright 2013-2016 Christoph Lipka.
 ///
 /// UberPOV 1.37 is an experimental unofficial branch of POV-Ray 3.7, and is
 /// subject to the same licensing terms and conditions.
@@ -6108,7 +6108,6 @@
     }
   }
 
-<<<<<<< HEAD
   buffer_message (mIDE, BRANCH_FULL_NAME " for Windows.\n") ;
 #if POV_RAY_IS_BRANCH == 1
   buffer_message (mIDE, BRANCH_NAME STANDALONE_VER " for Windows is based on the POV-Ray(tm) suite of programs.\n") ;
@@ -6122,12 +6121,6 @@
 #else
   buffer_message (mIDE, POV_RAY_COPYRIGHT "\n") ;
 #endif
-=======
-  buffer_message (mIDE, "Persistence of Vision Raytracer(tm) for Windows.\n") ;
-  buffer_message (mIDE, "POV-Ray for Windows is part of the POV-Ray(tm) suite of programs.\n") ;
-  buffer_message (mIDE, "  This is version " POV_RAY_VERSION COMPILER_VER SSE2_INCLUDED "." PVENGINE_VER ".\n") ;
-  buffer_message (mIDE, POV_RAY_COPYRIGHT "\n") ;
->>>>>>> 40a6a98e
   buffer_message (mIDE, "  " DISCLAIMER_MESSAGE_1 "\n") ;
   buffer_message (mIDE, "  " DISCLAIMER_MESSAGE_2 "\n") ;
   buffer_message (mIDE, "  Select Help|About (or press Alt+B) for more information and a copy of the license.\n") ;
