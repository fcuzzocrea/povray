﻿<?xml version="1.0" encoding="utf-8"?>
<Project DefaultTargets="Build" ToolsVersion="4.0" xmlns="http://schemas.microsoft.com/developer/msbuild/2003">
  <ItemGroup Label="ProjectConfigurations">
    <ProjectConfiguration Include="Debug|Win32">
      <Configuration>Debug</Configuration>
      <Platform>Win32</Platform>
    </ProjectConfiguration>
    <ProjectConfiguration Include="Debug|x64">
      <Configuration>Debug</Configuration>
      <Platform>x64</Platform>
    </ProjectConfiguration>
    <ProjectConfiguration Include="Release-SSE2|Win32">
      <Configuration>Release-SSE2</Configuration>
      <Platform>Win32</Platform>
    </ProjectConfiguration>
    <ProjectConfiguration Include="Release|Win32">
      <Configuration>Release</Configuration>
      <Platform>Win32</Platform>
    </ProjectConfiguration>
    <ProjectConfiguration Include="Release|x64">
      <Configuration>Release</Configuration>
      <Platform>x64</Platform>
    </ProjectConfiguration>
  </ItemGroup>
  <PropertyGroup Label="Globals">
    <ProjectGuid>{C6D9B754-11EB-4FC3-8683-593B53E9AD1F}</ProjectGuid>
  </PropertyGroup>
  <Import Project="$(VCTargetsPath)\Microsoft.Cpp.Default.props" />
  <PropertyGroup Condition="'$(Configuration)|$(Platform)'=='Release-SSE2|Win32'" Label="Configuration">
    <ConfigurationType>StaticLibrary</ConfigurationType>
    <UseOfMfc>false</UseOfMfc>
    <WholeProgramOptimization>true</WholeProgramOptimization>
  </PropertyGroup>
  <PropertyGroup Condition="'$(Configuration)|$(Platform)'=='Release|Win32'" Label="Configuration">
    <ConfigurationType>StaticLibrary</ConfigurationType>
    <UseOfMfc>false</UseOfMfc>
    <WholeProgramOptimization>true</WholeProgramOptimization>
  </PropertyGroup>
  <PropertyGroup Condition="'$(Configuration)|$(Platform)'=='Debug|Win32'" Label="Configuration">
    <ConfigurationType>StaticLibrary</ConfigurationType>
    <UseOfMfc>false</UseOfMfc>
  </PropertyGroup>
  <PropertyGroup Condition="'$(Configuration)|$(Platform)'=='Release|x64'" Label="Configuration">
    <ConfigurationType>StaticLibrary</ConfigurationType>
    <UseOfMfc>false</UseOfMfc>
    <WholeProgramOptimization>true</WholeProgramOptimization>
  </PropertyGroup>
  <PropertyGroup Condition="'$(Configuration)|$(Platform)'=='Debug|x64'" Label="Configuration">
    <ConfigurationType>StaticLibrary</ConfigurationType>
    <UseOfMfc>false</UseOfMfc>
  </PropertyGroup>
  <Import Project="$(VCTargetsPath)\Microsoft.Cpp.props" />
  <ImportGroup Label="ExtensionSettings">
  </ImportGroup>
  <ImportGroup Condition="'$(Configuration)|$(Platform)'=='Release-SSE2|Win32'" Label="PropertySheets">
    <Import Project="$(UserRootDir)\Microsoft.Cpp.$(Platform).user.props" Condition="exists('$(UserRootDir)\Microsoft.Cpp.$(Platform).user.props')" Label="LocalAppDataPlatform" />
    <Import Project="$(VCTargetsPath)Microsoft.CPP.UpgradeFromVC71.props" />
  </ImportGroup>
  <ImportGroup Condition="'$(Configuration)|$(Platform)'=='Release|Win32'" Label="PropertySheets">
    <Import Project="$(UserRootDir)\Microsoft.Cpp.$(Platform).user.props" Condition="exists('$(UserRootDir)\Microsoft.Cpp.$(Platform).user.props')" Label="LocalAppDataPlatform" />
    <Import Project="$(VCTargetsPath)Microsoft.CPP.UpgradeFromVC71.props" />
  </ImportGroup>
  <ImportGroup Condition="'$(Configuration)|$(Platform)'=='Debug|Win32'" Label="PropertySheets">
    <Import Project="$(UserRootDir)\Microsoft.Cpp.$(Platform).user.props" Condition="exists('$(UserRootDir)\Microsoft.Cpp.$(Platform).user.props')" Label="LocalAppDataPlatform" />
    <Import Project="$(VCTargetsPath)Microsoft.CPP.UpgradeFromVC71.props" />
  </ImportGroup>
  <ImportGroup Condition="'$(Configuration)|$(Platform)'=='Release|x64'" Label="PropertySheets">
    <Import Project="$(UserRootDir)\Microsoft.Cpp.$(Platform).user.props" Condition="exists('$(UserRootDir)\Microsoft.Cpp.$(Platform).user.props')" Label="LocalAppDataPlatform" />
    <Import Project="$(VCTargetsPath)Microsoft.CPP.UpgradeFromVC71.props" />
  </ImportGroup>
  <ImportGroup Condition="'$(Configuration)|$(Platform)'=='Debug|x64'" Label="PropertySheets">
    <Import Project="$(UserRootDir)\Microsoft.Cpp.$(Platform).user.props" Condition="exists('$(UserRootDir)\Microsoft.Cpp.$(Platform).user.props')" Label="LocalAppDataPlatform" />
    <Import Project="$(VCTargetsPath)Microsoft.CPP.UpgradeFromVC71.props" />
  </ImportGroup>
  <PropertyGroup Label="UserMacros" />
  <PropertyGroup>
    <_ProjectFileVersion>10.0.30319.1</_ProjectFileVersion>
    <OutDir Condition="'$(Configuration)|$(Platform)'=='Release|Win32'">bin32\lib\</OutDir>
    <IntDir Condition="'$(Configuration)|$(Platform)'=='Release|Win32'">build\$(ProjectName)\$(Platform)\$(Configuration)\</IntDir>
    <OutDir Condition="'$(Configuration)|$(Platform)'=='Release|x64'">bin64\lib\</OutDir>
    <IntDir Condition="'$(Configuration)|$(Platform)'=='Release|x64'">build\$(ProjectName)\$(Platform)\$(Configuration)\</IntDir>
    <OutDir Condition="'$(Configuration)|$(Platform)'=='Debug|Win32'">bin32\lib\</OutDir>
    <IntDir Condition="'$(Configuration)|$(Platform)'=='Debug|Win32'">build\$(ProjectName)\$(Platform)\$(Configuration)\</IntDir>
    <OutDir Condition="'$(Configuration)|$(Platform)'=='Debug|x64'">bin64\lib\</OutDir>
    <IntDir Condition="'$(Configuration)|$(Platform)'=='Debug|x64'">build\$(ProjectName)\$(Platform)\$(Configuration)\</IntDir>
    <OutDir Condition="'$(Configuration)|$(Platform)'=='Release-SSE2|Win32'">bin32\lib\</OutDir>
    <IntDir Condition="'$(Configuration)|$(Platform)'=='Release-SSE2|Win32'">build\$(ProjectName)\$(Platform)\$(Configuration)\</IntDir>
    <TargetName Condition="'$(Configuration)|$(Platform)'=='Debug|Win32'">povbackend32d</TargetName>
    <TargetName Condition="'$(Configuration)|$(Platform)'=='Release|Win32'">povbackend32</TargetName>
    <TargetName Condition="'$(Configuration)|$(Platform)'=='Release-SSE2|Win32'">povbackend32-sse2</TargetName>
    <TargetName Condition="'$(Configuration)|$(Platform)'=='Debug|x64'">povbackend64d</TargetName>
    <TargetName Condition="'$(Configuration)|$(Platform)'=='Release|x64'">povbackend64</TargetName>
  </PropertyGroup>
  <ItemDefinitionGroup Condition="'$(Configuration)|$(Platform)'=='Debug|Win32'">
    <BuildLog>
      <Path>
      </Path>
    </BuildLog>
    <Midl>
      <PreprocessorDefinitions>_DEBUG;%(PreprocessorDefinitions)</PreprocessorDefinitions>
      <MkTypLibCompatible>true</MkTypLibCompatible>
      <SuppressStartupBanner>true</SuppressStartupBanner>
      <TargetEnvironment>Win32</TargetEnvironment>
      <HeaderFileName>
      </HeaderFileName>
    </Midl>
    <ClCompile>
      <Optimization>Disabled</Optimization>
      <IntrinsicFunctions>true</IntrinsicFunctions>
      <AdditionalIncludeDirectories>..\..\platform\x86;..\..\windows\povconfig;..\..\libraries\boost;..\..\vfe\win\;..\..\vfe\;..\..\source;..\..\libraries\jpeg;..\..\libraries\zlib;..\..\libraries\png;..\..\libraries\tiff\libtiff;..\..\libraries\ilmbase\config.windows;..\..\libraries\openexr\config.windows;%(AdditionalIncludeDirectories)</AdditionalIncludeDirectories>
      <PreprocessorDefinitions>BOOST_ALL_NO_LIB;_DEBUG;WIN32;WIN32_LEAN_AND_MEAN;_WINDOWS;WINVER=0x0500;_WIN32_WINNT=0x0500;COMMONCTRL_VERSION=0x500;CLASSLIB_DEFS_H;NOMINMAX;ISOLATION_AWARE_ENABLED;_CRT_SECURE_NO_DEPRECATE;_HAS_ITERATOR_DEBUGGING=0;%(PreprocessorDefinitions)</PreprocessorDefinitions>
      <StringPooling>true</StringPooling>
      <ExceptionHandling>Sync</ExceptionHandling>
      <BasicRuntimeChecks>Default</BasicRuntimeChecks>
      <RuntimeLibrary>MultiThreadedDebug</RuntimeLibrary>
      <BufferSecurityCheck>false</BufferSecurityCheck>
      <EnableEnhancedInstructionSet>StreamingSIMDExtensions2</EnableEnhancedInstructionSet>
      <ForceConformanceInForLoopScope>true</ForceConformanceInForLoopScope>
      <RuntimeTypeInfo>true</RuntimeTypeInfo>
      <PrecompiledHeader>Use</PrecompiledHeader>
      <PrecompiledHeaderFile>precomp.h</PrecompiledHeaderFile>
      <PrecompiledHeaderOutputFile>$(IntDir)precomp.pch</PrecompiledHeaderOutputFile>
      <BrowseInformation>true</BrowseInformation>
      <BrowseInformationFile>$(IntDir)</BrowseInformationFile>
      <WarningLevel>Level3</WarningLevel>
      <SuppressStartupBanner>true</SuppressStartupBanner>
      <DebugInformationFormat>ProgramDatabase</DebugInformationFormat>
      <CompileAs>Default</CompileAs>
      <DisableSpecificWarnings>4800;4355;%(DisableSpecificWarnings)</DisableSpecificWarnings>
      <ForcedIncludeFiles>precomp.h;%(ForcedIncludeFiles)</ForcedIncludeFiles>
    </ClCompile>
    <ResourceCompile>
      <PreprocessorDefinitions>_DEBUG;%(PreprocessorDefinitions)</PreprocessorDefinitions>
      <Culture>0x0409</Culture>
    </ResourceCompile>
    <Lib>
      <AdditionalLibraryDirectories>%(AdditionalLibraryDirectories)</AdditionalLibraryDirectories>
      <OutputFile>$(OutDir)$(TargetName)$(TargetExt)</OutputFile>
    </Lib>
  </ItemDefinitionGroup>
  <ItemDefinitionGroup Condition="'$(Configuration)|$(Platform)'=='Debug|x64'">
    <BuildLog>
      <Path>
      </Path>
    </BuildLog>
    <Midl>
      <PreprocessorDefinitions>_DEBUG;%(PreprocessorDefinitions)</PreprocessorDefinitions>
      <MkTypLibCompatible>true</MkTypLibCompatible>
      <SuppressStartupBanner>true</SuppressStartupBanner>
      <TargetEnvironment>X64</TargetEnvironment>
      <HeaderFileName>
      </HeaderFileName>
    </Midl>
    <ClCompile>
      <Optimization>Disabled</Optimization>
      <IntrinsicFunctions>true</IntrinsicFunctions>
      <AdditionalIncludeDirectories>..\..\platform\x86;..\..\windows\povconfig;..\..\libraries\boost;..\..\vfe\win\;..\..\vfe\;..\..\source;..\..\libraries\jpeg;..\..\libraries\zlib;..\..\libraries\png;..\..\libraries\tiff\libtiff;..\..\libraries\ilmbase\config.windows;..\..\libraries\openexr\config.windows;%(AdditionalIncludeDirectories)</AdditionalIncludeDirectories>
      <PreprocessorDefinitions>BOOST_ALL_NO_LIB;_DEBUG;WIN32;WIN32_LEAN_AND_MEAN;_WINDOWS;CLASSLIB_DEFS_H;NOMINMAX;ISOLATION_AWARE_ENABLED;_CRT_SECURE_NO_DEPRECATE;_HAS_ITERATOR_DEBUGGING=0;BUILDING_AMD64=1;%(PreprocessorDefinitions)</PreprocessorDefinitions>
      <StringPooling>true</StringPooling>
      <ExceptionHandling>Sync</ExceptionHandling>
      <BasicRuntimeChecks>Default</BasicRuntimeChecks>
      <RuntimeLibrary>MultiThreadedDebug</RuntimeLibrary>
      <BufferSecurityCheck>false</BufferSecurityCheck>
      <EnableEnhancedInstructionSet>NotSet</EnableEnhancedInstructionSet>
      <ForceConformanceInForLoopScope>true</ForceConformanceInForLoopScope>
      <RuntimeTypeInfo>true</RuntimeTypeInfo>
      <PrecompiledHeader>Use</PrecompiledHeader>
      <PrecompiledHeaderFile>precomp.h</PrecompiledHeaderFile>
      <PrecompiledHeaderOutputFile>$(IntDir)precomp.pch</PrecompiledHeaderOutputFile>
      <BrowseInformation>true</BrowseInformation>
      <BrowseInformationFile>$(IntDir)</BrowseInformationFile>
      <WarningLevel>Level3</WarningLevel>
      <SuppressStartupBanner>true</SuppressStartupBanner>
      <DebugInformationFormat>ProgramDatabase</DebugInformationFormat>
      <CompileAs>Default</CompileAs>
      <DisableSpecificWarnings>4800;4355;%(DisableSpecificWarnings)</DisableSpecificWarnings>
      <ForcedIncludeFiles>precomp.h;%(ForcedIncludeFiles)</ForcedIncludeFiles>
    </ClCompile>
    <ResourceCompile>
      <PreprocessorDefinitions>_DEBUG;%(PreprocessorDefinitions)</PreprocessorDefinitions>
      <Culture>0x0409</Culture>
    </ResourceCompile>
    <Lib>
      <AdditionalLibraryDirectories>%(AdditionalLibraryDirectories)</AdditionalLibraryDirectories>
    </Lib>
  </ItemDefinitionGroup>
  <ItemDefinitionGroup Condition="'$(Configuration)|$(Platform)'=='Release|Win32'">
    <BuildLog>
      <Path>
      </Path>
    </BuildLog>
    <Midl>
      <PreprocessorDefinitions>NDEBUG;%(PreprocessorDefinitions)</PreprocessorDefinitions>
      <MkTypLibCompatible>true</MkTypLibCompatible>
      <SuppressStartupBanner>true</SuppressStartupBanner>
      <TargetEnvironment>Win32</TargetEnvironment>
      <HeaderFileName>
      </HeaderFileName>
    </Midl>
    <ClCompile>
      <Optimization>Full</Optimization>
      <InlineFunctionExpansion>AnySuitable</InlineFunctionExpansion>
      <IntrinsicFunctions>true</IntrinsicFunctions>
      <FavorSizeOrSpeed>Speed</FavorSizeOrSpeed>
      <OmitFramePointers>false</OmitFramePointers>
      <EnableFiberSafeOptimizations>false</EnableFiberSafeOptimizations>
      <WholeProgramOptimization>true</WholeProgramOptimization>
      <AdditionalIncludeDirectories>..\..\platform\x86;..\..\windows\povconfig;..\..\libraries\boost;..\..\vfe\win\;..\..\vfe\;..\..\source;..\..\libraries\jpeg;..\..\libraries\zlib;..\..\libraries\png;..\..\libraries\tiff\libtiff;..\..\libraries\ilmbase\config.windows;..\..\libraries\openexr\config.windows;%(AdditionalIncludeDirectories)</AdditionalIncludeDirectories>
      <PreprocessorDefinitions>BOOST_ALL_NO_LIB;NDEBUG;WIN32;WIN32_LEAN_AND_MEAN;_WINDOWS;COMMONCTRL_VERSION=0x500;CLASSLIB_DEFS_H;WINVER=0x0500;_WIN32_WINNT=0x0500;NOMINMAX;ISOLATION_AWARE_ENABLED;_CRT_SECURE_NO_DEPRECATE;_SECURE_SCL=0;%(PreprocessorDefinitions)</PreprocessorDefinitions>
      <StringPooling>true</StringPooling>
      <ExceptionHandling>Sync</ExceptionHandling>
      <RuntimeLibrary>MultiThreaded</RuntimeLibrary>
      <BufferSecurityCheck>false</BufferSecurityCheck>
      <EnableEnhancedInstructionSet>NotSet</EnableEnhancedInstructionSet>
      <FloatingPointModel>Precise</FloatingPointModel>
      <FloatingPointExceptions>false</FloatingPointExceptions>
      <ForceConformanceInForLoopScope>true</ForceConformanceInForLoopScope>
      <RuntimeTypeInfo>true</RuntimeTypeInfo>
      <PrecompiledHeader>Use</PrecompiledHeader>
      <PrecompiledHeaderFile>precomp.h</PrecompiledHeaderFile>
      <PrecompiledHeaderOutputFile>$(IntDir)precomp.pch</PrecompiledHeaderOutputFile>
      <BrowseInformation>true</BrowseInformation>
      <BrowseInformationFile>$(IntDir)</BrowseInformationFile>
      <WarningLevel>Level3</WarningLevel>
      <SuppressStartupBanner>true</SuppressStartupBanner>
      <DebugInformationFormat>ProgramDatabase</DebugInformationFormat>
      <CompileAs>Default</CompileAs>
      <DisableSpecificWarnings>4800;4355;%(DisableSpecificWarnings)</DisableSpecificWarnings>
      <ForcedIncludeFiles>precomp.h;%(ForcedIncludeFiles)</ForcedIncludeFiles>
    </ClCompile>
    <ResourceCompile>
      <PreprocessorDefinitions>NDEBUG;%(PreprocessorDefinitions)</PreprocessorDefinitions>
      <Culture>0x0409</Culture>
    </ResourceCompile>
    <Lib>
    </Lib>
    <Lib>
      <OutputFile>$(OutDir)$(TargetName)$(TargetExt)</OutputFile>
    </Lib>
  </ItemDefinitionGroup>
  <ItemDefinitionGroup Condition="'$(Configuration)|$(Platform)'=='Release|x64'">
    <BuildLog>
      <Path>
      </Path>
    </BuildLog>
    <Midl>
      <PreprocessorDefinitions>NDEBUG;%(PreprocessorDefinitions)</PreprocessorDefinitions>
      <MkTypLibCompatible>true</MkTypLibCompatible>
      <SuppressStartupBanner>true</SuppressStartupBanner>
      <TargetEnvironment>X64</TargetEnvironment>
      <HeaderFileName>
      </HeaderFileName>
    </Midl>
    <ClCompile>
      <Optimization>Full</Optimization>
      <InlineFunctionExpansion>AnySuitable</InlineFunctionExpansion>
      <IntrinsicFunctions>true</IntrinsicFunctions>
      <FavorSizeOrSpeed>Speed</FavorSizeOrSpeed>
      <OmitFramePointers>false</OmitFramePointers>
      <EnableFiberSafeOptimizations>false</EnableFiberSafeOptimizations>
      <AdditionalIncludeDirectories>..\..\platform\x86;..\..\windows\povconfig;..\..\libraries\boost;..\..\vfe\win\;..\..\vfe\;..\..\source;..\..\libraries\jpeg;..\..\libraries\zlib;..\..\libraries\png;..\..\libraries\tiff\libtiff;..\..\libraries\ilmbase\config.windows;..\..\libraries\openexr\config.windows;%(AdditionalIncludeDirectories)</AdditionalIncludeDirectories>
      <PreprocessorDefinitions>BOOST_ALL_NO_LIB;NDEBUG;WIN32;WIN32_LEAN_AND_MEAN;_WINDOWS;CLASSLIB_DEFS_H;NOMINMAX;ISOLATION_AWARE_ENABLED;_CRT_SECURE_NO_DEPRECATE;_SECURE_SCL=0;BUILDING_AMD64=1;%(PreprocessorDefinitions)</PreprocessorDefinitions>
      <StringPooling>true</StringPooling>
      <ExceptionHandling>Sync</ExceptionHandling>
      <RuntimeLibrary>MultiThreaded</RuntimeLibrary>
      <BufferSecurityCheck>false</BufferSecurityCheck>
      <EnableEnhancedInstructionSet>NotSet</EnableEnhancedInstructionSet>
      <FloatingPointModel>Precise</FloatingPointModel>
      <FloatingPointExceptions>false</FloatingPointExceptions>
      <ForceConformanceInForLoopScope>true</ForceConformanceInForLoopScope>
      <RuntimeTypeInfo>true</RuntimeTypeInfo>
      <PrecompiledHeader>Use</PrecompiledHeader>
      <PrecompiledHeaderFile>precomp.h</PrecompiledHeaderFile>
      <PrecompiledHeaderOutputFile>$(IntDir)precomp.pch</PrecompiledHeaderOutputFile>
      <BrowseInformation>true</BrowseInformation>
      <BrowseInformationFile>$(IntDir)</BrowseInformationFile>
      <WarningLevel>Level3</WarningLevel>
      <SuppressStartupBanner>true</SuppressStartupBanner>
      <DebugInformationFormat>ProgramDatabase</DebugInformationFormat>
      <CompileAs>Default</CompileAs>
      <DisableSpecificWarnings>4800;4355;%(DisableSpecificWarnings)</DisableSpecificWarnings>
      <ForcedIncludeFiles>precomp.h;%(ForcedIncludeFiles)</ForcedIncludeFiles>
    </ClCompile>
    <ResourceCompile>
      <PreprocessorDefinitions>NDEBUG;%(PreprocessorDefinitions)</PreprocessorDefinitions>
      <Culture>0x0409</Culture>
    </ResourceCompile>
    <Lib>
      <OutputFile>$(OutDir)$(TargetName)$(TargetExt)</OutputFile>
    </Lib>
  </ItemDefinitionGroup>
  <ItemDefinitionGroup Condition="'$(Configuration)|$(Platform)'=='Release-SSE2|Win32'">
    <BuildLog>
      <Path>
      </Path>
    </BuildLog>
    <Midl>
      <PreprocessorDefinitions>NDEBUG;%(PreprocessorDefinitions)</PreprocessorDefinitions>
      <MkTypLibCompatible>true</MkTypLibCompatible>
      <SuppressStartupBanner>true</SuppressStartupBanner>
      <TargetEnvironment>Win32</TargetEnvironment>
      <HeaderFileName>
      </HeaderFileName>
    </Midl>
    <ClCompile>
      <Optimization>Full</Optimization>
      <InlineFunctionExpansion>AnySuitable</InlineFunctionExpansion>
      <IntrinsicFunctions>true</IntrinsicFunctions>
      <FavorSizeOrSpeed>Speed</FavorSizeOrSpeed>
      <OmitFramePointers>false</OmitFramePointers>
      <EnableFiberSafeOptimizations>false</EnableFiberSafeOptimizations>
      <WholeProgramOptimization>true</WholeProgramOptimization>
      <AdditionalIncludeDirectories>..\..\platform\x86;..\..\windows\povconfig;..\..\libraries\boost;..\..\vfe\win\;..\..\vfe\;..\..\source;..\..\libraries\jpeg;..\..\libraries\zlib;..\..\libraries\png;..\..\libraries\tiff\libtiff;..\..\libraries\ilmbase\config.windows;..\..\libraries\openexr\config.windows;%(AdditionalIncludeDirectories)</AdditionalIncludeDirectories>
      <PreprocessorDefinitions>BOOST_ALL_NO_LIB;NDEBUG;WIN32;WIN32_LEAN_AND_MEAN;_WINDOWS;COMMONCTRL_VERSION=0x500;CLASSLIB_DEFS_H;WINVER=0x0500;_WIN32_WINNT=0x0500;NOMINMAX;ISOLATION_AWARE_ENABLED;_CRT_SECURE_NO_DEPRECATE;_SECURE_SCL=0;BUILD_SSE2=1;%(PreprocessorDefinitions)</PreprocessorDefinitions>
      <StringPooling>true</StringPooling>
      <ExceptionHandling>Sync</ExceptionHandling>
      <RuntimeLibrary>MultiThreaded</RuntimeLibrary>
      <BufferSecurityCheck>false</BufferSecurityCheck>
      <EnableEnhancedInstructionSet>StreamingSIMDExtensions2</EnableEnhancedInstructionSet>
      <FloatingPointModel>Precise</FloatingPointModel>
      <FloatingPointExceptions>false</FloatingPointExceptions>
      <ForceConformanceInForLoopScope>true</ForceConformanceInForLoopScope>
      <RuntimeTypeInfo>true</RuntimeTypeInfo>
      <PrecompiledHeader>Use</PrecompiledHeader>
      <PrecompiledHeaderFile>precomp.h</PrecompiledHeaderFile>
      <PrecompiledHeaderOutputFile>$(IntDir)precomp.pch</PrecompiledHeaderOutputFile>
      <BrowseInformation>true</BrowseInformation>
      <BrowseInformationFile>$(IntDir)</BrowseInformationFile>
      <WarningLevel>Level3</WarningLevel>
      <SuppressStartupBanner>true</SuppressStartupBanner>
      <DebugInformationFormat>ProgramDatabase</DebugInformationFormat>
      <CompileAs>Default</CompileAs>
      <DisableSpecificWarnings>4800;4355;%(DisableSpecificWarnings)</DisableSpecificWarnings>
      <ForcedIncludeFiles>precomp.h;%(ForcedIncludeFiles)</ForcedIncludeFiles>
    </ClCompile>
    <ResourceCompile>
      <PreprocessorDefinitions>NDEBUG;%(PreprocessorDefinitions)</PreprocessorDefinitions>
      <Culture>0x0409</Culture>
    </ResourceCompile>
    <Lib>
      <OutputFile>$(OutDir)$(TargetName)$(TargetExt)</OutputFile>
    </Lib>
  </ItemDefinitionGroup>
  <ItemGroup>
<<<<<<< HEAD
    <ClCompile Include="..\..\source\backend\parser\patch.cpp" />
    <ClCompile Include="..\..\source\lightgrp.cpp" />
    <ClCompile Include="..\..\source\optout.cpp" />
=======
    <ClCompile Include="..\..\source\backend\bounding\boundingtask.cpp" />
    <ClCompile Include="..\..\source\backend\scene\backendscenedata.cpp" />
    <ClCompile Include="..\..\source\backend\scene\viewthreaddata.cpp" />
>>>>>>> 40a6a98e
    <ClCompile Include="..\..\source\pov_mem.cpp" />
    <ClCompile Include="..\..\source\backend\povray.cpp" />
    <ClCompile Include="..\..\source\backend\control\benchmark.cpp" />
    <ClCompile Include="..\..\source\backend\control\messagefactory.cpp" />
    <ClCompile Include="..\..\source\backend\control\renderbackend.cpp" />
    <ClCompile Include="..\..\source\backend\control\scene.cpp" />
    <ClCompile Include="..\..\source\backend\render\radiositytask.cpp" />
    <ClCompile Include="..\..\source\backend\render\rendertask.cpp" />
    <ClCompile Include="..\..\source\backend\render\tracetask.cpp" />
    <ClCompile Include="..\..\source\backend\scene\view.cpp" />
    <ClCompile Include="..\..\source\backend\support\task.cpp" />
    <ClCompile Include="..\..\source\backend\support\taskqueue.cpp" />
    <ClCompile Include="..\..\source\backend\lighting\photonestimationtask.cpp" />
    <ClCompile Include="..\..\source\backend\lighting\photonshootingstrategy.cpp" />
    <ClCompile Include="..\..\source\backend\lighting\photonshootingtask.cpp" />
    <ClCompile Include="..\..\source\backend\lighting\photonsortingtask.cpp" />
    <ClCompile Include="..\..\source\backend\lighting\photonstrategytask.cpp" />
    <ClCompile Include="..\..\source\backend\lighting\rad_data.cpp" />
    <ClCompile Include="..\..\source\backend\precomp.cpp">
      <PrecompiledHeader Condition="'$(Configuration)|$(Platform)'=='Debug|Win32'">Create</PrecompiledHeader>
      <PrecompiledHeader Condition="'$(Configuration)|$(Platform)'=='Debug|x64'">Create</PrecompiledHeader>
      <PrecompiledHeader Condition="'$(Configuration)|$(Platform)'=='Release-SSE2|Win32'">Create</PrecompiledHeader>
      <PrecompiledHeader Condition="'$(Configuration)|$(Platform)'=='Release|Win32'">Create</PrecompiledHeader>
      <PrecompiledHeader Condition="'$(Configuration)|$(Platform)'=='Release|x64'">Create</PrecompiledHeader>
    </ClCompile>
  </ItemGroup>
  <ItemGroup>
<<<<<<< HEAD
    <ClInclude Include="..\..\source\backend\parser\patch.h" />
    <ClInclude Include="..\..\source\backend\texture\avxfma4check.h" />
    <ClInclude Include="..\..\source\lightgrp.h" />
=======
    <ClInclude Include="..\..\source\backend\bounding\boundingtask.h" />
    <ClInclude Include="..\..\source\backend\scene\backendscenedata.h" />
    <ClInclude Include="..\..\source\backend\scene\viewthreaddata.h" />
>>>>>>> 40a6a98e
    <ClInclude Include="..\..\source\pov_mem.h" />
    <ClInclude Include="..\..\source\backend\configbackend.h" />
    <ClInclude Include="..\..\source\backend\frame.h" />
    <ClInclude Include="..\..\source\backend\povray.h" />
    <ClInclude Include="..\..\source\backend\control\benchmark.h" />
    <ClInclude Include="..\..\source\backend\control\messagefactory.h" />
    <ClInclude Include="..\..\source\backend\control\renderbackend.h" />
    <ClInclude Include="..\..\source\backend\control\scene.h" />
    <ClInclude Include="..\..\source\backend\render\radiositytask.h" />
    <ClInclude Include="..\..\source\backend\render\rendertask.h" />
    <ClInclude Include="..\..\source\backend\render\tracetask.h" />
    <ClInclude Include="..\..\source\backend\scene\view.h" />
    <ClInclude Include="..\..\source\backend\support\task.h" />
    <ClInclude Include="..\..\source\backend\support\taskqueue.h" />
    <ClInclude Include="..\..\source\backend\lighting\photonestimationtask.h" />
    <ClInclude Include="..\..\source\backend\lighting\photonshootingstrategy.h" />
    <ClInclude Include="..\..\source\backend\lighting\photonshootingtask.h" />
    <ClInclude Include="..\..\source\backend\lighting\photonsortingtask.h" />
    <ClInclude Include="..\..\source\backend\lighting\photonstrategytask.h" />
    <ClInclude Include="..\..\source\backend\precomp.h" />
    <ClInclude Include="..\povconfig\syspovconfigbackend.h" />
  </ItemGroup>
  <Import Project="$(VCTargetsPath)\Microsoft.Cpp.targets" />
  <ImportGroup Label="ExtensionTargets">
  </ImportGroup>
</Project><|MERGE_RESOLUTION|>--- conflicted
+++ resolved
@@ -342,15 +342,9 @@
     </Lib>
   </ItemDefinitionGroup>
   <ItemGroup>
-<<<<<<< HEAD
-    <ClCompile Include="..\..\source\backend\parser\patch.cpp" />
-    <ClCompile Include="..\..\source\lightgrp.cpp" />
-    <ClCompile Include="..\..\source\optout.cpp" />
-=======
     <ClCompile Include="..\..\source\backend\bounding\boundingtask.cpp" />
     <ClCompile Include="..\..\source\backend\scene\backendscenedata.cpp" />
     <ClCompile Include="..\..\source\backend\scene\viewthreaddata.cpp" />
->>>>>>> 40a6a98e
     <ClCompile Include="..\..\source\pov_mem.cpp" />
     <ClCompile Include="..\..\source\backend\povray.cpp" />
     <ClCompile Include="..\..\source\backend\control\benchmark.cpp" />
@@ -378,15 +372,9 @@
     </ClCompile>
   </ItemGroup>
   <ItemGroup>
-<<<<<<< HEAD
-    <ClInclude Include="..\..\source\backend\parser\patch.h" />
-    <ClInclude Include="..\..\source\backend\texture\avxfma4check.h" />
-    <ClInclude Include="..\..\source\lightgrp.h" />
-=======
     <ClInclude Include="..\..\source\backend\bounding\boundingtask.h" />
     <ClInclude Include="..\..\source\backend\scene\backendscenedata.h" />
     <ClInclude Include="..\..\source\backend\scene\viewthreaddata.h" />
->>>>>>> 40a6a98e
     <ClInclude Include="..\..\source\pov_mem.h" />
     <ClInclude Include="..\..\source\backend\configbackend.h" />
     <ClInclude Include="..\..\source\backend\frame.h" />
