--- conflicted
+++ resolved
@@ -42,7 +42,7 @@
 #
 # ---------------------------------------------------------------------------
 # UberPOV Raytracer version 1.37.
-# Portions Copyright 2013 Christoph Lipka.
+# Portions Copyright 2013-2016 Christoph Lipka.
 #
 # UberPOV 1.37 is an experimental unofficial branch of POV-Ray 3.7, and is
 # subject to the same licensing terms and conditions.
@@ -361,11 +361,6 @@
   chmod -R u+rw ../doc/
 
   echo "Copy licence files in ../doc/"
-<<<<<<< HEAD
-=======
-  perl -e 'while (<>) {s/\x99/[tm]/g; print;}' ../distribution/povlegal.doc \
-    > ../doc/povlegal.doc || echo "povlegal.doc not created !"
->>>>>>> 40a6a98e
   $cp_u -f ../distribution/agpl-3.0.txt ../doc/ \
     || echo "agpl-3.0.txt not copied !"
 
