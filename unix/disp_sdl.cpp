--- conflicted
+++ resolved
@@ -1,45 +1,3 @@
-<<<<<<< HEAD
-/*******************************************************************************
- * disp_sdl.cpp
- *
- * Written by Christoph Hormann <chris_hormann@gmx.de>
- *
- * SDL (Simple direct media layer) based render display system
- *
- * ---------------------------------------------------------------------------
- * UberPOV Raytracer version 1.37.
- * Portions Copyright 2013 Christoph Lipka.
- *
- * UberPOV 1.37 is an experimental unofficial branch of POV-Ray 3.7, and is
- * subject to the same licensing terms and conditions.
- * ---------------------------------------------------------------------------
- * Persistence of Vision Ray Tracer ('POV-Ray') version 3.7.
- * Copyright 1991-2013 Persistence of Vision Raytracer Pty. Ltd.
- *
- * POV-Ray is free software: you can redistribute it and/or modify
- * it under the terms of the GNU Affero General Public License as
- * published by the Free Software Foundation, either version 3 of the
- * License, or (at your option) any later version.
- *
- * POV-Ray is distributed in the hope that it will be useful,
- * but WITHOUT ANY WARRANTY; without even the implied warranty of
- * MERCHANTABILITY or FITNESS FOR A PARTICULAR PURPOSE.  See the
- * GNU Affero General Public License for more details.
- *
- * You should have received a copy of the GNU Affero General Public License
- * along with this program.  If not, see <http://www.gnu.org/licenses/>.
- * ---------------------------------------------------------------------------
- * POV-Ray is based on the popular DKB raytracer version 2.12.
- * DKBTrace was originally written by David K. Buck.
- * DKBTrace Ver 2.0-2.12 were written by David K. Buck & Aaron A. Collins.
- * ---------------------------------------------------------------------------
- * $File: N/A $
- * $Revision: N/A $
- * $Change: N/A $
- * $DateTime: N/A $
- * $Author: N/A $
- *******************************************************************************/
-=======
 //******************************************************************************
 ///
 /// @file unix/disp_sdl.cpp
@@ -50,6 +8,14 @@
 ///
 /// @copyright
 /// @parblock
+///
+/// UberPOV Raytracer version 1.37.
+/// Portions Copyright 2013-2014 Christoph Lipka.
+///
+/// UberPOV 1.37 is an experimental unofficial branch of POV-Ray 3.7, and is
+/// subject to the same licensing terms and conditions.
+///
+/// ----------------------------------------------------------------------------
 ///
 /// Persistence of Vision Ray Tracer ('POV-Ray') version 3.7.
 /// Copyright 1991-2014 Persistence of Vision Raytracer Pty. Ltd.
@@ -76,7 +42,6 @@
 /// @endparblock
 ///
 //*******************************************************************************
->>>>>>> 54b283a0
 
 #include "config.h"
 
@@ -92,86 +57,6 @@
 
 namespace pov_frontend
 {
-<<<<<<< HEAD
-	using namespace std;
-	using namespace vfe;
-	using namespace vfePlatform;
-
-	extern shared_ptr<Display> gDisplay;
-
-	const UnixOptionsProcessor::Option_Info UnixSDLDisplay::Options[] =
-	{
-		// command line/povray.conf/environment options of this display mode can be added here
-		// section name, option name, default, has_param, command line parameter, environment variable name, help text
-		UnixOptionsProcessor::Option_Info("display", "scaled", "on", false, "", "POV_DISPLAY_SCALED", "scale render view to fit screen"),
-		UnixOptionsProcessor::Option_Info("", "", "", false, "", "", "") // has to be last
-	};
-
-	bool UnixSDLDisplay::Register(vfeUnixSession *session)
-	{
-		session->GetUnixOptions()->Register(Options);
-		// TODO: correct display detection
-		return true;
-	}
-
-	UnixSDLDisplay::UnixSDLDisplay(unsigned int w, unsigned int h, GammaCurvePtr gamma, float glareDesaturation, vfeSession *session, bool visible) :
-		UnixDisplay(w, h, gamma, glareDesaturation, session, visible)
-	{
-		m_valid = false;
-		m_display_scaled = false;
-		m_display_scale = 1.;
-		m_screen = NULL;
-		m_display = NULL;
-	}
-
-	UnixSDLDisplay::~UnixSDLDisplay()
-	{
-		Close();
-	}
-
-	void UnixSDLDisplay::Initialise()
-	{
-		if (m_VisibleOnCreation)
-			Show();
-	}
-
-	void UnixSDLDisplay::Hide()
-	{
-	}
-
-	bool UnixSDLDisplay::TakeOver(UnixDisplay *display)
-	{
-		UnixSDLDisplay *p = dynamic_cast<UnixSDLDisplay *>(display);
-		if (p == NULL)
-			return false;
-		if ((GetWidth() != p->GetWidth()) || (GetHeight() != p->GetHeight()))
-			return false;
-
-		m_valid = p->m_valid;
-		m_display_scaled = p->m_display_scaled;
-		m_display_scale = p->m_display_scale;
-		m_screen = p->m_screen;
-		m_display = p->m_display;
-
-		if (m_display_scaled)
-		{
-			int width = GetWidth();
-			int height = GetHeight();
-			// allocate a new pixel counters, dropping influence of previous picture
-			m_PxCount.clear(); // not useful, vector was created empty, just to be sure 
-			m_PxCount.reserve(width*height); // we need that, and the loop!
-			for(vector<unsigned char>::iterator iter = m_PxCount.begin(); iter != m_PxCount.end(); iter++)
-				(*iter) = 0;
-		}
-
-		return true;
-	}
-
-	void UnixSDLDisplay::Close()
-	{
-		if (!m_valid)
-			return;
-=======
     using namespace vfe;
     using namespace vfePlatform;
 
@@ -192,8 +77,8 @@
         return true;
     }
 
-    UnixSDLDisplay::UnixSDLDisplay(unsigned int w, unsigned int h, GammaCurvePtr gamma, vfeSession *session, bool visible) :
-        UnixDisplay(w, h, gamma, session, visible)
+    UnixSDLDisplay::UnixSDLDisplay(unsigned int w, unsigned int h, GammaCurvePtr gamma, float glareDesaturation, vfeSession *session, bool visible) :
+        UnixDisplay(w, h, gamma, glareDesaturation, session, visible)
     {
         m_valid = false;
         m_display_scaled = false;
@@ -249,7 +134,6 @@
     {
         if (!m_valid)
             return;
->>>>>>> 54b283a0
 
 // FIXME: should handle this correctly for the last frame
 //      SDL_FreeSurface(m_display);
