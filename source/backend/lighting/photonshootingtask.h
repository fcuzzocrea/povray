--- conflicted
+++ resolved
@@ -7,9 +7,8 @@
 /// @copyright
 /// @parblock
 ///
-<<<<<<< HEAD
 /// UberPOV Raytracer version 1.37.
-/// Portions Copyright 2013-2014 Christoph Lipka.
+/// Portions Copyright 2013-2015 Christoph Lipka.
 ///
 /// UberPOV 1.37 is an experimental unofficial branch of POV-Ray 3.7, and is
 /// subject to the same licensing terms and conditions.
@@ -17,11 +16,7 @@
 /// ----------------------------------------------------------------------------
 ///
 /// Persistence of Vision Ray Tracer ('POV-Ray') version 3.7.
-/// Copyright 1991-2013 Persistence of Vision Raytracer Pty. Ltd.
-=======
-/// Persistence of Vision Ray Tracer ('POV-Ray') version 3.7.
 /// Copyright 1991-2015 Persistence of Vision Raytracer Pty. Ltd.
->>>>>>> 8f001a62
 ///
 /// POV-Ray is free software: you can redistribute it and/or modify
 /// it under the terms of the GNU Affero General Public License as
@@ -44,24 +39,15 @@
 ///
 /// @endparblock
 ///
-//*******************************************************************************
+//******************************************************************************
 
 #ifndef PHOTONSHOOTINGTASK_H
 #define PHOTONSHOOTINGTASK_H
 
 #include "backend/frame.h"
-<<<<<<< HEAD
-#include "backend/colour/colutils.h"
-#include "backend/control/messagefactory.h"
-#include "backend/lighting/photonshootingstrategy.h"
-#include "backend/parser/parse.h"
-#include "backend/render/rendertask.h"
-#include "backend/render/trace.h"
-=======
 #include "backend/lighting/photons.h"
 #include "backend/render/trace.h"
 #include "backend/render/rendertask.h"
->>>>>>> 8f001a62
 
 namespace pov
 {
@@ -80,19 +66,11 @@
 
         PhotonShootingStrategy* strategy;
 
-<<<<<<< HEAD
-        MessageFactory messageFactory;
-=======
->>>>>>> 8f001a62
         Timer timer;
         RandomDoubleSequence rands;
         RandomDoubleSequence::Generator randgen;
 
-<<<<<<< HEAD
         PhotonShootingTask(ViewData *vd, PhotonShootingStrategy* strategy, size_t seed);
-=======
-        PhotonShootingTask(ViewData *vd, PhotonShootingStrategy* strategy);
->>>>>>> 8f001a62
         ~PhotonShootingTask();
 
         void Run();
