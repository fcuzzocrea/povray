/*******************************************************************************
 * fpmetric.cpp
 *
 * This module implements the parametric shapetype.
 *
 * This module was written by D.Skarda&T.Bily and modified by R.Suzuki.
 * Ported to POV-Ray 3.5 by Thorsten Froehlich.
 *
 * ---------------------------------------------------------------------------
 * Persistence of Vision Ray Tracer ('POV-Ray') version 3.7.
 * Copyright 1991-2013 Persistence of Vision Raytracer Pty. Ltd.
 *
 * POV-Ray is free software: you can redistribute it and/or modify
 * it under the terms of the GNU Affero General Public License as
 * published by the Free Software Foundation, either version 3 of the
 * License, or (at your option) any later version.
 *
 * POV-Ray is distributed in the hope that it will be useful,
 * but WITHOUT ANY WARRANTY; without even the implied warranty of
 * MERCHANTABILITY or FITNESS FOR A PARTICULAR PURPOSE.  See the
 * GNU Affero General Public License for more details.
 *
 * You should have received a copy of the GNU Affero General Public License
 * along with this program.  If not, see <http://www.gnu.org/licenses/>.
 * ---------------------------------------------------------------------------
 * POV-Ray is based on the popular DKB raytracer version 2.12.
 * DKBTrace was originally written by David K. Buck.
 * DKBTrace Ver 2.0-2.12 were written by David K. Buck & Aaron A. Collins.
 * ---------------------------------------------------------------------------
<<<<<<< HEAD
 * $File: //depot/clipka/upov/source/backend/shape/fpmetric.cpp $
 * $Revision: #2 $
 * $Change: 6087 $
 * $DateTime: 2013/11/11 03:53:39 $
 * $Author: clipka $
=======
 * $File: N/A $
 * $Revision: N/A $
 * $Change: N/A $
 * $DateTime: N/A $
 * $Author: N/A $
>>>>>>> 8c26649c
 *******************************************************************************/

#include <limits.h>
#include <algorithm>

// frame.h must always be the first POV file included (pulls in platform config)
#include "backend/frame.h"
#include "backend/scene/objects.h"
#include "backend/scene/threaddata.h"
#include "backend/shape/fpmetric.h"
#include "backend/shape/spheres.h" // TODO - Move sphere intersection function to math code! [trf]
#include "backend/shape/boxes.h" // TODO - Move box intersection function to math code! [trf]
#include "backend/vm/fnpovfpu.h"

// this must be the last file included
#include "base/povdebug.h"

namespace pov
{

/*****************************************************************************
 * Local preprocessor defines
 ******************************************************************************/

const int Max_intNumber = 10000000;
#define close(x, y) (fabs(x-y) < EPSILON ? 1 : 0)

const int INDEX_U = 0;
const int INDEX_V = 1;

/* Side hit. */
const int SIDE_X_0 = 1;
const int SIDE_X_1 = 2;
const int SIDE_Y_0 = 3;
const int SIDE_Y_1 = 4;
const int SIDE_Z_0 = 5;
const int SIDE_Z_1 = 6;

const int OK_X     =   1;
const int OK_Y     =   2;
const int OK_Z     =   4;
const int OK_R     =   8;
const int OK_S     =  16;
const int OK_T     =  32;
const int OK_U     =  64;
const int OK_V     = 128;


/*****************************************************************************
 *
 * FUNCTION
 *
 *   All_Parametric_Intersections
 *
 * INPUT
 *
 * OUTPUT
 *
 * RETURNS
 *
 * AUTHOR
 *
 * DESCRIPTION
 *
 *   -
 *
 * CHANGES
 *
 *   -
 *
 ******************************************************************************/

bool Parametric::All_Intersections(const Ray& ray, IStack& Depth_Stack, TraceThreadData *Thread)
{
	VECTOR P, D, IPoint;
	UV_VECT low_vect, hi_vect, uv;
	Ray New_Ray;
	DBL XRayMin, XRayMax, YRayMin, YRayMax, ZRayMin, ZRayMax, TPotRes, TLen;
	DBL Depth1, Depth2, temp, Len, TResult = HUGE_VAL;
	DBL low, hi, len;
	int MaxPrecompX, MaxPrecompY, MaxPrecompZ;
	int split, i = 0, Side1, Side2;
	int parX, parY;
	int i_flg;
	DBL Intervals_Low[2][32];
	DBL Intervals_Hi[2][32];
	int SectorNum[32];

	Thread->Stats()[Ray_Par_Bound_Tests]++;

	if(container_shape)
	{
		if(Trans != NULL)
		{
			MInvTransPoint(New_Ray.Origin, ray.Origin, Trans);
			MInvTransDirection(New_Ray.Direction, ray.Direction, Trans);
			VLength(len, New_Ray.Direction);
			VInverseScaleEq(New_Ray.Direction, len);
			i_flg = Sphere::Intersect(New_Ray, container.sphere.center,
			                          (container.sphere.radius) * (container.sphere.radius),
			                          &Depth1, &Depth2);
			Depth1 = Depth1 / len;
			Depth2 = Depth2 / len;
		}
		else
		{
			i_flg = Sphere::Intersect(ray, container.sphere.center,
			                          (container.sphere.radius) * (container.sphere.radius), &Depth1, &Depth2);
		}
		Thread->Stats()[Ray_Sphere_Tests]--;
		if(i_flg)
			Thread->Stats()[Ray_Sphere_Tests_Succeeded]--;
	}
	else
	{
		i_flg = Box::Intersect(ray, Trans, container.box.corner1, container.box.corner2,
		                       &Depth1, &Depth2, &Side1, &Side2);
	}

	if(!i_flg)
		return false;

	Thread->Stats()[Ray_Par_Bound_Tests_Succeeded]++;
	Thread->Stats()[Ray_Parametric_Tests]++;

	if (Trans != NULL)
	{
		MInvTransPoint(P, ray.Origin, Trans);
		MInvTransDirection(D, ray.Direction, Trans);
	}
	else
	{
		P[X] = ray.Origin[X];
		P[Y] = ray.Origin[Y];
		P[Z] = ray.Origin[Z];
		D[X] = ray.Direction[X];
		D[Y] = ray.Direction[Y];
		D[Z] = ray.Direction[Z];
	}

	if (Depth1 == Depth2)
		Depth1 = 0;

	if ((Depth1 += 4 * accuracy) > Depth2)
		return false;

	Intervals_Low[INDEX_U][0] = umin;
	Intervals_Hi[INDEX_U][0] = umax;

	Intervals_Low[INDEX_V][0] = vmin;
	Intervals_Hi[INDEX_V][0] = vmax;
	/* Fri 09-27-1996 0. */
	SectorNum[0] = 1;

	MaxPrecompX = MaxPrecompY = MaxPrecompZ = 0;
	if (PData != NULL)
	{
		if (((PData->flags) & OK_X) != 0)
			MaxPrecompX = 1 << (PData->depth);
		if (((PData->flags) & OK_Y) != 0)
			MaxPrecompY = 1 << (PData->depth);
		if (((PData->flags) & OK_Z) != 0)
			MaxPrecompZ = 1 << (PData->depth);
	}
	/* 0 */
	while (i >= 0)
	{
		low_vect[U] = Intervals_Low[INDEX_U][i];
		hi_vect[U] = Intervals_Hi[INDEX_U][i];
		Len = hi_vect[U] - low_vect[U];
		split = INDEX_U;

		low_vect[V] = Intervals_Low[INDEX_V][i];
		hi_vect[V] = Intervals_Hi[INDEX_V][i];
		temp = hi_vect[V] - low_vect[V];
		if (temp > Len)
		{
			Len = temp;
			split = INDEX_V;
		}
		parX = parY = 0;
		TLen = 0;

		/* X */
		if (SectorNum[i] < MaxPrecompX)
		{
			low = PData->Low[0][SectorNum[i]];
			hi = PData->Hi[0][SectorNum[i]];
		}
		else
			Evaluate_Function_Interval_UV(Thread->functionContext, *(Function[0]), accuracy, low_vect, hi_vect, max_gradient, low, hi);
		/* fabs(D[X] *(T2-T1)) is not OK with new method */

		if (close(D[0], 0))
		{
			parX = 1;
			if ((hi < P[0]) || (low > P[0]))
			{
				i--;
				continue;
			}
		}
		else
		{
			XRayMin = (hi - P[0]) / D[0];
			XRayMax = (low - P[0]) / D[0];
			if (XRayMin > XRayMax)
			{
				temp = XRayMin;
				XRayMin = XRayMax;
				XRayMax = temp;
			}

			if ((XRayMin > Depth2) || (XRayMax < Depth1))
			{
				i--;
				continue;
			}

			if ((TPotRes = XRayMin) > TResult)
			{
				i--;
				continue;
			}

			TLen = XRayMax - XRayMin;
		}

		/* Y */
		if (SectorNum[i] < MaxPrecompY)
		{
			low = PData->Low[1][SectorNum[i]];
			hi = PData->Hi[1][SectorNum[i]];
		}
		else
			Evaluate_Function_Interval_UV(Thread->functionContext, *(Function[1]), accuracy, low_vect, hi_vect, max_gradient, low, hi);

		if (close(D[1], 0))
		{
			parY = 1;
			if ((hi < P[1]) || (low > P[1]))
			{
				i--;
				continue;
			}
		}
		else
		{
			YRayMin = (hi - P[1]) / D[1];
			YRayMax = (low - P[1]) / D[1];
			if (YRayMin > YRayMax)
			{
				temp = YRayMin;
				YRayMin = YRayMax;
				YRayMax = temp;
			}
			if ((YRayMin > Depth2) || (YRayMax < Depth1))
			{
				i--;
				continue;
			}
			if ((TPotRes = YRayMin) > TResult)
			{
				i--;
				continue;
			}
			if (parX == 0)
			{
				if ((YRayMin > XRayMax) || (YRayMax < XRayMin))
				{
					i--;
					continue;
				}
			}
			if ((temp = YRayMax - YRayMin) > TLen)
				TLen = temp;
		}

		/* Z */
		if ((SectorNum[i] < MaxPrecompZ) && (0 < SectorNum[i]))
		{
			low = PData->Low[2][SectorNum[i]];
			hi = PData->Hi[2][SectorNum[i]];
		}
		else
			Evaluate_Function_Interval_UV(Thread->functionContext, *(Function[2]), accuracy, low_vect, hi_vect, max_gradient, low, hi);

		if (close(D[2], 0))
		{
			if ((hi < P[2]) || (low > P[2]))
			{
				i--;
				continue;
			}
		}
		else
		{
			ZRayMin = (hi - P[2]) / D[2];
			ZRayMax = (low - P[2]) / D[2];
			if (ZRayMin > ZRayMax)
			{
				temp = ZRayMin;
				ZRayMin = ZRayMax;
				ZRayMax = temp;
			}
			if ((ZRayMin > Depth2) || (ZRayMax < Depth1))
			{
				i--;
				continue;
			}
			if ((TPotRes = ZRayMin) > TResult)
			{
				i--;
				continue;
			}
			if (parX == 0)
			{
				if ((ZRayMin > XRayMax) || (ZRayMax < XRayMin))
				{
					i--;
					continue;
				}
			}
			if (parY == 0)
			{
				if ((ZRayMin > YRayMax) || (ZRayMax < YRayMin))
				{
					i--;
					continue;
				}
			}
			if ((temp = ZRayMax - ZRayMin) > TLen)
				TLen = temp;
		}

		if (Len > TLen)
			Len = TLen;
		if (Len < accuracy)
		{
			if ((TResult > TPotRes) && (TPotRes > Depth1))
			{
				TResult = TPotRes;
				Assign_UV_Vect(uv, low_vect);
			}
			i--;
		}
		else
		{
			/* 1 copy */
			if ((SectorNum[i] *= 2) >= Max_intNumber)
				SectorNum[i] = Max_intNumber;
			SectorNum[i + 1] = SectorNum[i];
			SectorNum[i]++;
			i++;
			Intervals_Low[INDEX_U][i] = low_vect[U];
			Intervals_Hi[INDEX_U][i] = hi_vect[U];

			Intervals_Low[INDEX_V][i] = low_vect[V];
			Intervals_Hi[INDEX_V][i] = hi_vect[V];

			/* 2 split */
			temp = (Intervals_Hi[split][i] + Intervals_Low[split][i]) / 2.0;
			Intervals_Hi[split][i] = temp;
			Intervals_Low[split][i - 1] = temp;
		}
	}

	if (TResult < Depth2)
	{
		Thread->Stats()[Ray_Parametric_Tests_Succeeded]++;
		VScale(IPoint, ray.Direction, TResult);
		VAddEq(IPoint, ray.Origin);

		if (Clip.empty() || Point_In_Clip(IPoint, Clip, Thread))
		{
			/*
			  compute_param_normal( Par, UResult, VResult , &N); 
			  push_normal_entry( TResult ,IPoint, N, reinterpret_cast<ObjectPtr>(Object), Depth_Stack);
			*/
			Depth_Stack->push(Intersection(TResult, IPoint, uv, this));

			return true;
		}
	}

	return false;
}
/* 0 */


/*****************************************************************************
 *
 * FUNCTION
 *
 *   Inside_Parametric
 *
 * INPUT
 *
 * OUTPUT
 *
 * RETURNS
 *
 * AUTHOR
 *
 * DESCRIPTION
 *
 *   -
 *
 * CHANGES
 *
 *   -
 *
 ******************************************************************************/

bool Parametric::Inside(const VECTOR, TraceThreadData *Thread) const
{
	return false;
}


/*****************************************************************************
 *
 * FUNCTION
 *
 *   Parametric_Normal
 *
 * INPUT
 *
 * OUTPUT
 *
 * RETURNS
 *
 * AUTHOR
 *
 * DESCRIPTION
 *
 *   -
 *
 * CHANGES
 *
 *   -
 *
 ******************************************************************************/

void Parametric::Normal(VECTOR Result, Intersection *Inter, TraceThreadData *Thread) const
{
	VECTOR RU, RV;
	UV_VECT uv_vect;

	uv_vect[U] = Inter->Iuv[U];
	uv_vect[V] = Inter->Iuv[V];
	RU[X] = RV[X] = -Evaluate_Function_UV(Thread->functionContext, *(Function[X]), uv_vect);
	RU[Y] = RV[Y] = -Evaluate_Function_UV(Thread->functionContext, *(Function[Y]), uv_vect);
	RU[Z] = RV[Z] = -Evaluate_Function_UV(Thread->functionContext, *(Function[Z]), uv_vect);

	uv_vect[U] += accuracy;
	RU[X] += Evaluate_Function_UV(Thread->functionContext, *(Function[X]), uv_vect);
	RU[Y] += Evaluate_Function_UV(Thread->functionContext, *(Function[Y]), uv_vect);
	RU[Z] += Evaluate_Function_UV(Thread->functionContext, *(Function[Z]), uv_vect);

	uv_vect[U] = Inter->Iuv[U];
	uv_vect[V] += accuracy;
	RV[X] += Evaluate_Function_UV(Thread->functionContext, *(Function[X]), uv_vect);
	RV[Y] += Evaluate_Function_UV(Thread->functionContext, *(Function[Y]), uv_vect);
	RV[Z] += Evaluate_Function_UV(Thread->functionContext, *(Function[Z]), uv_vect);

	VCross(Result, RU, RV);
	if (Trans != NULL)
		MTransNormal(Result, Result, Trans);
	VNormalize(Result, Result);
}


/*****************************************************************************
 *
 * FUNCTION
 *
 *   Compute_Parametric_BBox
 *
 * INPUT
 *
 * OUTPUT
 *
 * RETURNS
 *
 * AUTHOR
 *
 * DESCRIPTION
 *
 *   -
 *
 * CHANGES
 *
 *   -
 *
 ******************************************************************************/

void Parametric::Compute_BBox()
{
	if(container_shape != 0)
	{
		Make_BBox(BBox,
		          container.sphere.center[X] - container.sphere.radius,
		          container.sphere.center[Y] - container.sphere.radius,
		          container.sphere.center[Z] - container.sphere.radius,
		          container.sphere.radius * 2,
		          container.sphere.radius * 2,
		          container.sphere.radius * 2);
	}
	else
	{
		// [ABX 20.01.2004] Low_Left introduced to hide BCC 5.5 bug
		BBOX_VECT& Low_Left = BBox.Lower_Left;

		Assign_BBox_Vect(Low_Left, container.box.corner1);
		VSub(BBox.Lengths, container.box.corner2, container.box.corner1);
	}

	if(Trans != NULL)
	{
		Recompute_BBox(&BBox, Trans);
	}
}


/*****************************************************************************
 *
 * FUNCTION
 *
 *   Translate_Parametric
 *
 * INPUT
 *
 * OUTPUT
 *
 * RETURNS
 *
 * AUTHOR
 *
 * DESCRIPTION
 *
 *   -
 *
 * CHANGES
 *
 *   -
 *
 ******************************************************************************/

void Parametric::Translate(const VECTOR, const TRANSFORM* tr)
{
	Transform(tr);
}


/*****************************************************************************
 *
 * FUNCTION
 *
 *   Rotate_Parametric
 *
 * INPUT
 *
 * OUTPUT
 *
 * RETURNS
 *
 * AUTHOR
 *
 * DESCRIPTION
 *
 *   -
 *
 * CHANGES
 *
 *   -
 *
 ******************************************************************************/

void Parametric::Rotate(const VECTOR, const TRANSFORM* tr)
{
	Transform(tr);
}


/*****************************************************************************
 *
 * FUNCTION
 *
 *   Scale_Parametric
 *
 * INPUT
 *
 * OUTPUT
 *
 * RETURNS
 *
 * AUTHOR
 *
 * DESCRIPTION
 *
 *   -
 *
 * CHANGES
 *
 *   -
 *
 ******************************************************************************/

void Parametric::Scale(const VECTOR, const TRANSFORM* tr)
{
	Transform(tr);
}


/*****************************************************************************
 *
 * FUNCTION
 *
 *   Transform_Parametric
 *
 * INPUT
 *
 * OUTPUT
 *
 * RETURNS
 *
 * AUTHOR
 *
 * DESCRIPTION
 *
 *   -
 *
 * CHANGES
 *
 *   -
 *
 ******************************************************************************/

void Parametric::Transform(const TRANSFORM* tr)
{
	if(Trans == NULL)
		Trans = Create_Transform();
	Compose_Transforms(Trans, tr);
	Compute_BBox();
}


/*****************************************************************************
 *
 * FUNCTION
 *
 *   Invert_Parametric
 *
 * INPUT
 *
 * OUTPUT
 *
 * RETURNS
 *
 * AUTHOR
 *
 * DESCRIPTION
 *
 *   -
 *
 * CHANGES
 *
 *   -
 *
 ******************************************************************************/

void Parametric::Invert()
{
}


/*****************************************************************************
 *
 * FUNCTION
 *
 *   Copy_Parametric
 *
 * INPUT
 *
 * OUTPUT
 *
 * RETURNS
 *
 * AUTHOR
 *
 * DESCRIPTION
 *
 *   -
 *
 * CHANGES
 *
 *   -
 *
 ******************************************************************************/

ObjectPtr Parametric::Copy()
{
	Parametric *New = new Parametric();
	Destroy_Transform(New->Trans);
	*New = *this;

	New->Function[0] = Parser::Copy_Function(vm, Function[0]);
	New->Function[1] = Parser::Copy_Function(vm, Function[1]);
	New->Function[2] = Parser::Copy_Function(vm, Function[2]);
	New->Trans = Copy_Transform(Trans);
	New->PData = Copy_PrecompParVal();

	return (New);
}


/*****************************************************************************
 *
 * FUNCTION
 *
 *   Destroy_Parametric
 *
 * INPUT
 *
 * OUTPUT
 *
 * RETURNS
 *
 * AUTHOR
 *
 * DESCRIPTION
 *
 *   -
 *
 * CHANGES
 *
 *   -
 *
 ******************************************************************************/

Parametric::~Parametric()
{
	Destroy_Transform(Trans);
	Parser::Destroy_Function(vm, Function[0]);
	Parser::Destroy_Function(vm, Function[1]);
	Parser::Destroy_Function(vm, Function[2]);
	Destroy_PrecompParVal();
}


/*****************************************************************************
 *
 * FUNCTION
 *
 *   Create_Parametric
 *
 * INPUT
 *
 * OUTPUT
 *
 * RETURNS
 *
 * AUTHOR
 *
 * DESCRIPTION
 *
 *   -
 *
 * CHANGES
 *
 *   -
 *
 ******************************************************************************/

Parametric::Parametric() : ObjectBase(PARAMETRIC_OBJECT)
{
	Make_Vector(container.box.corner1, -1.0, -1.0, -1.0);
	Make_Vector(container.box.corner2, 1.0, 1.0, 1.0);

	Make_BBox(BBox, -1.0, -1.0, -1.0, 2.0, 2.0, 2.0);

	Trans = Create_Transform();

	Function[0] = NULL;
	Function[1] = NULL;
	Function[2] = NULL;
	accuracy = 0.001;
	max_gradient = 1;
	Inverted = false;
	PData = NULL;
	container_shape = 0;
}


/*****************************************************************************
 *
 * FUNCTION
 *
 *   Parametric_UVCoord
 *
 * INPUT
 *
 *   As for all UVCoord methods object and interstcion structure
 *
 * OUTPUT
 *
 *   As for all UVCoord methods 2D vector with UV coordinates
 *
 * RETURNS
 *
 * AUTHOR
 *
 *   Wlodzimierz ABX Skiba
 *
 * DESCRIPTION
 *
 * CHANGES
 *
 *   -
 *
******************************************************************************/

void Parametric::UVCoord(UV_VECT Result, const Intersection *inter, TraceThreadData *Thread) const
{
	Assign_UV_Vect(Result, inter->Iuv);
}


/*****************************************************************************
 *
 * FUNCTION
 *
 *   Precomp_Par_Int
 *
 * INPUT
 *
 * OUTPUT
 *
 * RETURNS
 *
 * AUTHOR
 *
 * DESCRIPTION
 *
 *   -
 *
 * CHANGES
 *
 *   -
 *
 ******************************************************************************/

void Parametric::Precomp_Par_Int(int depth, DBL umin, DBL vmin, DBL umax, DBL vmax, FPUContext *ctx)
{
	int j;

	if(depth >= PrecompLastDepth)
	{
		for(j = 0; j < 3; j++)
		{
			if(PData->flags & (1 << j))
			{
				UV_VECT low,hi;

				low[U] = umin;
				hi[U] = umax;
				low[V] = vmin;
				hi[V] = vmax;

				Evaluate_Function_Interval_UV(ctx,
				                              *Function[j],
				                              accuracy,
				                              low,
				                              hi,
				                              max_gradient,
				                              PData->Low[j][depth],
				                              PData->Hi[j][depth]);
			}
		}
	}
	else                    /* split */
	{
		if(umax - umin < vmax - vmin)
		{
			Precomp_Par_Int(2 * depth, umin, vmin, umax, (vmin + vmax) / 2.0, ctx);
			Precomp_Par_Int(2 * depth + 1, umin, (vmin + vmax) / 2.0, umax, vmax, ctx);
		}
		else
		{
			Precomp_Par_Int(2 * depth, umin, vmin, (umin + umax) / 2.0, vmax, ctx);
			Precomp_Par_Int(2 * depth + 1, (umin + umax) / 2.0, vmin, umax, vmax, ctx);
		}
		for(j = 0; j < 3; j++)
		{
			if(PData->flags & (1 << j))
			{
				if(PData->Hi[j][2 * depth] > PData->Hi[j][2 * depth + 1])
					PData->Hi[j][depth] = PData->Hi[j][2 * depth];
				else
					PData->Hi[j][depth] = PData->Hi[j][2 * depth + 1];
				if(PData->Low[j][2 * depth] < PData->Low[j][2 * depth + 1])
					PData->Low[j][depth] = PData->Low[j][2 * depth];
				else
					PData->Low[j][depth] = PData->Low[j][2 * depth + 1];
			}
		}
	}
}


/*****************************************************************************
 *
 * FUNCTION
 *
 *   Precompute_Parametric_Values
 *
 * INPUT
 *
 * OUTPUT
 *
 * RETURNS
 *
 * AUTHOR
 *
 * DESCRIPTION
 *
 *   -
 *
 * CHANGES
 *
 *   -
 *
 ******************************************************************************/

void Parametric::Precompute_Parametric_Values(char flags, int depth, FPUContext *ctx)
{
	DBL * Last;
	const char* es = "precompute";
	int nmb;

	if ((depth < 1) || (depth > 20))
		throw POV_EXCEPTION_STRING("Precompute: invalid depth");
	nmb = 1 << depth;

	PData = reinterpret_cast<PRECOMP_PAR_DATA *>(POV_MALLOC(sizeof(PRECOMP_PAR_DATA), es));
	if (PData == NULL)
		throw POV_EXCEPTION_STRING("Cannot allocate memory for parametric precomputation data.");
	PData->flags = flags;
	PData->depth = depth;
	PData->use = 1;

	if (flags & OK_X)
	{
		PData->Low[0] = reinterpret_cast<DBL *>(POV_MALLOC(sizeof(DBL) * nmb, es));
		Last = PData->Hi[0] = reinterpret_cast<DBL *>(POV_MALLOC(sizeof(DBL) * nmb, es));
	}
	if (flags & OK_Y)
	{
		PData->Low[1] = reinterpret_cast<DBL *>(POV_MALLOC(sizeof(DBL) * nmb, es));
		Last = PData->Hi[1] = reinterpret_cast<DBL *>(POV_MALLOC(sizeof(DBL) * nmb, es));
	}
	if (flags & OK_Z)
	{
		PData->Low[2] = reinterpret_cast<DBL *>(POV_MALLOC(sizeof(DBL) * nmb, es));
		Last = PData->Hi[2] = reinterpret_cast<DBL *>(POV_MALLOC(sizeof(DBL) * nmb, es));
	}
	if (Last == NULL)
		throw POV_EXCEPTION_STRING("Cannot allocate memory for parametric precomputation data.");

	PrecompLastDepth = 1 << (depth - 1);
	Precomp_Par_Int(1, umin, vmin, umax, vmax, ctx);
}


/*****************************************************************************
 *
 * FUNCTION
 *
 *   Copy_PrecompParVal
 *
 * INPUT
 *
 * OUTPUT
 *
 * RETURNS
 *
 * AUTHOR
 *
 * DESCRIPTION
 *
 *   -
 *
 * CHANGES
 *
 *   -
 *
 ******************************************************************************/

PRECOMP_PAR_DATA* Parametric::Copy_PrecompParVal()
{
	if (PData == NULL)
		return NULL;

	(PData->use)++;

	return (PData);
}


/*****************************************************************************
 *
 * FUNCTION
 *
 *   Destroy_PrecompParVal
 *
 * INPUT
 *
 * OUTPUT
 *
 * RETURNS
 *
 * AUTHOR
 *
 * DESCRIPTION
 *
 *   -
 *
 * CHANGES
 *
 *   -
 *
 ******************************************************************************/

void Parametric::Destroy_PrecompParVal()
{
	if (PData == NULL)
		return;

	PData->use--;
	if (PData->use == 0)
	{
		if (PData->flags & OK_X)
		{
			POV_FREE(PData->Low[0]);
			POV_FREE(PData->Hi[0]);
		}
		if (PData->flags & OK_Y)
		{
			POV_FREE(PData->Low[1]);
			POV_FREE(PData->Hi[1]);
		}
		if (PData->flags & OK_Z)
		{
			POV_FREE(PData->Low[2]);
			POV_FREE(PData->Hi[2]);
		}
		POV_FREE(PData);
	}
}


/*****************************************************************************
 *
 * FUNCTION
 *
 *   Evaluate_Function
 *
 * INPUT
 *
 * OUTPUT
 *
 * RETURNS
 *
 * AUTHOR
 *
 * DESCRIPTION
 *
 *   -
 *
 * CHANGES
 *   
 *   -
 *
 ******************************************************************************/

DBL Parametric::Evaluate_Function_UV(FPUContext *ctx, FUNCTION funct, const UV_VECT fnvec)
{
	ctx->SetLocal(U, fnvec[U]);
	ctx->SetLocal(V, fnvec[V]);

	return POVFPU_Run(ctx, funct);
}

/*****************************************************************************
 *
 * FUNCTION
 *
 *   Interval
 *
 * INPUT
 *
 * OUTPUT
 *
 * RETURNS
 *
 * AUTHOR
 *   
 *   Ron Parker
 *
 * DESCRIPTION
 *
 *   Assume that the function attains its maximum gradient over the whole
 *   range and determine its minimum and maximum (really lower and upper
 *   bounds, not strict maxima and minima) accordingly.
 *
 * CHANGES
 *   
 *   -
 *
 ******************************************************************************/

void Parametric::Interval(DBL dx, DBL a, DBL b, DBL max_gradient, DBL *Min, DBL *Max)
{
	DBL dy = fabs(a-b);
	DBL ofs = max_gradient*(dx-dy/max_gradient)/2;
	if ( ofs < 0 ) {
		ofs=0;
	}
	*Max = max(a,b)+ofs;
	*Min = min(a,b)-ofs;
}


/*****************************************************************************
 *
 * FUNCTION
 *
 *   Evaluate_Function_Interval
 *
 * INPUT
 *
 * OUTPUT
 *
 * RETURNS
 *
 * AUTHOR
 *
 * DESCRIPTION
 *
 *   -
 *
 * CHANGES
 *   
 *   -
 *
 ******************************************************************************/

void Parametric::Evaluate_Function_Interval_UV(FPUContext *ctx, FUNCTION funct, DBL threshold, const UV_VECT fnvec_low, const UV_VECT fnvec_hi, DBL max_gradient, DBL& low, DBL& hi)
{
	DBL f_0_0, f_0_1, f_1_0, f_1_1;
	DBL f_0_min, f_0_max;
	DBL f_1_min, f_1_max;
	DBL junk;

	/* Calculate the values at each corner */
	ctx->SetLocal(U, fnvec_low[U]);
	ctx->SetLocal(V, fnvec_low[V]);

	f_0_0 = POVFPU_Run(ctx, funct) - threshold;

	ctx->SetLocal(U, fnvec_low[U]);
	ctx->SetLocal(V, fnvec_hi[V]);

	f_0_1 = POVFPU_Run(ctx, funct) - threshold;

	ctx->SetLocal(U, fnvec_hi[U]);
	ctx->SetLocal(V, fnvec_low[V]);

	f_1_0 = POVFPU_Run(ctx, funct) - threshold;

	ctx->SetLocal(U, fnvec_hi[U]);
	ctx->SetLocal(V, fnvec_hi[V]);

	f_1_1 = POVFPU_Run(ctx, funct) - threshold;

	/* Determine a min and a max along the left edge of the patch */
	Interval( fnvec_hi[V]-fnvec_low[V], f_0_0, f_0_1, max_gradient, &f_0_min, &f_0_max);

	/* Determine a min and a max along the right edge of the patch */
	Interval( fnvec_hi[V]-fnvec_low[V], f_1_0, f_1_1, max_gradient, &f_1_min, &f_1_max);

	/* Assume that the upper bounds of both edges are attained at the same
	 u coordinate and determine what an upper bound along that line would
	 be if it existed.  That's the worst-case maximum value we can reach. */
	Interval( fnvec_hi[U]-fnvec_low[U], f_0_max, f_1_max, max_gradient, &junk, &hi);

	/* same as above to get a lower bound from the two edge lower bounds */
	Interval( fnvec_hi[U]-fnvec_low[U], f_0_min, f_1_min, max_gradient, &low, &junk);

	/*
	char str[200];
	int its=0;
	its++;
	if (its>20) Error("Boom!");
	sprintf( str, "%lf     %lf %lf %lf %lf   %lf %lf\n%lf %lf %lf %lf    %lf %lf    %lf %lf    %lf %lf\n",
		max_gradient,
		fnvec_low[U], fnvec_low[V],
		fnvec_hi[U], fnvec_hi[V],
		fnvec_hi[U]-fnvec_low[U],
		fnvec_hi[V]-fnvec_low[V],

		f_0_0,f_0_1,f_1_0,f_1_1,
		f_0_min,f_0_max,
		f_1_min,f_1_max,
		low,hi);
	Warning( 0, str );
	*/
	/* f_min and f_max now contain the maximum interval. */
}

}<|MERGE_RESOLUTION|>--- conflicted
+++ resolved
@@ -27,19 +27,11 @@
  * DKBTrace was originally written by David K. Buck.
  * DKBTrace Ver 2.0-2.12 were written by David K. Buck & Aaron A. Collins.
  * ---------------------------------------------------------------------------
-<<<<<<< HEAD
- * $File: //depot/clipka/upov/source/backend/shape/fpmetric.cpp $
- * $Revision: #2 $
- * $Change: 6087 $
- * $DateTime: 2013/11/11 03:53:39 $
- * $Author: clipka $
-=======
  * $File: N/A $
  * $Revision: N/A $
  * $Change: N/A $
  * $DateTime: N/A $
  * $Author: N/A $
->>>>>>> 8c26649c
  *******************************************************************************/
 
 #include <limits.h>
