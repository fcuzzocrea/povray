<<<<<<< HEAD
/*******************************************************************************
 * view.cpp
 *
 * ---------------------------------------------------------------------------
 * UberPOV Raytracer version 1.37.
 * Portions Copyright 2013 Christoph Lipka.
 *
 * UberPOV 1.37 is an experimental unofficial branch of POV-Ray 3.7, and is
 * subject to the same licensing terms and conditions.
 * ---------------------------------------------------------------------------
 * Persistence of Vision Ray Tracer ('POV-Ray') version 3.7.
 * Copyright 1991-2013 Persistence of Vision Raytracer Pty. Ltd.
 *
 * POV-Ray is free software: you can redistribute it and/or modify
 * it under the terms of the GNU Affero General Public License as
 * published by the Free Software Foundation, either version 3 of the
 * License, or (at your option) any later version.
 *
 * POV-Ray is distributed in the hope that it will be useful,
 * but WITHOUT ANY WARRANTY; without even the implied warranty of
 * MERCHANTABILITY or FITNESS FOR A PARTICULAR PURPOSE.  See the
 * GNU Affero General Public License for more details.
 *
 * You should have received a copy of the GNU Affero General Public License
 * along with this program.  If not, see <http://www.gnu.org/licenses/>.
 * ---------------------------------------------------------------------------
 * POV-Ray is based on the popular DKB raytracer version 2.12.
 * DKBTrace was originally written by David K. Buck.
 * DKBTrace Ver 2.0-2.12 were written by David K. Buck & Aaron A. Collins.
 * ---------------------------------------------------------------------------
 * $File: //depot/clipka/upov/source/backend/scene/view.cpp $
 * $Revision: #2 $
 * $Change: 5948 $
 * $DateTime: 2013/07/22 20:36:31 $
 * $Author: clipka $
 *******************************************************************************/
=======
//******************************************************************************
///
/// @file backend/scene/view.cpp
///
/// @todo   What's in here?
///
/// @copyright
/// @parblock
///
/// Persistence of Vision Ray Tracer ('POV-Ray') version 3.7.
/// Copyright 1991-2014 Persistence of Vision Raytracer Pty. Ltd.
///
/// POV-Ray is free software: you can redistribute it and/or modify
/// it under the terms of the GNU Affero General Public License as
/// published by the Free Software Foundation, either version 3 of the
/// License, or (at your option) any later version.
///
/// POV-Ray is distributed in the hope that it will be useful,
/// but WITHOUT ANY WARRANTY; without even the implied warranty of
/// MERCHANTABILITY or FITNESS FOR A PARTICULAR PURPOSE.  See the
/// GNU Affero General Public License for more details.
///
/// You should have received a copy of the GNU Affero General Public License
/// along with this program.  If not, see <http://www.gnu.org/licenses/>.
///
/// ----------------------------------------------------------------------------
///
/// POV-Ray is based on the popular DKB raytracer version 2.12.
/// DKBTrace was originally written by David K. Buck.
/// DKBTrace Ver 2.0-2.12 were written by David K. Buck & Aaron A. Collins.
///
/// @endparblock
///
//*******************************************************************************
>>>>>>> 58e27fe4

#include <boost/thread.hpp>
#include <boost/bind.hpp>
#include <boost/math/common_factor.hpp>

// frame.h must always be the first POV file included (pulls in platform config)
#include "backend/frame.h"
#include "backend/scene/view.h"

#include "base/povms.h"
#include "base/povmscpp.h"
#include "base/povmsgid.h"
#include "base/timer.h"

#include "backend/control/renderbackend.h"
#include "backend/support/octree.h"
#include "backend/math/matrices.h"
#include "backend/math/vector.h"
#include "backend/render/radiositytask.h"
#include "backend/render/tracetask.h"
#include "backend/lighting/photonestimationtask.h"
#include "backend/lighting/photons.h"
#include "backend/lighting/photonshootingtask.h"
#include "backend/lighting/photonsortingtask.h"
#include "backend/lighting/photonstrategytask.h"
#include "backend/lighting/radiosity.h"

#include "povray.h" // TODO

// this must be the last file included
#include "base/povdebug.h"

#define DEFAULT_BLOCK_SIZE 32

namespace pov
{

inline unsigned int MakePowerOfTwo(unsigned int i)
{
    unsigned int ii = 0;

    for(i >>= 1; i != 0; i >>= 1, ii++) { }

    return 1 << ii;
}

ViewData::ViewData(shared_ptr<SceneData> sd) :
    nextBlock(0),
    completedFirstPass(false),
    highestTraceLevel(0),
    width(160),
    height(120),
    blockWidth(10),
    blockHeight(8),
    blockSize(DEFAULT_BLOCK_SIZE),
    realTimeRaytracing(false),
    rtrData(NULL),
    renderArea(0, 0, 159, 119),
    radiosityCache(sd->radiositySettings),
    sceneData(sd),
    qualityFlags(9)
{
}

ViewData::~ViewData()
{
    if (rtrData != NULL)
        delete rtrData;
}

void ViewData::getBlockXY(const unsigned int nb, unsigned int &x, unsigned int &y)
{
    unsigned long neo_nb = nb; /* must be larger, if possible */
    unsigned long sz = blockWidth*blockHeight;

    if (renderBlockStep>1)
    {
        /* clock arithmetic: if renderBlockStep & sz are prime (gcd == 1), then
        **  q := (n * renderBlockStep)% sz , for n in [0,sz[,
        ** q is also in [0,sz[
        ** and it's a bijection (every n provides a different q)
        **
        ** if they are not pseudo prime, you're stuck!
        */
        neo_nb *= renderBlockStep;
        neo_nb %= sz;
    }
    switch(renderPattern)
    {
         case 1:
             x = neo_nb / blockHeight;
             y = neo_nb % blockHeight;
             break;
         case 2:
             x = neo_nb % blockWidth;
             y = neo_nb / blockWidth;
             if (x & 1)
             {
                 x = blockWidth-1-x/2;
             }
             else
             {
                 x /= 2;
             }
             if (y & 1)
             {
                 y = blockHeight-1-y/2;
             }
             else
             {
                 y /= 2;
             }
             break;
         case 3:
             x = (sz-1-neo_nb) % blockWidth;
             y = (sz-1-neo_nb) / blockWidth;
             if (x & 1)
             {
                 x = blockWidth-1-x/2;
             }
             else
             {
                 x /= 2;
             }
             if (y & 1)
             {
                 y = blockHeight-1-y/2;
             }
             else
             {
                 y /= 2;
             }
             break;
         case 4:
             x = neo_nb / blockHeight;
             y = neo_nb % blockHeight;
             if (x & 1)
             {
                 x = blockWidth-1-x/2;
             }
             else
             {
                 x /= 2;
             }
             if (y & 1)
             {
                 y = blockHeight-1-y/2;
             }
             else
             {
                 y /= 2;
             }
             break;
         case 5:
             x = (sz-1-neo_nb) / blockHeight;
             y = (sz-1-neo_nb) % blockHeight;
             if (x & 1)
             {
                 x = blockWidth-1-x/2;
             }
             else
             {
                 x /= 2;
             }
             if (y & 1)
             {
                 y = blockHeight-1-y/2;
             }
             else
             {
                 y /= 2;
             }
             break;
         default:
             x = neo_nb % blockWidth;
             y = neo_nb / blockWidth;
             break;
     }/* all values are covered */
}

bool ViewData::GetNextRectangle(POVRect& rect, unsigned int& serial)
{
    boost::mutex::scoped_lock lock(nextBlockMutex);

    while(true)
    {
        if(nextBlock >= (blockWidth * blockHeight))
            return false;

        unsigned int tempNextBlock = nextBlock; // TODO FIXME - works around nasty gcc (found using 4.0.1) bug failing to honor casting away of volatile on pass by value on template argument lookup [trf]

        if((blockSkipList.empty() == true) || (blockSkipList.find((unsigned int)tempNextBlock) == blockSkipList.end()))
            break;

        blockSkipList.erase((unsigned int)tempNextBlock);
        nextBlock++;
    }

    unsigned int blockX;
    unsigned int blockY;
    getBlockXY(nextBlock,blockX,blockY);

    rect.left = renderArea.left + (blockX * blockSize);
    rect.right = min(renderArea.left + ((blockX + 1) * blockSize) - 1, renderArea.right);
    rect.top = renderArea.top + (blockY * blockSize);
    rect.bottom = min(renderArea.top + ((blockY + 1) * blockSize) - 1, renderArea.bottom);

    pixelsPending += rect.GetArea();

    serial = nextBlock;
    nextBlock++;

    blockBusyList.insert(serial);

    return true;
}

bool ViewData::GetNextRectangle(POVRect& rect, unsigned int& serial, BlockInfo*& blockInfo, unsigned int stride)
{
    boost::mutex::scoped_lock lock(nextBlockMutex);

    set<unsigned int> newPostponedList;

    if (stride != 0)
    {
        unsigned int oldNextBlock = nextBlock;

        bool usePostponed = false;
        for(set<unsigned int>::iterator i = blockPostponedList.begin(); i != blockPostponedList.end(); i ++)
        {
            usePostponed = true;
            for(set<unsigned int>::iterator busy = blockBusyList.begin(); busy != blockBusyList.end(); busy ++)
            {
                if((*i >= *busy) && ((*i - *busy) % stride == 0))
                {
                    usePostponed = false;
                    break;
                }
            }
            if (usePostponed)
            {
                serial = *i;
                blockPostponedList.erase(i);
                break;
            }
        }

        if(!usePostponed)
        {
            while(true)
            {
                if(nextBlock >= (blockWidth * blockHeight))
                {
                    nextBlock = oldNextBlock;
                    return false;
                }

                unsigned int tempNextBlock = nextBlock; // TODO FIXME - works around nasty gcc (found using 4.0.1) bug failing to honor casting away of volatile on pass by value on template argument lookup [trf]

                if((blockSkipList.empty() == true) || (blockSkipList.find((unsigned int)tempNextBlock) == blockSkipList.end()))
                {
                    bool avoid = false;
                    for(set<unsigned int>::iterator busy = blockBusyList.begin(); busy != blockBusyList.end(); busy ++)
                    {
                        if((tempNextBlock >= *busy) && ((tempNextBlock - *busy) % stride == 0))
                        {
                            avoid = true;
                            break;
                        }
                    }

                    if(avoid)
                    {
                        newPostponedList.insert(tempNextBlock);
                    }
                    else
                    {
                        serial = tempNextBlock;
                        nextBlock++;
                        break;
                    }
                }
                else
                {
                    // blockSkipList.erase((unsigned int)tempNextBlock);
                }

                nextBlock++;
            }
        }
    }
    else
    {
        unsigned int oldNextBlock = nextBlock;

        while(true)
        {
            if(nextBlock >= (blockWidth * blockHeight))
            {
                nextBlock = 0;
                completedFirstPass = true;
            }

            unsigned int tempNextBlock = nextBlock; // TODO FIXME - works around nasty gcc (found using 4.0.1) bug failing to honor casting away of volatile on pass by value on template argument lookup [trf]

            if(!completedFirstPass || blockInfoList[tempNextBlock])
            {
                if((blockSkipList.empty() == true) || (blockSkipList.find((unsigned int)tempNextBlock) == blockSkipList.end()))
                {
                    if((blockBusyList.empty() == true) || (blockBusyList.find((unsigned int)tempNextBlock) == blockBusyList.end()))
                    {
                        serial = tempNextBlock;
                        nextBlock++;
                        break;
                    }
                }
                else
                {
                    // blockSkipList.erase((unsigned int)tempNextBlock);
                }
            }

            nextBlock++;

            if (oldNextBlock == nextBlock)
                return false;
        }
    }

    unsigned int blockX ;
    unsigned int blockY ;
    getBlockXY(serial,blockX,blockY);

    rect.left = renderArea.left + (blockX * blockSize);
    rect.right = min(renderArea.left + ((blockX + 1) * blockSize) - 1, renderArea.right);
    rect.top = renderArea.top + (blockY * blockSize);
    rect.bottom = min(renderArea.top + ((blockY + 1) * blockSize) - 1, renderArea.bottom);

    pixelsPending += rect.GetArea();

    blockBusyList.insert(serial);
    for(set<unsigned int>::iterator i = newPostponedList.begin(); i != newPostponedList.end(); i ++)
        blockPostponedList.insert(*i);

    blockInfo = blockInfoList[serial];

    return true;
}

void ViewData::CompletedRectangle(const POVRect& rect, unsigned int serial, const vector<RGBTColour>& pixels, unsigned int size, bool final, float completion, BlockInfo* blockInfo)
{
    if (realTimeRaytracing == true)
    {
        assert(pixels.size() == rect.GetArea());
        int y = rect.top - 1;
        int x = rect.right;
        int offset;
        for(vector<RGBTColour>::const_iterator i(pixels.begin()); i != pixels.end(); i++)
        {
            if (++x > rect.right)
                offset = (++y * width + (x = rect.left)) * 5;
            assert(rtrData->rtrPixels.size() >= offset + 5);
            rtrData->rtrPixels[offset++] = i->red();
            rtrData->rtrPixels[offset++] = i->green();
            rtrData->rtrPixels[offset++] = i->blue();
            rtrData->rtrPixels[offset++] = 0.0; // unused component
            rtrData->rtrPixels[offset++] = i->transm();
        }
    }
    else
    {
        try
        {
            POVMS_Message pixelblockmsg(kPOVObjectClass_PixelData, kPOVMsgClass_ViewImage, kPOVMsgIdent_PixelBlockSet);
            vector<POVMSFloat> pixelvector;

            pixelvector.reserve(pixels.size() * 5);

            for(vector<RGBTColour>::const_iterator i(pixels.begin()); i != pixels.end(); i++)
            {
                pixelvector.push_back(i->red());
                pixelvector.push_back(i->green());
                pixelvector.push_back(i->blue());
                pixelvector.push_back(0.0); // unused component
                pixelvector.push_back(i->transm());
            }

            POVMS_Attribute pixelattr(pixelvector);

            pixelblockmsg.Set(kPOVAttrib_PixelBlock, pixelattr);
            if(final == true) // only final blocks get a block id (used by continue-trace to identify completely rendered blocks that do not need to be rendered again)
                pixelblockmsg.SetInt(kPOVAttrib_PixelId, serial);
            pixelblockmsg.SetInt(kPOVAttrib_PixelSize, size);
            pixelblockmsg.SetInt(kPOVAttrib_Left, rect.left);
            pixelblockmsg.SetInt(kPOVAttrib_Top, rect.top);
            pixelblockmsg.SetInt(kPOVAttrib_Right, rect.right);
            pixelblockmsg.SetInt(kPOVAttrib_Bottom, rect.bottom);

            pixelblockmsg.SetInt(kPOVAttrib_ViewId, viewId);
            pixelblockmsg.SetSourceAddress(sceneData->backendAddress);
            pixelblockmsg.SetDestinationAddress(sceneData->frontendAddress);

            POVMS_SendMessage(pixelblockmsg);
        }
        catch(pov_base::Exception&)
        {
            // TODO - work out what we should do here. until then, just re-raise the exception.
            throw;
        }
    }

    // update render progress information
    CompletedRectangle(rect, serial, completion, blockInfo);
}

void ViewData::CompletedRectangle(const POVRect& rect, unsigned int serial, const vector<Vector2d>& positions, const vector<RGBTColour>& colors, unsigned int size, bool final, float completion, BlockInfo* blockInfo)
{
    try
    {
        if(positions.size() != colors.size())
            throw POV_EXCEPTION(kInvalidDataSizeErr, "Number of pixel colors and pixel positions does not match!");

        POVMS_Message pixelblockmsg(kPOVObjectClass_PixelData, kPOVMsgClass_ViewImage, kPOVMsgIdent_PixelSet);
        vector<POVMSInt> positionvector;
        vector<POVMSFloat> colorvector;

        positionvector.reserve(positions.size() * 2);
        colorvector.reserve(colors.size() * 5);

        for(vector<Vector2d>::const_iterator i(positions.begin()); i != positions.end(); i++)
        {
            positionvector.push_back(POVMSInt(i->x()));
            positionvector.push_back(POVMSInt(i->y()));
        }

        for(vector<RGBTColour>::const_iterator i(colors.begin()); i != colors.end(); i++)
        {
            colorvector.push_back(i->red());
            colorvector.push_back(i->green());
            colorvector.push_back(i->blue());
            colorvector.push_back(0.0); // unused component
            colorvector.push_back(i->transm());
        }

        POVMS_Attribute pixelposattr(positionvector);
        POVMS_Attribute pixelcolattr(colorvector);

        pixelblockmsg.Set(kPOVAttrib_PixelPositions, pixelposattr);
        pixelblockmsg.Set(kPOVAttrib_PixelColors, pixelcolattr);
        if(final == true) // only final blocks get a block id (used by continue-trace to identify completely rendered blocks that do not need to be rendered again)
            pixelblockmsg.SetInt(kPOVAttrib_PixelId, serial);
        pixelblockmsg.SetInt(kPOVAttrib_PixelSize, size);

        pixelblockmsg.SetInt(kPOVAttrib_ViewId, viewId);
        pixelblockmsg.SetSourceAddress(sceneData->backendAddress);
        pixelblockmsg.SetDestinationAddress(sceneData->frontendAddress);

        POVMS_SendMessage(pixelblockmsg);
    }
    catch(pov_base::Exception&)
    {
        // TODO - work out what we should do here. until then, just re-raise the exception.
        throw;
    }

    // update render progress information
    CompletedRectangle(rect, serial, completion, blockInfo);
}

void ViewData::CompletedRectangle(const POVRect& rect, unsigned int serial, float completion, BlockInfo* blockInfo)
{
    {
        boost::mutex::scoped_lock lock(nextBlockMutex);
        blockBusyList.erase(serial);
        blockInfoList[serial] = blockInfo;
    }

    if (realTimeRaytracing == true)
    {
        // nothing to do
    }
    else
    {
        try
        {
            pixelsCompleted += (int)(rect.GetArea() * completion);

            POVMS_Object obj(kPOVObjectClass_RenderProgress);
            // TODO obj.SetLong(kPOVAttrib_RealTime, ElapsedRealTime());
            obj.SetInt(kPOVAttrib_Pixels, renderArea.GetArea());
            obj.SetInt(kPOVAttrib_PixelsPending, pixelsPending - pixelsCompleted + rect.GetArea());
            obj.SetInt(kPOVAttrib_PixelsCompleted, pixelsCompleted);
            RenderBackend::SendViewOutput(viewId, sceneData->frontendAddress, kPOVMsgIdent_Progress, obj);
        }

        catch(pov_base::Exception&)
        {
            // TODO - work out what we should do here. until then, just re-raise the exception.
            throw;
        }
    }
}

void ViewData::SetNextRectangle(const set<unsigned int>& bsl, unsigned int fs)
{
    blockSkipList = bsl;
    blockBusyList.clear(); // safety catch; shouldn't be necessary
    blockPostponedList.clear(); // safety catch; shouldn't be necessary
    nextBlock = fs;
    completedFirstPass = false; // TODO
    pixelsCompleted = 0; // TODO
}

void ViewData::SetHighestTraceLevel(unsigned int htl)
{
    boost::mutex::scoped_lock lock(setDataMutex);

    highestTraceLevel = max(highestTraceLevel, htl);
}

const QualityFlags& ViewData::GetQualityFeatureFlags() const
{
    return qualityFlags;
}

RadiosityCache& ViewData::GetRadiosityCache()
{
    return radiosityCache;
}

View::View(shared_ptr<SceneData> sd, unsigned int width, unsigned int height, RenderBackend::ViewId vid) :
    viewData(sd),
    stopRequsted(false),
    mailbox(0),
    renderControlThread(NULL)
{
    viewData.viewId = vid;
    viewData.width = width;
    viewData.height = height;

    POV_MEM_STATS_RENDER_BEGIN();

    if(sd->boundingMethod == 2)
        mailbox = BSPTree::Mailbox(sd->numberOfFiniteObjects);
}

View::~View()
{
    stopRequsted = true; // NOTE: Order is important here, set this before stopping the queue!
    renderTasks.Stop();

    if(renderControlThread != NULL)
        renderControlThread->join();
    delete renderControlThread;

    for(vector<ViewThreadData *>::iterator i(viewThreadData.begin()); i != viewThreadData.end(); i++)
        delete (*i);
    viewThreadData.clear();

    // ok to call this more than once (it could be called from the stats method too)
    POV_MEM_STATS_RENDER_END();
}

bool View::CheckCameraHollowObject(const Vector3d& point, const BBOX_TREE *node)
{
    // TODO FIXME - duplicate code - remove again!!!

    // Check current node.
    if((node->Infinite == false) && (Inside_BBox(point, node->BBox) == false))
        return false;

    if(node->Entries)
    {
        // This is a node containing leaves to be checked.
        for(int i = 0; i < node->Entries; i++)
            if(CheckCameraHollowObject(point, node->Node[i]))
                return true;
    }
    else
    {
        // This is a leaf so test contained object.
        TraceThreadData threadData(viewData.GetSceneData());
        ObjectPtr object = reinterpret_cast<ObjectPtr>(node->Node);
        if((object->interior != NULL) && (object->Inside(point, &threadData)))
            return true;
    }

    return false;
}

bool View::CheckCameraHollowObject(const Vector3d& point)
{
    shared_ptr<SceneData>& sd = viewData.GetSceneData();

    if(sd->boundingMethod == 2)
    {
        HasInteriorPointObjectCondition precond;
        TruePointObjectCondition postcond;
        TraceThreadData threadData(sd); // TODO: avoid the need to construct threadData
        BSPInsideCondFunctor ifn(point, sd->objects, &threadData, precond, postcond);

        mailbox.clear();
        if ((*sd->tree)(point, ifn, mailbox, true))
            return true;

        // test infinite objects
        for(vector<ObjectPtr>::iterator object = sd->objects.begin() + sd->numberOfFiniteObjects; object != sd->objects.end(); object++)
            if(((*object)->interior != NULL) && Inside_BBox(point, (*object)->BBox) && (*object)->Inside(point, &threadData))
                return true;
    }
    else if((sd->boundingMethod == 0) || (sd->boundingSlabs == NULL))
    {
        TraceThreadData threadData(sd); // TODO: avoid the need to construct threadData
        for(vector<ObjectPtr>::const_iterator object = viewData.GetSceneData()->objects.begin(); object != viewData.GetSceneData()->objects.end(); object++)
            if((*object)->interior != NULL)
                if((*object)->Inside(point, &threadData))
                    return true;
    }
    else
    {
        return CheckCameraHollowObject(point, sd->boundingSlabs);
    }

    return false;
}

void View::StartRender(POVMS_Object& renderOptions)
{
<<<<<<< HEAD
	unsigned int tracingmethod = 0;
	DBL jitterscale = 1.0;
	bool jitter = false;
	DBL aathreshold = 0.3;
	DBL aaconfidence = 0.9;
	unsigned int aadepth = 3;
	DBL aaGammaValue = 1.0;
	GammaCurvePtr aaGammaCurve;
	unsigned int previewstartsize = 0;
	unsigned int previewendsize = 0;
	unsigned int nextblock = 0;
	bool highReproducibility = false;
	shared_ptr<set<unsigned int> > blockskiplist(new set<unsigned int>());

	if(renderControlThread == NULL)
=======
    unsigned int tracingmethod = 0;
    DBL jitterscale = 1.0;
    bool jitter = false;
    DBL aathreshold = 0.3;
    unsigned int aadepth = 3;
    DBL aaGammaValue = 1.0;
    GammaCurvePtr aaGammaCurve;
    unsigned int previewstartsize = 0;
    unsigned int previewendsize = 0;
    unsigned int nextblock = 0;
    bool highReproducibility = false;
    shared_ptr<set<unsigned int> > blockskiplist(new set<unsigned int>());

    if(renderControlThread == NULL)
>>>>>>> 58e27fe4
#ifndef USE_OFFICIAL_BOOST
        renderControlThread = new thread(boost::bind(&View::RenderControlThread, this), 1024 * 64);
#else
        renderControlThread = new boost::thread(boost::bind(&View::RenderControlThread, this));
#endif

<<<<<<< HEAD
	viewData.qualitySettings.Quality = clip(renderOptions.TryGetInt(kPOVAttrib_Quality, 9), 0, 9);
	viewData.qualitySettings.Quality_Flags = QualityValues[viewData.qualitySettings.Quality];

	if(renderOptions.TryGetBool(kPOVAttrib_Antialias, false) == true)
		tracingmethod = clip(renderOptions.TryGetInt(kPOVAttrib_SamplingMethod, 1), 0, 3); // TODO FIXME - magic number in clip

	aadepth = clip((unsigned int)renderOptions.TryGetInt(kPOVAttrib_AntialiasDepth, 3), 1u, 9u); // TODO FIXME - magic number in clip
	aathreshold = clip(renderOptions.TryGetFloat(kPOVAttrib_AntialiasThreshold, 0.3f), 0.0f, 1.0f);
	aaconfidence = clip(renderOptions.TryGetFloat(kPOVAttrib_AntialiasConfidence, 0.9f), 0.0f, 1.0f);
	if(renderOptions.TryGetBool(kPOVAttrib_Jitter, true) == true)
		jitterscale = clip(renderOptions.TryGetFloat(kPOVAttrib_JitterAmount, 1.0f), 0.0f, 1.0f);
	else
		jitterscale = 0.0f;
	aaGammaValue = renderOptions.TryGetFloat(kPOVAttrib_AntialiasGamma, 2.5f);
	if (aaGammaValue > 0)
		aaGammaCurve = PowerLawGammaCurve::GetByDecodingGamma(aaGammaValue);
	if (viewData.GetSceneData()->workingGamma)
		aaGammaCurve = TranscodingGammaCurve::Get(viewData.GetSceneData()->workingGamma, aaGammaCurve);

	previewstartsize = MakePowerOfTwo(clip((unsigned int)renderOptions.TryGetInt(kPOVAttrib_PreviewStartSize, 1), 1u, 64u));
	previewendsize = MakePowerOfTwo(clip((unsigned int)renderOptions.TryGetInt(kPOVAttrib_PreviewEndSize, 1), 1u, previewstartsize));
	if((previewendsize == 2) && (tracingmethod == 0)) // optimisation to render all pixels only once
		previewendsize = 1;

	highReproducibility = renderOptions.TryGetBool(kPOVAttrib_HighReproducibility, false);

	// TODO FIXME - [CLi] handle loading, storing (and later optionally deleting) of radiosity cache file for trace abort & continue feature
	// TODO FIXME - [CLi] if high reproducibility is a demand, timing of writing samples to disk is an issue regarding abort & continue
	bool loadRadiosityCache = renderOptions.TryGetBool(kPOVAttrib_RadiosityFromFile, false);
	bool saveRadiosityCache = renderOptions.TryGetBool(kPOVAttrib_RadiosityToFile, false);
	if (loadRadiosityCache || saveRadiosityCache)
	{
		// TODO FIXME - [CLi] I guess the radiosity file name needs more attention than this; probably a frontend job
		Path radiosityFile = Path(renderOptions.TryGetUCS2String(kPOVAttrib_RadiosityFileName, "object.rca"));
		if(loadRadiosityCache)
			loadRadiosityCache = viewData.radiosityCache.Load(radiosityFile);
		if(saveRadiosityCache)
			viewData.radiosityCache.InitAutosave(radiosityFile, loadRadiosityCache); // if we loaded the file, add to existing data
	}

	viewData.GetSceneData()->radiositySettings.vainPretrace = renderOptions.TryGetBool(kPOVAttrib_RadiosityVainPretrace, true);


	 // TODO FIXME - all below is not implemented properly and not threadsafe [trf]


	viewData.GetSceneData()->radiositySettings.radiosityEnabled = viewData.GetSceneData()->radiositySettings.radiosityEnabled && (viewData.qualitySettings.Quality_Flags & Q_ADVANCED_LIGHT);
	viewData.GetSceneData()->photonSettings.photonsEnabled = viewData.GetSceneData()->photonSettings.photonsEnabled && (viewData.qualitySettings.Quality_Flags & Q_ADVANCED_LIGHT);
	viewData.GetSceneData()->useSubsurface = viewData.GetSceneData()->useSubsurface && (viewData.qualitySettings.Quality_Flags & Q_SUBSURFACE);

	if(viewData.GetSceneData()->photonSettings.Max_Trace_Level < 0)
		viewData.GetSceneData()->photonSettings.Max_Trace_Level = viewData.GetSceneData()->parsedMaxTraceLevel;

	if(viewData.GetSceneData()->photonSettings.adcBailout < 0)
		viewData.GetSceneData()->photonSettings.adcBailout = viewData.GetSceneData()->parsedAdcBailout;


	// TODO FIXME - end of todo fixme stuff above


	DBL raleft = renderOptions.TryGetFloat(kPOVAttrib_Left, 1.0f);
	DBL ratop = renderOptions.TryGetFloat(kPOVAttrib_Top, 1.0f);
	DBL raright = renderOptions.TryGetFloat(kPOVAttrib_Right, POVMSFloat(viewData.width));
	DBL rabottom = renderOptions.TryGetFloat(kPOVAttrib_Bottom, POVMSFloat(viewData.height));

	if((raleft >= 0.0) && (raleft < 1.0))
		viewData.renderArea.left = int(DBL(viewData.GetWidth()) * raleft);
	else
		viewData.renderArea.left = int(raleft) - 1;

	if((ratop >= 0.0) && (ratop < 1.0))
		viewData.renderArea.top = int(DBL(viewData.GetHeight()) * ratop);
	else
		viewData.renderArea.top = int(ratop - 1);

	if((raright >= 0.0) && (raright <= 1.0))
		viewData.renderArea.right = int(DBL(viewData.GetWidth()) * raright) - 1;
	else
		viewData.renderArea.right = int(raright - 1);

	if((rabottom >= 0.0) && (rabottom <= 1.0))
		viewData.renderArea.bottom = int(DBL(viewData.GetHeight()) * rabottom) - 1;
	else
		viewData.renderArea.bottom = int(rabottom - 1);

	// TODO FIXME - need to check this in front end, then change this code to set the values to default
	if ((viewData.renderArea.left >= viewData.GetWidth()) || (viewData.renderArea.top >= viewData.GetHeight()))
		throw POV_EXCEPTION(kParamErr, "Invalid start column or row");
	if ((viewData.renderArea.right >= viewData.GetWidth()) || (viewData.renderArea.bottom >= viewData.GetHeight()))
		throw POV_EXCEPTION(kParamErr, "Invalid end column or row");

	viewData.blockSize = renderOptions.TryGetInt(kPOVAttrib_RenderBlockSize, 32);
	if(viewData.blockSize < 4)
		viewData.blockSize = 4;
	if(viewData.blockSize > max(viewData.renderArea.GetWidth(), viewData.renderArea.GetHeight()))
		viewData.blockSize = max(viewData.renderArea.GetWidth(), viewData.renderArea.GetHeight());
	viewData.blockWidth = ((viewData.renderArea.GetWidth() + viewData.blockSize - 1) / viewData.blockSize);
	viewData.blockHeight = ((viewData.renderArea.GetHeight() + viewData.blockSize - 1) / viewData.blockSize);

	viewData.renderPattern = (unsigned int)renderOptions.TryGetInt(kPOVAttrib_RenderPattern,0);
	viewData.renderBlockStep = (unsigned int)renderOptions.TryGetInt(kPOVAttrib_RenderBlockStep,0);
	if (viewData.renderBlockStep > 0)
	{
		// check that the value is prime with blockWidth * blockHeight, 
		// if not reduces it until it does (1 is ok... but boring)
		// when renderBlockStep is positive, the factor (renderBlockStep)
		// must be prime with the modulus (blockWidth * blockHeight),
		// (otherwise, the full range [0.. W*H-1] won't be covered)
		//
		// reduce renderBlockStep to [0;blockWidth * blockHeight-1] range
		// (it's not worth keeping a bigger value)
		// 
		viewData.renderBlockStep %= (viewData.blockWidth*viewData.blockHeight);
		if (!viewData.renderBlockStep)
			viewData.renderBlockStep = (viewData.blockWidth*viewData.blockHeight);
		while(boost::math::gcd((long)viewData.renderBlockStep,(long)(viewData.blockWidth*viewData.blockHeight))>1)
			viewData.renderBlockStep--;
	}

	viewData.blockInfoList.resize(viewData.blockWidth * viewData.blockHeight);

	viewData.pixelsPending = 0;
	viewData.pixelsCompleted = 0;

	// continue trace
	nextblock = renderOptions.TryGetInt(kPOVAttrib_PixelId, 0);

	if(renderOptions.Exist(kPOVAttrib_PixelSkipList) == true)
	{
		vector<POVMSInt> psl(renderOptions.GetIntVector(kPOVAttrib_PixelSkipList));

		for(vector<POVMSInt>::iterator i(psl.begin()); i != psl.end(); i++)
			blockskiplist->insert(*i);
	}

	viewData.SetNextRectangle(*blockskiplist, nextblock);

	// render thread count
	int maxRenderThreads = renderOptions.TryGetInt(kPOVAttrib_MaxRenderThreads, 1);

	viewData.realTimeRaytracing = renderOptions.TryGetBool(kPOVAttrib_RealTimeRaytracing, false); // TODO - experimental code
	if (viewData.realTimeRaytracing)
		viewData.rtrData = new RTRData(viewData, maxRenderThreads);

	// camera changes without parsing
	if(renderOptions.Exist(kPOVAttrib_SceneCamera) == false)
		viewData.camera = viewData.GetSceneData()->parsedCamera;
	else // INCOMPLETE EXPERIMENTAL [trf]
	{
		POVMS_Object camera;

		renderOptions.Get(kPOVAttrib_SceneCamera, camera);

		// TODO FIXME - clear by setting scene's camera, but not sure if this is the way to go in the long run [trf]
		viewData.camera = viewData.GetSceneData()->parsedCamera;

		bool had_location = false;
		bool had_direction = false;
		bool had_up = false;
		bool had_right = false;
		bool had_sky = false;
		bool had_look_at = false;

		if(camera.Exist('cloc') == true)
		{
			std::vector<POVMSFloat> pv = camera.GetFloatVector('cloc');
			Assign_Vector(viewData.camera.Location, *Vector3d(pv[X], pv[Y], pv[Z]));
			had_location = true;
		}

		if(camera.Exist('cdir') == true)
		{
			std::vector<POVMSFloat> pv = camera.GetFloatVector('cdir');
			Assign_Vector(viewData.camera.Direction, *Vector3d(pv[X], pv[Y], pv[Z]));
			had_direction = true;
		}

		if(camera.Exist('cup ') == true)
		{
			std::vector<POVMSFloat> pv = camera.GetFloatVector('cup ');
			Assign_Vector(viewData.camera.Up, *Vector3d(pv[X], pv[Y], pv[Z]));
			had_up = true;
		}

		if(camera.Exist('crig') == true)
		{
			std::vector<POVMSFloat> pv = camera.GetFloatVector('crig');
			Assign_Vector(viewData.camera.Right, *Vector3d(pv[X], pv[Y], pv[Z]));
			had_right = true;
		}

		if(camera.Exist('csky') == true)
		{
			std::vector<POVMSFloat> pv = camera.GetFloatVector('csky');
			Assign_Vector(viewData.camera.Sky, *Vector3d(pv[X], pv[Y], pv[Z]));
			had_sky = true;
		}

		if(camera.Exist('clat') == true)
		{
			std::vector<POVMSFloat> pv = camera.GetFloatVector('clat');
			Assign_Vector(viewData.camera.Look_At, *Vector3d(pv[X], pv[Y], pv[Z]));
			had_look_at = true;
		}

		// apply "look_at"
		if(had_look_at == true)
		{
			DBL Direction_Length = 1.0, Up_Length, Right_Length, Handedness;
			VECTOR tempv;

			VLength (Direction_Length, viewData.camera.Direction);
			VLength (Up_Length,        viewData.camera.Up);
			VLength (Right_Length,     viewData.camera.Right);
			VCross  (tempv,            viewData.camera.Up, viewData.camera.Direction);
			VDot    (Handedness,       tempv,   viewData.camera.Right);

			Assign_Vector(viewData.camera.Direction, viewData.camera.Look_At);

			VSub(viewData.camera.Direction, viewData.camera.Direction, viewData.camera.Location);

			// Check for zero length direction vector.
			if(VSumSqr(viewData.camera.Direction) < EPSILON)
				; // Error("Camera location and look_at point must be different.");

			VNormalize(viewData.camera.Direction, viewData.camera.Direction);

			// Save Right vector
			Assign_Vector (tempv, viewData.camera.Right);

			VCross(viewData.camera.Right, viewData.camera.Sky, viewData.camera.Direction);

			// Avoid DOMAIN error (from Terry Kanakis)
			if((fabs(viewData.camera.Right[X]) < EPSILON) &&
			   (fabs(viewData.camera.Right[Y]) < EPSILON) &&
			   (fabs(viewData.camera.Right[Z]) < EPSILON))
			{
				// Warning(0, "Camera location to look_at direction and sky direction should be different.\n"
				//            "Using default/supplied right vector instead.");

				// Restore Right vector
				Assign_Vector(viewData.camera.Right, tempv);
			}

			VNormalize (viewData.camera.Right,     viewData.camera.Right);
			VCross     (viewData.camera.Up,        viewData.camera.Direction, viewData.camera.Right);
			VScale     (viewData.camera.Direction, viewData.camera.Direction, Direction_Length);

			if (Handedness > 0.0)
			{
				VScaleEq (viewData.camera.Right, Right_Length);
			}
			else
			{
				VScaleEq (viewData.camera.Right, -Right_Length);
			}

			VScaleEq(viewData.camera.Up, Up_Length);
		}
	}

	if(CheckCameraHollowObject(viewData.camera.Location))
	{
		// TODO FIXME
		// Warning(0, "Camera is inside a non-hollow object. Fog and participating media may not work as expected.");
	}

	// check for preview end size
	if((previewendsize > 1) && (tracingmethod == 0))
	{
		// TODO FIXME
		// Warning(0, "In POV-Ray 3.7 and later it is recommended to set the mosaic preview end size to one for\n"
		//              "maximum performance when rendering without anti-aliasing.");
	}

	// do photons
	/*
	if(viewData.GetSceneData()->photonSettings.photonsEnabled)
	{
		viewThreadData.push_back(dynamic_cast<ViewThreadData *>(renderTasks.AppendTask(new PhotonTask(&viewData))));

		// wait for photons to finish
		renderTasks.AppendSync();
	}
	*/
	if(viewData.GetSceneData()->photonSettings.photonsEnabled)
	{
		if (viewData.GetSceneData()->photonSettings.fileName && viewData.GetSceneData()->photonSettings.loadFile)
		{
			vector<PhotonMap*> surfaceMaps;
			vector<PhotonMap*> mediaMaps;

			// when we pass a null parameter for the "strategy" (last parameter),
			// then this will LOAD the photon map
			viewThreadData.push_back(dynamic_cast<ViewThreadData *>(renderTasks.AppendTask(new PhotonSortingTask(&viewData, surfaceMaps, mediaMaps, NULL))));
			// wait for photons to finish
			renderTasks.AppendSync();
		}
		else
		{
			PhotonShootingStrategy* strategy = new PhotonShootingStrategy();

			viewThreadData.push_back(dynamic_cast<ViewThreadData *>(renderTasks.AppendTask(new PhotonEstimationTask(&viewData))));
			// wait for photons to finish
			renderTasks.AppendSync();

			viewThreadData.push_back(dynamic_cast<ViewThreadData *>(renderTasks.AppendTask(new PhotonStrategyTask(&viewData, strategy))));
			// wait for photons to finish
			renderTasks.AppendSync();

			vector<PhotonMap*> surfaceMaps;
			vector<PhotonMap*> mediaMaps;

			for(int i = 0; i < maxRenderThreads; i++)
			{
				PhotonShootingTask* task = new PhotonShootingTask(&viewData, strategy);
				surfaceMaps.push_back(task->getSurfacePhotonMap());
				mediaMaps.push_back(task->getMediaPhotonMap());
				viewThreadData.push_back(dynamic_cast<ViewThreadData *>(renderTasks.AppendTask(task)));
			}
			// wait for photons to finish
			renderTasks.AppendSync();

			// this merges the maps, sorts, computes gather options, and then cleans up memory
			viewThreadData.push_back(dynamic_cast<ViewThreadData *>(renderTasks.AppendTask(new PhotonSortingTask(&viewData, surfaceMaps, mediaMaps, strategy))));
			// wait for photons to finish
			renderTasks.AppendSync();

		}
	}

	// do radiosity pretrace
	if(viewData.GetSceneData()->radiositySettings.radiosityEnabled)
	{
		// TODO load radiosity data (if applicable)?

		DBL maxWidthHeight  = DBL(max(viewData.GetWidth(), viewData.GetHeight()));
		DBL startSize       = maxWidthHeight * viewData.GetSceneData()->radiositySettings.pretraceStart;
		DBL endSize         = maxWidthHeight * viewData.GetSceneData()->radiositySettings.pretraceEnd;
		if (endSize < 1.0)
		{
			endSize = 1.0;
			// Warning(0, "Radiosity pretrace end too low for selected resolution. Pretrace will be\n"
			//            "stopped early, corresponding to a value of %lf.\n"
			//            "To avoid this warning, increase pretrace_end.", endSize / maxWidthHeight);
		}
		int steps = (int)floor(log(startSize/endSize)/log(2.0) + (1.0 - EPSILON)) + 1;
		if (steps > RadiosityFunction::PRETRACE_MAX - RadiosityFunction::PRETRACE_FIRST - 1)
		{
			steps = RadiosityFunction::PRETRACE_MAX - RadiosityFunction::PRETRACE_FIRST - 1;
			startSize = endSize * pow(2.0, (double)steps);
			// Warning(0, "Too many radiosity pretrace steps. Pretrace will be started late,\n"
			//            "corresponding to a value of %lf", startSize);
			//            "To avoid this warning, decrease pretrace_start or increase pretrace_end.", endSize / maxWidthHeight);
		}

		if (highReproducibility)
		{
			int nominalThreads = 1;
			int actualThreads;
			DBL stepSize = startSize;
			DBL actualSize;
			for(int step = RadiosityFunction::PRETRACE_FIRST; step < RadiosityFunction::PRETRACE_FIRST + steps; step ++)
			{
				actualThreads = min(nominalThreads, maxRenderThreads);
				actualSize = max(stepSize, endSize);

				// do render one pretrace step with current pretrace size
				for(int i = 0; i < actualThreads; i++)
					viewThreadData.push_back(dynamic_cast<ViewThreadData *>(renderTasks.AppendTask(new RadiosityTask(&viewData, actualSize, actualSize, step, 1, nominalThreads))));

				// wait for previous pretrace step to finish
				renderTasks.AppendSync();

				// reset block size counter and block skip list for next pretrace step
				renderTasks.AppendFunction(boost::bind(&View::SetNextRectangle, this, _1, blockskiplist, nextblock));

				// wait for block size counter and block skip list reset to finish
				renderTasks.AppendSync();

				stepSize *= 0.5;
				nominalThreads *= 2;
			}
		}
		else if (steps > 0)
		{
			// do render all pretrace steps
			for(int i = 0; i < maxRenderThreads; i++)
				viewThreadData.push_back(dynamic_cast<ViewThreadData *>(renderTasks.AppendTask(new RadiosityTask(&viewData, startSize, endSize, RadiosityFunction::PRETRACE_FIRST, steps, 0))));

			// wait for pretrace to finish
			renderTasks.AppendSync();

			// reset block size counter and block skip list for final render
			renderTasks.AppendFunction(boost::bind(&View::SetNextRectangle, this, _1, blockskiplist, nextblock));

			// wait for block size counter and block skip list reset to finish
			renderTasks.AppendSync();
		}

		// TODO store radiosity data (if applicable)?
	}

	// do render with mosaic preview
	if(previewstartsize > 1)
	{
		// do render with mosaic preview start size
		for(int i = 0; i < maxRenderThreads; i++)
			viewThreadData.push_back(dynamic_cast<ViewThreadData *>(renderTasks.AppendTask(new TraceTask(&viewData, 0, jitterscale, aathreshold, aaconfidence, aadepth, aaGammaCurve, previewstartsize, false, false, highReproducibility))));

		for(unsigned int step = (previewstartsize >> 1); step >= previewendsize; step >>= 1)
		{
			// wait for previous mosaic preview step to finish
			renderTasks.AppendSync();

			// reset block size counter and block skip list
			renderTasks.AppendFunction(boost::bind(&View::SetNextRectangle, this, _1, blockskiplist, nextblock));

			// wait for block size counter and block skip list reset to finish
			renderTasks.AppendSync();

			// do render with current mosaic preview size
			for(int i = 0; i < maxRenderThreads; i++)
				viewThreadData.push_back(dynamic_cast<ViewThreadData *>(renderTasks.AppendTask(new TraceTask(&viewData, 0, jitterscale, aathreshold, aaconfidence, aadepth, aaGammaCurve, step, true, ((step == 1) && (tracingmethod == 0)), highReproducibility))));
		}

		// do render everything again if the final mosaic preview block size was not one or anti-aliasing is required
		if((previewendsize > 1) || (tracingmethod > 0))
		{
			// wait for previous mosaic preview step to finish
			renderTasks.AppendSync();

			// reset block size counter and block skip list
			renderTasks.AppendFunction(boost::bind(&View::SetNextRectangle, this, _1, blockskiplist, nextblock));

			// wait for block size counter and block skip list reset to finish
			renderTasks.AppendSync();

			for(int i = 0; i < maxRenderThreads; i++)
				viewThreadData.push_back(dynamic_cast<ViewThreadData *>(renderTasks.AppendTask(new TraceTask(&viewData, tracingmethod, jitterscale, aathreshold, aaconfidence, aadepth, aaGammaCurve, 0, false, true, highReproducibility))));
		}
	}
	// do render without mosaic preview
	else
	{
		for(int i = 0; i < maxRenderThreads; i++)
			viewThreadData.push_back(dynamic_cast<ViewThreadData *>(renderTasks.AppendTask(new TraceTask(&viewData, tracingmethod, jitterscale, aathreshold, aaconfidence, aadepth, aaGammaCurve, 0, false, true, highReproducibility))));
	}

	// wait for render to finish
	renderTasks.AppendSync();

	// send shutdown messages
	renderTasks.AppendFunction(boost::bind(&View::DispatchShutdownMessages, this, _1));

	// wait for shutdown messages to be sent
	renderTasks.AppendSync();

	// send statistics
	renderTasks.AppendFunction(boost::bind(&View::SendStatistics, this, _1));

	// send done message
	POVMS_Message doneMessage(kPOVObjectClass_ResultData, kPOVMsgClass_ViewOutput, kPOVMsgIdent_Done);
	doneMessage.SetInt(kPOVAttrib_ViewId, viewData.viewId);
	doneMessage.SetSourceAddress(viewData.sceneData->backendAddress);
	doneMessage.SetDestinationAddress(viewData.sceneData->frontendAddress);
	renderTasks.AppendMessage(doneMessage);
=======
    viewData.qualityFlags = QualityFlags(clip(renderOptions.TryGetInt(kPOVAttrib_Quality, 9), 0, 9));

    if(renderOptions.TryGetBool(kPOVAttrib_Antialias, false) == true)
        tracingmethod = clip(renderOptions.TryGetInt(kPOVAttrib_SamplingMethod, 1), 0, 2);

    aadepth = clip((unsigned int)renderOptions.TryGetInt(kPOVAttrib_AntialiasDepth, 3), 1u, 9u);
    aathreshold = clip(renderOptions.TryGetFloat(kPOVAttrib_AntialiasThreshold, 0.3f), 0.0f, 1.0f);
    if(renderOptions.TryGetBool(kPOVAttrib_Jitter, true) == true)
        jitterscale = clip(renderOptions.TryGetFloat(kPOVAttrib_JitterAmount, 1.0f), 0.0f, 1.0f);
    else
        jitterscale = 0.0f;
    aaGammaValue = renderOptions.TryGetFloat(kPOVAttrib_AntialiasGamma, 2.5f);
    if (aaGammaValue > 0)
        aaGammaCurve = PowerLawGammaCurve::GetByDecodingGamma(aaGammaValue);
    if (viewData.GetSceneData()->workingGamma)
        aaGammaCurve = TranscodingGammaCurve::Get(viewData.GetSceneData()->workingGamma, aaGammaCurve);

    previewstartsize = MakePowerOfTwo(clip((unsigned int)renderOptions.TryGetInt(kPOVAttrib_PreviewStartSize, 1), 1u, 64u));
    previewendsize = MakePowerOfTwo(clip((unsigned int)renderOptions.TryGetInt(kPOVAttrib_PreviewEndSize, 1), 1u, previewstartsize));
    if((previewendsize == 2) && (tracingmethod == 0)) // optimisation to render all pixels only once
        previewendsize = 1;

    highReproducibility = renderOptions.TryGetBool(kPOVAttrib_HighReproducibility, false);

    // TODO FIXME - [CLi] handle loading, storing (and later optionally deleting) of radiosity cache file for trace abort & continue feature
    // TODO FIXME - [CLi] if high reproducibility is a demand, timing of writing samples to disk is an issue regarding abort & continue
    bool loadRadiosityCache = renderOptions.TryGetBool(kPOVAttrib_RadiosityFromFile, false);
    bool saveRadiosityCache = renderOptions.TryGetBool(kPOVAttrib_RadiosityToFile, false);
    if (loadRadiosityCache || saveRadiosityCache)
    {
        // TODO FIXME - [CLi] I guess the radiosity file name needs more attention than this; probably a frontend job
        Path radiosityFile = Path(renderOptions.TryGetUCS2String(kPOVAttrib_RadiosityFileName, "object.rca"));
        if(loadRadiosityCache)
            loadRadiosityCache = viewData.radiosityCache.Load(radiosityFile);
        if(saveRadiosityCache)
            viewData.radiosityCache.InitAutosave(radiosityFile, loadRadiosityCache); // if we loaded the file, add to existing data
    }

    viewData.GetSceneData()->radiositySettings.vainPretrace = renderOptions.TryGetBool(kPOVAttrib_RadiosityVainPretrace, true);


     // TODO FIXME - all below is not implemented properly and not threadsafe [trf]


    viewData.GetSceneData()->radiositySettings.radiosityEnabled = viewData.GetSceneData()->radiositySettings.radiosityEnabled && viewData.qualityFlags.radiosity;
    viewData.GetSceneData()->photonSettings.photonsEnabled = viewData.GetSceneData()->photonSettings.photonsEnabled && (viewData.qualityFlags.photons);
    viewData.GetSceneData()->useSubsurface = viewData.GetSceneData()->useSubsurface && (viewData.qualityFlags.subsurface);

    if(viewData.GetSceneData()->photonSettings.Max_Trace_Level < 0)
        viewData.GetSceneData()->photonSettings.Max_Trace_Level = viewData.GetSceneData()->parsedMaxTraceLevel;

    if(viewData.GetSceneData()->photonSettings.adcBailout < 0)
        viewData.GetSceneData()->photonSettings.adcBailout = viewData.GetSceneData()->parsedAdcBailout;


    // TODO FIXME - end of todo fixme stuff above


    DBL raleft = renderOptions.TryGetFloat(kPOVAttrib_Left, 1.0f);
    DBL ratop = renderOptions.TryGetFloat(kPOVAttrib_Top, 1.0f);
    DBL raright = renderOptions.TryGetFloat(kPOVAttrib_Right, POVMSFloat(viewData.width));
    DBL rabottom = renderOptions.TryGetFloat(kPOVAttrib_Bottom, POVMSFloat(viewData.height));

    if((raleft >= 0.0) && (raleft < 1.0))
        viewData.renderArea.left = int(DBL(viewData.GetWidth()) * raleft);
    else
        viewData.renderArea.left = int(raleft) - 1;

    if((ratop >= 0.0) && (ratop < 1.0))
        viewData.renderArea.top = int(DBL(viewData.GetHeight()) * ratop);
    else
        viewData.renderArea.top = int(ratop - 1);

    if((raright >= 0.0) && (raright <= 1.0))
        viewData.renderArea.right = int(DBL(viewData.GetWidth()) * raright) - 1;
    else
        viewData.renderArea.right = int(raright - 1);

    if((rabottom >= 0.0) && (rabottom <= 1.0))
        viewData.renderArea.bottom = int(DBL(viewData.GetHeight()) * rabottom) - 1;
    else
        viewData.renderArea.bottom = int(rabottom - 1);

    // TODO FIXME - need to check this in front end, then change this code to set the values to default
    if ((viewData.renderArea.left >= viewData.GetWidth()) || (viewData.renderArea.top >= viewData.GetHeight()))
        throw POV_EXCEPTION(kParamErr, "Invalid start column or row");
    if ((viewData.renderArea.right >= viewData.GetWidth()) || (viewData.renderArea.bottom >= viewData.GetHeight()))
        throw POV_EXCEPTION(kParamErr, "Invalid end column or row");

    viewData.blockSize = renderOptions.TryGetInt(kPOVAttrib_RenderBlockSize, 32);
    if(viewData.blockSize < 4)
        viewData.blockSize = 4;
    if(viewData.blockSize > max(viewData.renderArea.GetWidth(), viewData.renderArea.GetHeight()))
        viewData.blockSize = max(viewData.renderArea.GetWidth(), viewData.renderArea.GetHeight());
    viewData.blockWidth = ((viewData.renderArea.GetWidth() + viewData.blockSize - 1) / viewData.blockSize);
    viewData.blockHeight = ((viewData.renderArea.GetHeight() + viewData.blockSize - 1) / viewData.blockSize);

    viewData.renderPattern = (unsigned int)renderOptions.TryGetInt(kPOVAttrib_RenderPattern,0);
    viewData.renderBlockStep = (unsigned int)renderOptions.TryGetInt(kPOVAttrib_RenderBlockStep,0);
    if (viewData.renderBlockStep > 0)
    {
        // check that the value is prime with blockWidth * blockHeight,
        // if not reduces it until it does (1 is ok... but boring)
        // when renderBlockStep is positive, the factor (renderBlockStep)
        // must be prime with the modulus (blockWidth * blockHeight),
        // (otherwise, the full range [0.. W*H-1] won't be covered)
        //
        // reduce renderBlockStep to [0;blockWidth * blockHeight-1] range
        // (it's not worth keeping a bigger value)
        //
        viewData.renderBlockStep %= (viewData.blockWidth*viewData.blockHeight);
        if (!viewData.renderBlockStep)
            viewData.renderBlockStep = (viewData.blockWidth*viewData.blockHeight);
        while(boost::math::gcd((long)viewData.renderBlockStep,(long)(viewData.blockWidth*viewData.blockHeight))>1)
            viewData.renderBlockStep--;
    }

    viewData.blockInfoList.resize(viewData.blockWidth * viewData.blockHeight);

    viewData.pixelsPending = 0;
    viewData.pixelsCompleted = 0;

    // continue trace
    nextblock = renderOptions.TryGetInt(kPOVAttrib_PixelId, 0);

    if(renderOptions.Exist(kPOVAttrib_PixelSkipList) == true)
    {
        vector<POVMSInt> psl(renderOptions.GetIntVector(kPOVAttrib_PixelSkipList));

        for(vector<POVMSInt>::iterator i(psl.begin()); i != psl.end(); i++)
            blockskiplist->insert(*i);
    }

    viewData.SetNextRectangle(*blockskiplist, nextblock);

    // render thread count
    int maxRenderThreads = renderOptions.TryGetInt(kPOVAttrib_MaxRenderThreads, 1);

    viewData.realTimeRaytracing = renderOptions.TryGetBool(kPOVAttrib_RealTimeRaytracing, false); // TODO - experimental code
    if (viewData.realTimeRaytracing)
        viewData.rtrData = new RTRData(viewData, maxRenderThreads);

    // camera changes without parsing
    if(renderOptions.Exist(kPOVAttrib_SceneCamera) == false)
        viewData.camera = viewData.GetSceneData()->parsedCamera;
    else // INCOMPLETE EXPERIMENTAL [trf]
    {
        POVMS_Object camera;

        renderOptions.Get(kPOVAttrib_SceneCamera, camera);

        // TODO FIXME - clear by setting scene's camera, but not sure if this is the way to go in the long run [trf]
        viewData.camera = viewData.GetSceneData()->parsedCamera;

        bool had_location = false;
        bool had_direction = false;
        bool had_up = false;
        bool had_right = false;
        bool had_sky = false;
        bool had_look_at = false;

        if(camera.Exist('cloc') == true)
        {
            std::vector<POVMSFloat> pv = camera.GetFloatVector('cloc');
            viewData.camera.Location = Vector3d(pv[X], pv[Y], pv[Z]);
            had_location = true;
        }

        if(camera.Exist('cdir') == true)
        {
            std::vector<POVMSFloat> pv = camera.GetFloatVector('cdir');
            viewData.camera.Direction = Vector3d(pv[X], pv[Y], pv[Z]);
            had_direction = true;
        }

        if(camera.Exist('cup ') == true)
        {
            std::vector<POVMSFloat> pv = camera.GetFloatVector('cup ');
            viewData.camera.Up = Vector3d(pv[X], pv[Y], pv[Z]);
            had_up = true;
        }

        if(camera.Exist('crig') == true)
        {
            std::vector<POVMSFloat> pv = camera.GetFloatVector('crig');
            viewData.camera.Right = Vector3d(pv[X], pv[Y], pv[Z]);
            had_right = true;
        }

        if(camera.Exist('csky') == true)
        {
            std::vector<POVMSFloat> pv = camera.GetFloatVector('csky');
            viewData.camera.Sky = Vector3d(pv[X], pv[Y], pv[Z]);
            had_sky = true;
        }

        if(camera.Exist('clat') == true)
        {
            std::vector<POVMSFloat> pv = camera.GetFloatVector('clat');
            viewData.camera.Look_At = Vector3d(pv[X], pv[Y], pv[Z]);
            had_look_at = true;
        }

        // apply "look_at"
        if(had_look_at == true)
        {
            DBL Direction_Length = 1.0, Up_Length, Right_Length, Handedness;
            Vector3d tempv;

            Direction_Length = viewData.camera.Direction.length();
            Up_Length        = viewData.camera.Up.length();
            Right_Length     = viewData.camera.Right.length();
            tempv            = cross(viewData.camera.Up, viewData.camera.Direction);
            Handedness       = dot(tempv, viewData.camera.Right);

            viewData.camera.Direction = viewData.camera.Look_At - viewData.camera.Location;

            // Check for zero length direction vector.
            if(viewData.camera.Direction.lengthSqr() < EPSILON)
                ; // Error("Camera location and look_at point must be different.");

            viewData.camera.Direction.normalize();

            // Save Right vector
            tempv = viewData.camera.Right;

            viewData.camera.Right = cross(viewData.camera.Sky, viewData.camera.Direction);

            // Avoid DOMAIN error (from Terry Kanakis)
            if((fabs(viewData.camera.Right[X]) < EPSILON) &&
               (fabs(viewData.camera.Right[Y]) < EPSILON) &&
               (fabs(viewData.camera.Right[Z]) < EPSILON))
            {
                // Warning(0, "Camera location to look_at direction and sky direction should be different.\n"
                //            "Using default/supplied right vector instead.");

                // Restore Right vector
                viewData.camera.Right = tempv;
            }

            viewData.camera.Right.normalize();
            viewData.camera.Up = cross(viewData.camera.Direction, viewData.camera.Right);
            viewData.camera.Direction *= Direction_Length;

            if (Handedness > 0.0)
            {
                viewData.camera.Right *= Right_Length;
            }
            else
            {
                viewData.camera.Right *= -Right_Length;
            }

            viewData.camera.Up *= Up_Length;
        }
    }

    if(CheckCameraHollowObject(viewData.camera.Location))
    {
        // TODO FIXME
        // Warning(0, "Camera is inside a non-hollow object. Fog and participating media may not work as expected.");
    }

    // check for preview end size
    if((previewendsize > 1) && (tracingmethod == 0))
    {
        // TODO FIXME
        // Warning(0, "In POV-Ray 3.7 and later it is recommended to set the mosaic preview end size to one for\n"
        //              "maximum performance when rendering without anti-aliasing.");
    }

    // do photons
    /*
    if(viewData.GetSceneData()->photonSettings.photonsEnabled)
    {
        viewThreadData.push_back(dynamic_cast<ViewThreadData *>(renderTasks.AppendTask(new PhotonTask(&viewData))));

        // wait for photons to finish
        renderTasks.AppendSync();
    }
    */
    if(viewData.GetSceneData()->photonSettings.photonsEnabled)
    {
        if (viewData.GetSceneData()->photonSettings.fileName && viewData.GetSceneData()->photonSettings.loadFile)
        {
            vector<PhotonMap*> surfaceMaps;
            vector<PhotonMap*> mediaMaps;

            // when we pass a null parameter for the "strategy" (last parameter),
            // then this will LOAD the photon map
            viewThreadData.push_back(dynamic_cast<ViewThreadData *>(renderTasks.AppendTask(new PhotonSortingTask(&viewData, surfaceMaps, mediaMaps, NULL))));
            // wait for photons to finish
            renderTasks.AppendSync();
        }
        else
        {
            PhotonShootingStrategy* strategy = new PhotonShootingStrategy();

            viewThreadData.push_back(dynamic_cast<ViewThreadData *>(renderTasks.AppendTask(new PhotonEstimationTask(&viewData))));
            // wait for photons to finish
            renderTasks.AppendSync();

            viewThreadData.push_back(dynamic_cast<ViewThreadData *>(renderTasks.AppendTask(new PhotonStrategyTask(&viewData, strategy))));
            // wait for photons to finish
            renderTasks.AppendSync();

            vector<PhotonMap*> surfaceMaps;
            vector<PhotonMap*> mediaMaps;

            for(int i = 0; i < maxRenderThreads; i++)
            {
                PhotonShootingTask* task = new PhotonShootingTask(&viewData, strategy);
                surfaceMaps.push_back(task->getSurfacePhotonMap());
                mediaMaps.push_back(task->getMediaPhotonMap());
                viewThreadData.push_back(dynamic_cast<ViewThreadData *>(renderTasks.AppendTask(task)));
            }
            // wait for photons to finish
            renderTasks.AppendSync();

            // this merges the maps, sorts, computes gather options, and then cleans up memory
            viewThreadData.push_back(dynamic_cast<ViewThreadData *>(renderTasks.AppendTask(new PhotonSortingTask(&viewData, surfaceMaps, mediaMaps, strategy))));
            // wait for photons to finish
            renderTasks.AppendSync();

        }
    }

    // do radiosity pretrace
    if(viewData.GetSceneData()->radiositySettings.radiosityEnabled)
    {
        // TODO load radiosity data (if applicable)?

        DBL maxWidthHeight  = DBL(max(viewData.GetWidth(), viewData.GetHeight()));
        DBL startSize       = maxWidthHeight * viewData.GetSceneData()->radiositySettings.pretraceStart;
        DBL endSize         = maxWidthHeight * viewData.GetSceneData()->radiositySettings.pretraceEnd;
        if (endSize < 1.0)
        {
            endSize = 1.0;
            // Warning(0, "Radiosity pretrace end too low for selected resolution. Pretrace will be\n"
            //            "stopped early, corresponding to a value of %lf.\n"
            //            "To avoid this warning, increase pretrace_end.", endSize / maxWidthHeight);
        }
        int steps = (int)floor(log(startSize/endSize)/log(2.0) + (1.0 - EPSILON)) + 1;
        if (steps > RadiosityFunction::PRETRACE_MAX - RadiosityFunction::PRETRACE_FIRST - 1)
        {
            steps = RadiosityFunction::PRETRACE_MAX - RadiosityFunction::PRETRACE_FIRST - 1;
            startSize = endSize * pow(2.0, (double)steps);
            // Warning(0, "Too many radiosity pretrace steps. Pretrace will be started late,\n"
            //            "corresponding to a value of %lf", startSize);
            //            "To avoid this warning, decrease pretrace_start or increase pretrace_end.", endSize / maxWidthHeight);
        }

        if (highReproducibility)
        {
            int nominalThreads = 1;
            int actualThreads;
            DBL stepSize = startSize;
            DBL actualSize;
            for(int step = RadiosityFunction::PRETRACE_FIRST; step < RadiosityFunction::PRETRACE_FIRST + steps; step ++)
            {
                actualThreads = min(nominalThreads, maxRenderThreads);
                actualSize = max(stepSize, endSize);

                // do render one pretrace step with current pretrace size
                for(int i = 0; i < actualThreads; i++)
                    viewThreadData.push_back(dynamic_cast<ViewThreadData *>(renderTasks.AppendTask(new RadiosityTask(&viewData, actualSize, actualSize, step, 1, nominalThreads))));

                // wait for previous pretrace step to finish
                renderTasks.AppendSync();

                // reset block size counter and block skip list for next pretrace step
                renderTasks.AppendFunction(boost::bind(&View::SetNextRectangle, this, _1, blockskiplist, nextblock));

                // wait for block size counter and block skip list reset to finish
                renderTasks.AppendSync();

                stepSize *= 0.5;
                nominalThreads *= 2;
            }
        }
        else if (steps > 0)
        {
            // do render all pretrace steps
            for(int i = 0; i < maxRenderThreads; i++)
                viewThreadData.push_back(dynamic_cast<ViewThreadData *>(renderTasks.AppendTask(new RadiosityTask(&viewData, startSize, endSize, RadiosityFunction::PRETRACE_FIRST, steps, 0))));

            // wait for pretrace to finish
            renderTasks.AppendSync();

            // reset block size counter and block skip list for final render
            renderTasks.AppendFunction(boost::bind(&View::SetNextRectangle, this, _1, blockskiplist, nextblock));

            // wait for block size counter and block skip list reset to finish
            renderTasks.AppendSync();
        }

        // TODO store radiosity data (if applicable)?
    }

    // do render with mosaic preview
    if(previewstartsize > 1)
    {
        // do render with mosaic preview start size
        for(int i = 0; i < maxRenderThreads; i++)
            viewThreadData.push_back(dynamic_cast<ViewThreadData *>(renderTasks.AppendTask(new TraceTask(&viewData, 0, jitterscale, aathreshold, aadepth, aaGammaCurve, previewstartsize, false, false, highReproducibility))));

        for(unsigned int step = (previewstartsize >> 1); step >= previewendsize; step >>= 1)
        {
            // wait for previous mosaic preview step to finish
            renderTasks.AppendSync();

            // reset block size counter and block skip list
            renderTasks.AppendFunction(boost::bind(&View::SetNextRectangle, this, _1, blockskiplist, nextblock));

            // wait for block size counter and block skip list reset to finish
            renderTasks.AppendSync();

            // do render with current mosaic preview size
            for(int i = 0; i < maxRenderThreads; i++)
                viewThreadData.push_back(dynamic_cast<ViewThreadData *>(renderTasks.AppendTask(new TraceTask(&viewData, 0, jitterscale, aathreshold, aadepth, aaGammaCurve, step, true, ((step == 1) && (tracingmethod == 0)), highReproducibility))));
        }

        // do render everything again if the final mosaic preview block size was not one or anti-aliasing is required
        if((previewendsize > 1) || (tracingmethod > 0))
        {
            // wait for previous mosaic preview step to finish
            renderTasks.AppendSync();

            // reset block size counter and block skip list
            renderTasks.AppendFunction(boost::bind(&View::SetNextRectangle, this, _1, blockskiplist, nextblock));

            // wait for block size counter and block skip list reset to finish
            renderTasks.AppendSync();

            for(int i = 0; i < maxRenderThreads; i++)
                viewThreadData.push_back(dynamic_cast<ViewThreadData *>(renderTasks.AppendTask(new TraceTask(&viewData, tracingmethod, jitterscale, aathreshold, aadepth, aaGammaCurve, 0, false, true, highReproducibility))));
        }
    }
    // do render without mosaic preview
    else
    {
        for(int i = 0; i < maxRenderThreads; i++)
            viewThreadData.push_back(dynamic_cast<ViewThreadData *>(renderTasks.AppendTask(new TraceTask(&viewData, tracingmethod, jitterscale, aathreshold, aadepth, aaGammaCurve, 0, false, true, highReproducibility))));
    }

    // wait for render to finish
    renderTasks.AppendSync();

    // send shutdown messages
    renderTasks.AppendFunction(boost::bind(&View::DispatchShutdownMessages, this, _1));

    // wait for shutdown messages to be sent
    renderTasks.AppendSync();

    // send statistics
    renderTasks.AppendFunction(boost::bind(&View::SendStatistics, this, _1));

    // send done message
    POVMS_Message doneMessage(kPOVObjectClass_ResultData, kPOVMsgClass_ViewOutput, kPOVMsgIdent_Done);
    doneMessage.SetInt(kPOVAttrib_ViewId, viewData.viewId);
    doneMessage.SetSourceAddress(viewData.sceneData->backendAddress);
    doneMessage.SetDestinationAddress(viewData.sceneData->frontendAddress);
    renderTasks.AppendMessage(doneMessage);
>>>>>>> 58e27fe4
}

void View::StopRender()
{
    renderTasks.Stop();

    RenderBackend::SendViewFailedResult(viewData.viewId, kUserAbortErr, viewData.sceneData->frontendAddress);
}

void View::GetStatistics(POVMS_Object& renderStats)
{
    RenderStatistics    stats;

    for(vector<ViewThreadData *>::iterator i(viewThreadData.begin()); i != viewThreadData.end(); i++)
        stats += (*i)->Stats();

    // object intersection stats
    POVMS_List isectStats;

    for(size_t index = 0; intersection_stats[index].infotext != NULL; index++)
    {
        POVMS_Object isectStat(kPOVObjectClass_IsectStat);

        isectStat.SetString(kPOVAttrib_ObjectName, intersection_stats[index].infotext);
        isectStat.SetInt(kPOVAttrib_ObjectID, intersection_stats[index].povms_id);
        isectStat.SetLong(kPOVAttrib_ISectsTests, stats[intersection_stats[index].stat_test_id]);
        isectStat.SetLong(kPOVAttrib_ISectsSucceeded, stats[intersection_stats[index].stat_suc_id]);

        isectStats.Append(isectStat);
    }

    renderStats.Set(kPOVAttrib_ObjectIStats, isectStats);

    // general stats
    renderStats.SetInt(kPOVAttrib_Height, viewData.GetHeight());
    renderStats.SetInt(kPOVAttrib_Width, viewData.GetWidth());

    // basic tracing stats
    renderStats.SetLong(kPOVAttrib_Pixels, stats[Number_Of_Pixels]);
    renderStats.SetLong(kPOVAttrib_PixelSamples, stats[Number_Of_Samples]);
    renderStats.SetLong(kPOVAttrib_Rays, stats[Number_Of_Rays]);
    renderStats.SetLong(kPOVAttrib_RaysSaved, stats[ADC_Saves]);

    // detailed tracing stats
    renderStats.SetLong(kPOVAttrib_ShadowTest, stats[Shadow_Ray_Tests]);
    renderStats.SetLong(kPOVAttrib_ShadowTestSuc, stats[Shadow_Rays_Succeeded]);
    renderStats.SetLong(kPOVAttrib_ShadowCacheHits, stats[Shadow_Cache_Hits]);
    renderStats.SetLong(kPOVAttrib_MediaSamples, stats[Media_Samples]);
    renderStats.SetLong(kPOVAttrib_MediaIntervals, stats[Media_Intervals]);
    renderStats.SetLong(kPOVAttrib_ReflectedRays, stats[Reflected_Rays_Traced]);
    renderStats.SetLong(kPOVAttrib_InnerReflectedRays, stats[Internal_Reflected_Rays_Traced]);
    renderStats.SetLong(kPOVAttrib_RefractedRays, stats[Refracted_Rays_Traced]);
    renderStats.SetLong(kPOVAttrib_TransmittedRays, stats[Transmitted_Rays_Traced]);

    // other tracing-related stats
    renderStats.SetLong(kPOVAttrib_IsoFindRoot, stats[Ray_IsoSurface_Find_Root]);
    renderStats.SetLong(kPOVAttrib_FunctionVMCalls, stats[Ray_Function_VM_Calls]);
    renderStats.SetLong(kPOVAttrib_FunctionVMInstrEst, stats[Ray_Function_VM_Instruction_Est]);
    renderStats.SetLong(kPOVAttrib_PolynomTest, stats[Polynomials_Tested]);
    renderStats.SetLong(kPOVAttrib_RootsEliminated, stats[Roots_Eliminated]);
    renderStats.SetLong(kPOVAttrib_CallsToNoise, stats[Calls_To_Noise]);
    renderStats.SetLong(kPOVAttrib_CallsToDNoise, stats[Calls_To_DNoise]);

    renderStats.SetLong(kPOVAttrib_CrackleCacheTest, stats[CrackleCache_Tests]);
    renderStats.SetLong(kPOVAttrib_CrackleCacheTestSuc, stats[CrackleCache_Tests_Succeeded]);

    POV_LONG current;
    POV_ULONG allocs(0), frees(0), peak(0), smallest(0), largest(0);
    POV_MEM_STATS_RENDER_END();
    if (POV_GLOBAL_MEM_STATS(allocs, frees, current, peak, smallest, largest))
    {
        if (allocs)
            renderStats.SetLong(kPOVAttrib_CallsToAlloc, allocs);
        if (frees)
            renderStats.SetLong(kPOVAttrib_CallsToFree, frees);
        if (peak)
            renderStats.SetLong(kPOVAttrib_PeakMemoryUsage, peak);
        if (smallest)
            renderStats.SetLong(kPOVAttrib_MinAlloc, smallest);
        if (largest)
            renderStats.SetLong(kPOVAttrib_MaxAlloc, largest);
    }

    renderStats.SetInt(kPOVAttrib_TraceLevel, viewData.highestTraceLevel);
    renderStats.SetInt(kPOVAttrib_MaxTraceLevel, viewData.sceneData->parsedMaxTraceLevel);

    renderStats.SetLong(kPOVAttrib_RadGatherCount, stats[Radiosity_GatherCount]);
    renderStats.SetLong(kPOVAttrib_RadUnsavedCount, stats[Radiosity_UnsavedCount]);
    renderStats.SetLong(kPOVAttrib_RadReuseCount, stats[Radiosity_ReuseCount]);
    renderStats.SetLong(kPOVAttrib_RadRayCount, stats[Radiosity_RayCount]);
    renderStats.SetLong(kPOVAttrib_RadTopLevelGatherCount, stats[Radiosity_TopLevel_GatherCount]);
    renderStats.SetLong(kPOVAttrib_RadTopLevelReuseCount, stats[Radiosity_TopLevel_ReuseCount]);
    renderStats.SetLong(kPOVAttrib_RadTopLevelRayCount, stats[Radiosity_TopLevel_RayCount]);
    renderStats.SetLong(kPOVAttrib_RadFinalGatherCount, stats[Radiosity_Final_GatherCount]);
    renderStats.SetLong(kPOVAttrib_RadFinalReuseCount, stats[Radiosity_Final_ReuseCount]);
    renderStats.SetLong(kPOVAttrib_RadFinalRayCount, stats[Radiosity_Final_RayCount]);
    renderStats.SetLong(kPOVAttrib_RadOctreeNodes, stats[Radiosity_OctreeNodes]);
    renderStats.SetLong(kPOVAttrib_RadOctreeLookups, stats[Radiosity_OctreeLookups]);
    renderStats.SetLong(kPOVAttrib_RadOctreeAccepts0, stats[Radiosity_OctreeAccepts0]);
    renderStats.SetLong(kPOVAttrib_RadOctreeAccepts1, stats[Radiosity_OctreeAccepts1]);
    renderStats.SetLong(kPOVAttrib_RadOctreeAccepts2, stats[Radiosity_OctreeAccepts2]);
    renderStats.SetLong(kPOVAttrib_RadOctreeAccepts3, stats[Radiosity_OctreeAccepts3]);
    renderStats.SetLong(kPOVAttrib_RadOctreeAccepts4, stats[Radiosity_OctreeAccepts4]);
    renderStats.SetLong(kPOVAttrib_RadOctreeAccepts5, stats[Radiosity_OctreeAccepts5]);

    for (int recursion = 0; recursion < 5; recursion ++)
    {
        long id;
        long queryCount = stats[IntStatsIndex(Radiosity_QueryCount_R0 + recursion)];
        id = kPOVAttrib_RadQueryCountR0 + recursion;
        renderStats.SetLong(id, queryCount);
        for(int pass = 1; pass <= 5; pass ++)
        {
            id = kPOVAttrib_RadSamplesP1R0 + (pass-1)*256 + recursion;
            renderStats.SetLong(id, stats[IntStatsIndex(Radiosity_SamplesTaken_PTS1_R0 + (pass-1)*5 + recursion)]);
        }
        id = kPOVAttrib_RadSamplesFR0 + recursion;
        renderStats.SetLong(id, stats[IntStatsIndex(Radiosity_SamplesTaken_Final_R0 + recursion)]);
        id = kPOVAttrib_RadWeightR0 + recursion;
        if (queryCount > 0)
            renderStats.SetFloat(id, stats[FPStatsIndex(Radiosity_Weight_R0 + recursion)] / (double)queryCount);
        else
            renderStats.SetFloat(id, 0.0);
    }

    // photon stats // TODO FIXME - move to photon pass? [trf]
    renderStats.SetLong(kPOVAttrib_PhotonsShot, stats[Number_Of_Photons_Shot]);
    renderStats.SetLong(kPOVAttrib_PhotonsStored, stats[Number_Of_Photons_Stored]);
    renderStats.SetLong(kPOVAttrib_GlobalPhotonsStored, stats[Number_Of_Global_Photons_Stored]);
    renderStats.SetLong(kPOVAttrib_MediaPhotonsStored, stats[Number_Of_Media_Photons_Stored]);
    renderStats.SetLong(kPOVAttrib_PhotonsPriQInsert, stats[Priority_Queue_Add]);
    renderStats.SetLong(kPOVAttrib_PhotonsPriQRemove, stats[Priority_Queue_Remove]);
    renderStats.SetLong(kPOVAttrib_GatherPerformedCnt, stats[Gather_Performed_Count]);
    renderStats.SetLong(kPOVAttrib_GatherExpandedCnt, stats[Gather_Expanded_Count]);

    struct TimeData
    {
        POV_LONG cpuTime;
        POV_LONG realTime;
        size_t samples;

        TimeData() : cpuTime(0), realTime(0), samples(0) { }
    };

    TimeData timeData[SceneThreadData::kMaxTimeType];

    for(vector<ViewThreadData *>::iterator i(viewThreadData.begin()); i != viewThreadData.end(); i++)
    {
        timeData[(*i)->timeType].realTime = max(timeData[(*i)->timeType].realTime, (*i)->realTime);
        timeData[(*i)->timeType].cpuTime += (*i)->cpuTime;
        timeData[(*i)->timeType].samples++;
    }

    for(size_t i = SceneThreadData::kUnknownTime; i < SceneThreadData::kMaxTimeType; i++)
    {
        if(timeData[i].samples > 0)
        {
            POVMS_Object elapsedTime(kPOVObjectClass_ElapsedTime);

            elapsedTime.SetLong(kPOVAttrib_RealTime, timeData[i].realTime);
            elapsedTime.SetLong(kPOVAttrib_CPUTime, timeData[i].cpuTime);
            elapsedTime.SetInt(kPOVAttrib_TimeSamples, (int) timeData[i].samples);

            switch(i)
            {
                case SceneThreadData::kPhotonTime:
                    renderStats.Set(kPOVAttrib_PhotonTime, elapsedTime);
                    break;
                case SceneThreadData::kRadiosityTime:
                    renderStats.Set(kPOVAttrib_RadiosityTime, elapsedTime);
                    break;
                case SceneThreadData::kRenderTime:
                    renderStats.Set(kPOVAttrib_TraceTime, elapsedTime);
                    break;
            }
        }
    }
}

void View::PauseRender()
{
    renderTasks.Pause();
}

void View::ResumeRender()
{
    renderTasks.Resume();
}

bool View::IsRendering()
{
    return renderTasks.IsRunning();
}

bool View::IsPaused()
{
    return renderTasks.IsPaused();
}

bool View::Failed()
{
    return renderTasks.Failed();
}

void View::DispatchShutdownMessages(TaskQueue&)
{
    MessageFactory messageFactory(10, 370, "Shutdown", viewData.sceneData->backendAddress, viewData.sceneData->frontendAddress, viewData.sceneData->sceneId, viewData.viewId);

    for (vector<ObjectPtr>::iterator it = viewData.sceneData->objects.begin(); it != viewData.sceneData->objects.end(); it++)
        (*it)->DispatchShutdownMessages(messageFactory);
}

void View::SendStatistics(TaskQueue&)
{
    POVMS_Message renderStats(kPOVObjectClass_RenderStatistics, kPOVMsgClass_ViewOutput, kPOVMsgIdent_RenderStatistics);

    GetStatistics(renderStats);

    renderStats.SetInt(kPOVAttrib_ViewId, viewData.viewId);
    renderStats.SetSourceAddress(viewData.sceneData->backendAddress);
    renderStats.SetDestinationAddress(viewData.sceneData->frontendAddress);

    POVMS_SendMessage(renderStats);

    for(vector<ViewThreadData *>::iterator i(viewThreadData.begin()); i != viewThreadData.end(); i++)
        delete (*i);
    viewThreadData.clear();
}

void View::SetNextRectangle(TaskQueue&, shared_ptr<set<unsigned int> > bsl, unsigned int fs)
{
    viewData.SetNextRectangle(*bsl, fs);
}

void View::RenderControlThread()
{
    bool sentFailedResult = false;

    while(stopRequsted == false)
    {
        while((renderTasks.Process() == true) && (stopRequsted == false)) { }

        if((renderTasks.IsDone() == true) && (renderTasks.Failed() == true) && (sentFailedResult == false))
        {
            RenderBackend::SendViewFailedResult(viewData.viewId, renderTasks.FailureCode(kUncategorizedError), viewData.sceneData->frontendAddress);
            sentFailedResult = true;
        }

        if(stopRequsted == false)
        {
            boost::thread::yield();
            Delay(50);
        }
    }
}

RTRData::RTRData(ViewData& v, int mrt) :
    viewData(v),
    numRTRframes(0),
    numRenderThreads(mrt),
    numRenderThreadsCompleted(0),
    numPixelsCompleted(0)
{
    width = viewData.GetWidth();
    height = viewData.GetHeight();
    rtrPixels.resize(width * height * 5);
}

RTRData::~RTRData()
{
    event.notify_all();
};

// TODO: it will be more efficient using atomic operators on numRenderThreadsCompleted.
// as it stands, we only use counterMutex to avoid a race condition that exists (or
// if it's not that, then for some reason notify_all() isn't releasing all of the
// waiting threads on win32). currently the below code is slightly sub-optimal in
// that we only get about 95% CPU utilization, as compared to the 99-100% we were
// getting with the code as of rev #110 (see change #4275). however for now we put
// up with a few percent idle CPU time in order to avoid said race condition (which
// lead to all threads ending up waiting on the condition).
const Camera *RTRData::CompletedFrame()
{
    boost::mutex::scoped_lock lock (counterMutex);

    vector<Camera>& cameras = viewData.GetSceneData()->cameras;
    bool ca = viewData.GetSceneData()->clocklessAnimation;

    if(true) // yes I know it's not needed, but I prefer this over headless code blocks
    {
        // test >= in case of weirdness due to the timed wait we use with the boost::condition
        if (++numRenderThreadsCompleted >= numRenderThreads)
        {
            viewData.SetNextRectangle(set<unsigned int>(), 0);
            try
            {
                POVMS_Message pixelblockmsg(kPOVObjectClass_PixelData, kPOVMsgClass_ViewImage, kPOVMsgIdent_PixelBlockSet);
                POVMS_Attribute pixelattr(rtrPixels);

                // we can release the other threads now.
                numRenderThreadsCompleted = 0;
                numRTRframes++;

                event.notify_all();

                pixelblockmsg.Set(kPOVAttrib_PixelBlock, pixelattr);
                pixelblockmsg.SetInt(kPOVAttrib_PixelSize, 1);
                pixelblockmsg.SetInt(kPOVAttrib_Left, 0);
                pixelblockmsg.SetInt(kPOVAttrib_Top, 0);
                pixelblockmsg.SetInt(kPOVAttrib_Right, width - 1);
                pixelblockmsg.SetInt(kPOVAttrib_Bottom, height - 1);

                pixelblockmsg.SetInt(kPOVAttrib_ViewId, viewData.GetViewId());
                pixelblockmsg.SetSourceAddress(viewData.GetSceneData()->backendAddress);
                pixelblockmsg.SetDestinationAddress(viewData.GetSceneData()->frontendAddress);

                POVMS_SendMessage(pixelblockmsg);

                numPixelsCompleted += width * height;
                POVMS_Object obj(kPOVObjectClass_RenderProgress);
                obj.SetInt(kPOVAttrib_Pixels, width * height);
                obj.SetInt(kPOVAttrib_PixelsPending, 0);
                obj.SetInt(kPOVAttrib_PixelsCompleted, numPixelsCompleted);
                RenderBackend::SendViewOutput(viewData.GetViewId(), viewData.GetSceneData()->frontendAddress, kPOVMsgIdent_Progress, obj);

                return(ca ? &cameras[numRTRframes % cameras.size()] : NULL);
            }
            catch(pov_base::Exception&)
            {
                // TODO - work out what we should do here. until then, just re-raise the exception.
                // oh yeah, might want to release any waiting threads first ...
                event.notify_all();
                throw;
            }
        }
    }

    boost::xtime t;
    boost::xtime_get (&t, POV_TIME_UTC);
    t.sec += 3;

    // this will cause us to wait until the other threads are done.
    // we use a timed lock so that we eventually pick up a render cancel request.
    // if we do exit as a result of a timeout, and there is not a cancel pending,
    // things could get out of whack.
    if (!event.timed_wait(lock, t))
        numRenderThreadsCompleted--;

    return(ca ? &cameras[numRTRframes % cameras.size()] : NULL);
}

}<|MERGE_RESOLUTION|>--- conflicted
+++ resolved
@@ -1,41 +1,3 @@
-<<<<<<< HEAD
-/*******************************************************************************
- * view.cpp
- *
- * ---------------------------------------------------------------------------
- * UberPOV Raytracer version 1.37.
- * Portions Copyright 2013 Christoph Lipka.
- *
- * UberPOV 1.37 is an experimental unofficial branch of POV-Ray 3.7, and is
- * subject to the same licensing terms and conditions.
- * ---------------------------------------------------------------------------
- * Persistence of Vision Ray Tracer ('POV-Ray') version 3.7.
- * Copyright 1991-2013 Persistence of Vision Raytracer Pty. Ltd.
- *
- * POV-Ray is free software: you can redistribute it and/or modify
- * it under the terms of the GNU Affero General Public License as
- * published by the Free Software Foundation, either version 3 of the
- * License, or (at your option) any later version.
- *
- * POV-Ray is distributed in the hope that it will be useful,
- * but WITHOUT ANY WARRANTY; without even the implied warranty of
- * MERCHANTABILITY or FITNESS FOR A PARTICULAR PURPOSE.  See the
- * GNU Affero General Public License for more details.
- *
- * You should have received a copy of the GNU Affero General Public License
- * along with this program.  If not, see <http://www.gnu.org/licenses/>.
- * ---------------------------------------------------------------------------
- * POV-Ray is based on the popular DKB raytracer version 2.12.
- * DKBTrace was originally written by David K. Buck.
- * DKBTrace Ver 2.0-2.12 were written by David K. Buck & Aaron A. Collins.
- * ---------------------------------------------------------------------------
- * $File: //depot/clipka/upov/source/backend/scene/view.cpp $
- * $Revision: #2 $
- * $Change: 5948 $
- * $DateTime: 2013/07/22 20:36:31 $
- * $Author: clipka $
- *******************************************************************************/
-=======
 //******************************************************************************
 ///
 /// @file backend/scene/view.cpp
@@ -44,6 +6,14 @@
 ///
 /// @copyright
 /// @parblock
+///
+/// UberPOV Raytracer version 1.37.
+/// Portions Copyright 2013-2014 Christoph Lipka.
+///
+/// UberPOV 1.37 is an experimental unofficial branch of POV-Ray 3.7, and is
+/// subject to the same licensing terms and conditions.
+///
+/// ----------------------------------------------------------------------------
 ///
 /// Persistence of Vision Ray Tracer ('POV-Ray') version 3.7.
 /// Copyright 1991-2014 Persistence of Vision Raytracer Pty. Ltd.
@@ -70,7 +40,6 @@
 /// @endparblock
 ///
 //*******************************************************************************
->>>>>>> 58e27fe4
 
 #include <boost/thread.hpp>
 #include <boost/bind.hpp>
@@ -699,27 +668,11 @@
 
 void View::StartRender(POVMS_Object& renderOptions)
 {
-<<<<<<< HEAD
-	unsigned int tracingmethod = 0;
-	DBL jitterscale = 1.0;
-	bool jitter = false;
-	DBL aathreshold = 0.3;
-	DBL aaconfidence = 0.9;
-	unsigned int aadepth = 3;
-	DBL aaGammaValue = 1.0;
-	GammaCurvePtr aaGammaCurve;
-	unsigned int previewstartsize = 0;
-	unsigned int previewendsize = 0;
-	unsigned int nextblock = 0;
-	bool highReproducibility = false;
-	shared_ptr<set<unsigned int> > blockskiplist(new set<unsigned int>());
-
-	if(renderControlThread == NULL)
-=======
     unsigned int tracingmethod = 0;
     DBL jitterscale = 1.0;
     bool jitter = false;
     DBL aathreshold = 0.3;
+    DBL aaconfidence = 0.9;
     unsigned int aadepth = 3;
     DBL aaGammaValue = 1.0;
     GammaCurvePtr aaGammaCurve;
@@ -730,489 +683,20 @@
     shared_ptr<set<unsigned int> > blockskiplist(new set<unsigned int>());
 
     if(renderControlThread == NULL)
->>>>>>> 58e27fe4
 #ifndef USE_OFFICIAL_BOOST
         renderControlThread = new thread(boost::bind(&View::RenderControlThread, this), 1024 * 64);
 #else
         renderControlThread = new boost::thread(boost::bind(&View::RenderControlThread, this));
 #endif
 
-<<<<<<< HEAD
-	viewData.qualitySettings.Quality = clip(renderOptions.TryGetInt(kPOVAttrib_Quality, 9), 0, 9);
-	viewData.qualitySettings.Quality_Flags = QualityValues[viewData.qualitySettings.Quality];
-
-	if(renderOptions.TryGetBool(kPOVAttrib_Antialias, false) == true)
-		tracingmethod = clip(renderOptions.TryGetInt(kPOVAttrib_SamplingMethod, 1), 0, 3); // TODO FIXME - magic number in clip
-
-	aadepth = clip((unsigned int)renderOptions.TryGetInt(kPOVAttrib_AntialiasDepth, 3), 1u, 9u); // TODO FIXME - magic number in clip
-	aathreshold = clip(renderOptions.TryGetFloat(kPOVAttrib_AntialiasThreshold, 0.3f), 0.0f, 1.0f);
-	aaconfidence = clip(renderOptions.TryGetFloat(kPOVAttrib_AntialiasConfidence, 0.9f), 0.0f, 1.0f);
-	if(renderOptions.TryGetBool(kPOVAttrib_Jitter, true) == true)
-		jitterscale = clip(renderOptions.TryGetFloat(kPOVAttrib_JitterAmount, 1.0f), 0.0f, 1.0f);
-	else
-		jitterscale = 0.0f;
-	aaGammaValue = renderOptions.TryGetFloat(kPOVAttrib_AntialiasGamma, 2.5f);
-	if (aaGammaValue > 0)
-		aaGammaCurve = PowerLawGammaCurve::GetByDecodingGamma(aaGammaValue);
-	if (viewData.GetSceneData()->workingGamma)
-		aaGammaCurve = TranscodingGammaCurve::Get(viewData.GetSceneData()->workingGamma, aaGammaCurve);
-
-	previewstartsize = MakePowerOfTwo(clip((unsigned int)renderOptions.TryGetInt(kPOVAttrib_PreviewStartSize, 1), 1u, 64u));
-	previewendsize = MakePowerOfTwo(clip((unsigned int)renderOptions.TryGetInt(kPOVAttrib_PreviewEndSize, 1), 1u, previewstartsize));
-	if((previewendsize == 2) && (tracingmethod == 0)) // optimisation to render all pixels only once
-		previewendsize = 1;
-
-	highReproducibility = renderOptions.TryGetBool(kPOVAttrib_HighReproducibility, false);
-
-	// TODO FIXME - [CLi] handle loading, storing (and later optionally deleting) of radiosity cache file for trace abort & continue feature
-	// TODO FIXME - [CLi] if high reproducibility is a demand, timing of writing samples to disk is an issue regarding abort & continue
-	bool loadRadiosityCache = renderOptions.TryGetBool(kPOVAttrib_RadiosityFromFile, false);
-	bool saveRadiosityCache = renderOptions.TryGetBool(kPOVAttrib_RadiosityToFile, false);
-	if (loadRadiosityCache || saveRadiosityCache)
-	{
-		// TODO FIXME - [CLi] I guess the radiosity file name needs more attention than this; probably a frontend job
-		Path radiosityFile = Path(renderOptions.TryGetUCS2String(kPOVAttrib_RadiosityFileName, "object.rca"));
-		if(loadRadiosityCache)
-			loadRadiosityCache = viewData.radiosityCache.Load(radiosityFile);
-		if(saveRadiosityCache)
-			viewData.radiosityCache.InitAutosave(radiosityFile, loadRadiosityCache); // if we loaded the file, add to existing data
-	}
-
-	viewData.GetSceneData()->radiositySettings.vainPretrace = renderOptions.TryGetBool(kPOVAttrib_RadiosityVainPretrace, true);
-
-
-	 // TODO FIXME - all below is not implemented properly and not threadsafe [trf]
-
-
-	viewData.GetSceneData()->radiositySettings.radiosityEnabled = viewData.GetSceneData()->radiositySettings.radiosityEnabled && (viewData.qualitySettings.Quality_Flags & Q_ADVANCED_LIGHT);
-	viewData.GetSceneData()->photonSettings.photonsEnabled = viewData.GetSceneData()->photonSettings.photonsEnabled && (viewData.qualitySettings.Quality_Flags & Q_ADVANCED_LIGHT);
-	viewData.GetSceneData()->useSubsurface = viewData.GetSceneData()->useSubsurface && (viewData.qualitySettings.Quality_Flags & Q_SUBSURFACE);
-
-	if(viewData.GetSceneData()->photonSettings.Max_Trace_Level < 0)
-		viewData.GetSceneData()->photonSettings.Max_Trace_Level = viewData.GetSceneData()->parsedMaxTraceLevel;
-
-	if(viewData.GetSceneData()->photonSettings.adcBailout < 0)
-		viewData.GetSceneData()->photonSettings.adcBailout = viewData.GetSceneData()->parsedAdcBailout;
-
-
-	// TODO FIXME - end of todo fixme stuff above
-
-
-	DBL raleft = renderOptions.TryGetFloat(kPOVAttrib_Left, 1.0f);
-	DBL ratop = renderOptions.TryGetFloat(kPOVAttrib_Top, 1.0f);
-	DBL raright = renderOptions.TryGetFloat(kPOVAttrib_Right, POVMSFloat(viewData.width));
-	DBL rabottom = renderOptions.TryGetFloat(kPOVAttrib_Bottom, POVMSFloat(viewData.height));
-
-	if((raleft >= 0.0) && (raleft < 1.0))
-		viewData.renderArea.left = int(DBL(viewData.GetWidth()) * raleft);
-	else
-		viewData.renderArea.left = int(raleft) - 1;
-
-	if((ratop >= 0.0) && (ratop < 1.0))
-		viewData.renderArea.top = int(DBL(viewData.GetHeight()) * ratop);
-	else
-		viewData.renderArea.top = int(ratop - 1);
-
-	if((raright >= 0.0) && (raright <= 1.0))
-		viewData.renderArea.right = int(DBL(viewData.GetWidth()) * raright) - 1;
-	else
-		viewData.renderArea.right = int(raright - 1);
-
-	if((rabottom >= 0.0) && (rabottom <= 1.0))
-		viewData.renderArea.bottom = int(DBL(viewData.GetHeight()) * rabottom) - 1;
-	else
-		viewData.renderArea.bottom = int(rabottom - 1);
-
-	// TODO FIXME - need to check this in front end, then change this code to set the values to default
-	if ((viewData.renderArea.left >= viewData.GetWidth()) || (viewData.renderArea.top >= viewData.GetHeight()))
-		throw POV_EXCEPTION(kParamErr, "Invalid start column or row");
-	if ((viewData.renderArea.right >= viewData.GetWidth()) || (viewData.renderArea.bottom >= viewData.GetHeight()))
-		throw POV_EXCEPTION(kParamErr, "Invalid end column or row");
-
-	viewData.blockSize = renderOptions.TryGetInt(kPOVAttrib_RenderBlockSize, 32);
-	if(viewData.blockSize < 4)
-		viewData.blockSize = 4;
-	if(viewData.blockSize > max(viewData.renderArea.GetWidth(), viewData.renderArea.GetHeight()))
-		viewData.blockSize = max(viewData.renderArea.GetWidth(), viewData.renderArea.GetHeight());
-	viewData.blockWidth = ((viewData.renderArea.GetWidth() + viewData.blockSize - 1) / viewData.blockSize);
-	viewData.blockHeight = ((viewData.renderArea.GetHeight() + viewData.blockSize - 1) / viewData.blockSize);
-
-	viewData.renderPattern = (unsigned int)renderOptions.TryGetInt(kPOVAttrib_RenderPattern,0);
-	viewData.renderBlockStep = (unsigned int)renderOptions.TryGetInt(kPOVAttrib_RenderBlockStep,0);
-	if (viewData.renderBlockStep > 0)
-	{
-		// check that the value is prime with blockWidth * blockHeight, 
-		// if not reduces it until it does (1 is ok... but boring)
-		// when renderBlockStep is positive, the factor (renderBlockStep)
-		// must be prime with the modulus (blockWidth * blockHeight),
-		// (otherwise, the full range [0.. W*H-1] won't be covered)
-		//
-		// reduce renderBlockStep to [0;blockWidth * blockHeight-1] range
-		// (it's not worth keeping a bigger value)
-		// 
-		viewData.renderBlockStep %= (viewData.blockWidth*viewData.blockHeight);
-		if (!viewData.renderBlockStep)
-			viewData.renderBlockStep = (viewData.blockWidth*viewData.blockHeight);
-		while(boost::math::gcd((long)viewData.renderBlockStep,(long)(viewData.blockWidth*viewData.blockHeight))>1)
-			viewData.renderBlockStep--;
-	}
-
-	viewData.blockInfoList.resize(viewData.blockWidth * viewData.blockHeight);
-
-	viewData.pixelsPending = 0;
-	viewData.pixelsCompleted = 0;
-
-	// continue trace
-	nextblock = renderOptions.TryGetInt(kPOVAttrib_PixelId, 0);
-
-	if(renderOptions.Exist(kPOVAttrib_PixelSkipList) == true)
-	{
-		vector<POVMSInt> psl(renderOptions.GetIntVector(kPOVAttrib_PixelSkipList));
-
-		for(vector<POVMSInt>::iterator i(psl.begin()); i != psl.end(); i++)
-			blockskiplist->insert(*i);
-	}
-
-	viewData.SetNextRectangle(*blockskiplist, nextblock);
-
-	// render thread count
-	int maxRenderThreads = renderOptions.TryGetInt(kPOVAttrib_MaxRenderThreads, 1);
-
-	viewData.realTimeRaytracing = renderOptions.TryGetBool(kPOVAttrib_RealTimeRaytracing, false); // TODO - experimental code
-	if (viewData.realTimeRaytracing)
-		viewData.rtrData = new RTRData(viewData, maxRenderThreads);
-
-	// camera changes without parsing
-	if(renderOptions.Exist(kPOVAttrib_SceneCamera) == false)
-		viewData.camera = viewData.GetSceneData()->parsedCamera;
-	else // INCOMPLETE EXPERIMENTAL [trf]
-	{
-		POVMS_Object camera;
-
-		renderOptions.Get(kPOVAttrib_SceneCamera, camera);
-
-		// TODO FIXME - clear by setting scene's camera, but not sure if this is the way to go in the long run [trf]
-		viewData.camera = viewData.GetSceneData()->parsedCamera;
-
-		bool had_location = false;
-		bool had_direction = false;
-		bool had_up = false;
-		bool had_right = false;
-		bool had_sky = false;
-		bool had_look_at = false;
-
-		if(camera.Exist('cloc') == true)
-		{
-			std::vector<POVMSFloat> pv = camera.GetFloatVector('cloc');
-			Assign_Vector(viewData.camera.Location, *Vector3d(pv[X], pv[Y], pv[Z]));
-			had_location = true;
-		}
-
-		if(camera.Exist('cdir') == true)
-		{
-			std::vector<POVMSFloat> pv = camera.GetFloatVector('cdir');
-			Assign_Vector(viewData.camera.Direction, *Vector3d(pv[X], pv[Y], pv[Z]));
-			had_direction = true;
-		}
-
-		if(camera.Exist('cup ') == true)
-		{
-			std::vector<POVMSFloat> pv = camera.GetFloatVector('cup ');
-			Assign_Vector(viewData.camera.Up, *Vector3d(pv[X], pv[Y], pv[Z]));
-			had_up = true;
-		}
-
-		if(camera.Exist('crig') == true)
-		{
-			std::vector<POVMSFloat> pv = camera.GetFloatVector('crig');
-			Assign_Vector(viewData.camera.Right, *Vector3d(pv[X], pv[Y], pv[Z]));
-			had_right = true;
-		}
-
-		if(camera.Exist('csky') == true)
-		{
-			std::vector<POVMSFloat> pv = camera.GetFloatVector('csky');
-			Assign_Vector(viewData.camera.Sky, *Vector3d(pv[X], pv[Y], pv[Z]));
-			had_sky = true;
-		}
-
-		if(camera.Exist('clat') == true)
-		{
-			std::vector<POVMSFloat> pv = camera.GetFloatVector('clat');
-			Assign_Vector(viewData.camera.Look_At, *Vector3d(pv[X], pv[Y], pv[Z]));
-			had_look_at = true;
-		}
-
-		// apply "look_at"
-		if(had_look_at == true)
-		{
-			DBL Direction_Length = 1.0, Up_Length, Right_Length, Handedness;
-			VECTOR tempv;
-
-			VLength (Direction_Length, viewData.camera.Direction);
-			VLength (Up_Length,        viewData.camera.Up);
-			VLength (Right_Length,     viewData.camera.Right);
-			VCross  (tempv,            viewData.camera.Up, viewData.camera.Direction);
-			VDot    (Handedness,       tempv,   viewData.camera.Right);
-
-			Assign_Vector(viewData.camera.Direction, viewData.camera.Look_At);
-
-			VSub(viewData.camera.Direction, viewData.camera.Direction, viewData.camera.Location);
-
-			// Check for zero length direction vector.
-			if(VSumSqr(viewData.camera.Direction) < EPSILON)
-				; // Error("Camera location and look_at point must be different.");
-
-			VNormalize(viewData.camera.Direction, viewData.camera.Direction);
-
-			// Save Right vector
-			Assign_Vector (tempv, viewData.camera.Right);
-
-			VCross(viewData.camera.Right, viewData.camera.Sky, viewData.camera.Direction);
-
-			// Avoid DOMAIN error (from Terry Kanakis)
-			if((fabs(viewData.camera.Right[X]) < EPSILON) &&
-			   (fabs(viewData.camera.Right[Y]) < EPSILON) &&
-			   (fabs(viewData.camera.Right[Z]) < EPSILON))
-			{
-				// Warning(0, "Camera location to look_at direction and sky direction should be different.\n"
-				//            "Using default/supplied right vector instead.");
-
-				// Restore Right vector
-				Assign_Vector(viewData.camera.Right, tempv);
-			}
-
-			VNormalize (viewData.camera.Right,     viewData.camera.Right);
-			VCross     (viewData.camera.Up,        viewData.camera.Direction, viewData.camera.Right);
-			VScale     (viewData.camera.Direction, viewData.camera.Direction, Direction_Length);
-
-			if (Handedness > 0.0)
-			{
-				VScaleEq (viewData.camera.Right, Right_Length);
-			}
-			else
-			{
-				VScaleEq (viewData.camera.Right, -Right_Length);
-			}
-
-			VScaleEq(viewData.camera.Up, Up_Length);
-		}
-	}
-
-	if(CheckCameraHollowObject(viewData.camera.Location))
-	{
-		// TODO FIXME
-		// Warning(0, "Camera is inside a non-hollow object. Fog and participating media may not work as expected.");
-	}
-
-	// check for preview end size
-	if((previewendsize > 1) && (tracingmethod == 0))
-	{
-		// TODO FIXME
-		// Warning(0, "In POV-Ray 3.7 and later it is recommended to set the mosaic preview end size to one for\n"
-		//              "maximum performance when rendering without anti-aliasing.");
-	}
-
-	// do photons
-	/*
-	if(viewData.GetSceneData()->photonSettings.photonsEnabled)
-	{
-		viewThreadData.push_back(dynamic_cast<ViewThreadData *>(renderTasks.AppendTask(new PhotonTask(&viewData))));
-
-		// wait for photons to finish
-		renderTasks.AppendSync();
-	}
-	*/
-	if(viewData.GetSceneData()->photonSettings.photonsEnabled)
-	{
-		if (viewData.GetSceneData()->photonSettings.fileName && viewData.GetSceneData()->photonSettings.loadFile)
-		{
-			vector<PhotonMap*> surfaceMaps;
-			vector<PhotonMap*> mediaMaps;
-
-			// when we pass a null parameter for the "strategy" (last parameter),
-			// then this will LOAD the photon map
-			viewThreadData.push_back(dynamic_cast<ViewThreadData *>(renderTasks.AppendTask(new PhotonSortingTask(&viewData, surfaceMaps, mediaMaps, NULL))));
-			// wait for photons to finish
-			renderTasks.AppendSync();
-		}
-		else
-		{
-			PhotonShootingStrategy* strategy = new PhotonShootingStrategy();
-
-			viewThreadData.push_back(dynamic_cast<ViewThreadData *>(renderTasks.AppendTask(new PhotonEstimationTask(&viewData))));
-			// wait for photons to finish
-			renderTasks.AppendSync();
-
-			viewThreadData.push_back(dynamic_cast<ViewThreadData *>(renderTasks.AppendTask(new PhotonStrategyTask(&viewData, strategy))));
-			// wait for photons to finish
-			renderTasks.AppendSync();
-
-			vector<PhotonMap*> surfaceMaps;
-			vector<PhotonMap*> mediaMaps;
-
-			for(int i = 0; i < maxRenderThreads; i++)
-			{
-				PhotonShootingTask* task = new PhotonShootingTask(&viewData, strategy);
-				surfaceMaps.push_back(task->getSurfacePhotonMap());
-				mediaMaps.push_back(task->getMediaPhotonMap());
-				viewThreadData.push_back(dynamic_cast<ViewThreadData *>(renderTasks.AppendTask(task)));
-			}
-			// wait for photons to finish
-			renderTasks.AppendSync();
-
-			// this merges the maps, sorts, computes gather options, and then cleans up memory
-			viewThreadData.push_back(dynamic_cast<ViewThreadData *>(renderTasks.AppendTask(new PhotonSortingTask(&viewData, surfaceMaps, mediaMaps, strategy))));
-			// wait for photons to finish
-			renderTasks.AppendSync();
-
-		}
-	}
-
-	// do radiosity pretrace
-	if(viewData.GetSceneData()->radiositySettings.radiosityEnabled)
-	{
-		// TODO load radiosity data (if applicable)?
-
-		DBL maxWidthHeight  = DBL(max(viewData.GetWidth(), viewData.GetHeight()));
-		DBL startSize       = maxWidthHeight * viewData.GetSceneData()->radiositySettings.pretraceStart;
-		DBL endSize         = maxWidthHeight * viewData.GetSceneData()->radiositySettings.pretraceEnd;
-		if (endSize < 1.0)
-		{
-			endSize = 1.0;
-			// Warning(0, "Radiosity pretrace end too low for selected resolution. Pretrace will be\n"
-			//            "stopped early, corresponding to a value of %lf.\n"
-			//            "To avoid this warning, increase pretrace_end.", endSize / maxWidthHeight);
-		}
-		int steps = (int)floor(log(startSize/endSize)/log(2.0) + (1.0 - EPSILON)) + 1;
-		if (steps > RadiosityFunction::PRETRACE_MAX - RadiosityFunction::PRETRACE_FIRST - 1)
-		{
-			steps = RadiosityFunction::PRETRACE_MAX - RadiosityFunction::PRETRACE_FIRST - 1;
-			startSize = endSize * pow(2.0, (double)steps);
-			// Warning(0, "Too many radiosity pretrace steps. Pretrace will be started late,\n"
-			//            "corresponding to a value of %lf", startSize);
-			//            "To avoid this warning, decrease pretrace_start or increase pretrace_end.", endSize / maxWidthHeight);
-		}
-
-		if (highReproducibility)
-		{
-			int nominalThreads = 1;
-			int actualThreads;
-			DBL stepSize = startSize;
-			DBL actualSize;
-			for(int step = RadiosityFunction::PRETRACE_FIRST; step < RadiosityFunction::PRETRACE_FIRST + steps; step ++)
-			{
-				actualThreads = min(nominalThreads, maxRenderThreads);
-				actualSize = max(stepSize, endSize);
-
-				// do render one pretrace step with current pretrace size
-				for(int i = 0; i < actualThreads; i++)
-					viewThreadData.push_back(dynamic_cast<ViewThreadData *>(renderTasks.AppendTask(new RadiosityTask(&viewData, actualSize, actualSize, step, 1, nominalThreads))));
-
-				// wait for previous pretrace step to finish
-				renderTasks.AppendSync();
-
-				// reset block size counter and block skip list for next pretrace step
-				renderTasks.AppendFunction(boost::bind(&View::SetNextRectangle, this, _1, blockskiplist, nextblock));
-
-				// wait for block size counter and block skip list reset to finish
-				renderTasks.AppendSync();
-
-				stepSize *= 0.5;
-				nominalThreads *= 2;
-			}
-		}
-		else if (steps > 0)
-		{
-			// do render all pretrace steps
-			for(int i = 0; i < maxRenderThreads; i++)
-				viewThreadData.push_back(dynamic_cast<ViewThreadData *>(renderTasks.AppendTask(new RadiosityTask(&viewData, startSize, endSize, RadiosityFunction::PRETRACE_FIRST, steps, 0))));
-
-			// wait for pretrace to finish
-			renderTasks.AppendSync();
-
-			// reset block size counter and block skip list for final render
-			renderTasks.AppendFunction(boost::bind(&View::SetNextRectangle, this, _1, blockskiplist, nextblock));
-
-			// wait for block size counter and block skip list reset to finish
-			renderTasks.AppendSync();
-		}
-
-		// TODO store radiosity data (if applicable)?
-	}
-
-	// do render with mosaic preview
-	if(previewstartsize > 1)
-	{
-		// do render with mosaic preview start size
-		for(int i = 0; i < maxRenderThreads; i++)
-			viewThreadData.push_back(dynamic_cast<ViewThreadData *>(renderTasks.AppendTask(new TraceTask(&viewData, 0, jitterscale, aathreshold, aaconfidence, aadepth, aaGammaCurve, previewstartsize, false, false, highReproducibility))));
-
-		for(unsigned int step = (previewstartsize >> 1); step >= previewendsize; step >>= 1)
-		{
-			// wait for previous mosaic preview step to finish
-			renderTasks.AppendSync();
-
-			// reset block size counter and block skip list
-			renderTasks.AppendFunction(boost::bind(&View::SetNextRectangle, this, _1, blockskiplist, nextblock));
-
-			// wait for block size counter and block skip list reset to finish
-			renderTasks.AppendSync();
-
-			// do render with current mosaic preview size
-			for(int i = 0; i < maxRenderThreads; i++)
-				viewThreadData.push_back(dynamic_cast<ViewThreadData *>(renderTasks.AppendTask(new TraceTask(&viewData, 0, jitterscale, aathreshold, aaconfidence, aadepth, aaGammaCurve, step, true, ((step == 1) && (tracingmethod == 0)), highReproducibility))));
-		}
-
-		// do render everything again if the final mosaic preview block size was not one or anti-aliasing is required
-		if((previewendsize > 1) || (tracingmethod > 0))
-		{
-			// wait for previous mosaic preview step to finish
-			renderTasks.AppendSync();
-
-			// reset block size counter and block skip list
-			renderTasks.AppendFunction(boost::bind(&View::SetNextRectangle, this, _1, blockskiplist, nextblock));
-
-			// wait for block size counter and block skip list reset to finish
-			renderTasks.AppendSync();
-
-			for(int i = 0; i < maxRenderThreads; i++)
-				viewThreadData.push_back(dynamic_cast<ViewThreadData *>(renderTasks.AppendTask(new TraceTask(&viewData, tracingmethod, jitterscale, aathreshold, aaconfidence, aadepth, aaGammaCurve, 0, false, true, highReproducibility))));
-		}
-	}
-	// do render without mosaic preview
-	else
-	{
-		for(int i = 0; i < maxRenderThreads; i++)
-			viewThreadData.push_back(dynamic_cast<ViewThreadData *>(renderTasks.AppendTask(new TraceTask(&viewData, tracingmethod, jitterscale, aathreshold, aaconfidence, aadepth, aaGammaCurve, 0, false, true, highReproducibility))));
-	}
-
-	// wait for render to finish
-	renderTasks.AppendSync();
-
-	// send shutdown messages
-	renderTasks.AppendFunction(boost::bind(&View::DispatchShutdownMessages, this, _1));
-
-	// wait for shutdown messages to be sent
-	renderTasks.AppendSync();
-
-	// send statistics
-	renderTasks.AppendFunction(boost::bind(&View::SendStatistics, this, _1));
-
-	// send done message
-	POVMS_Message doneMessage(kPOVObjectClass_ResultData, kPOVMsgClass_ViewOutput, kPOVMsgIdent_Done);
-	doneMessage.SetInt(kPOVAttrib_ViewId, viewData.viewId);
-	doneMessage.SetSourceAddress(viewData.sceneData->backendAddress);
-	doneMessage.SetDestinationAddress(viewData.sceneData->frontendAddress);
-	renderTasks.AppendMessage(doneMessage);
-=======
     viewData.qualityFlags = QualityFlags(clip(renderOptions.TryGetInt(kPOVAttrib_Quality, 9), 0, 9));
 
     if(renderOptions.TryGetBool(kPOVAttrib_Antialias, false) == true)
-        tracingmethod = clip(renderOptions.TryGetInt(kPOVAttrib_SamplingMethod, 1), 0, 2);
-
-    aadepth = clip((unsigned int)renderOptions.TryGetInt(kPOVAttrib_AntialiasDepth, 3), 1u, 9u);
+        tracingmethod = clip(renderOptions.TryGetInt(kPOVAttrib_SamplingMethod, 1), 0, 3); // TODO FIXME - magic number in clip
+
+	aadepth = clip((unsigned int)renderOptions.TryGetInt(kPOVAttrib_AntialiasDepth, 3), 1u, 9u);
     aathreshold = clip(renderOptions.TryGetFloat(kPOVAttrib_AntialiasThreshold, 0.3f), 0.0f, 1.0f);
+    aaconfidence = clip(renderOptions.TryGetFloat(kPOVAttrib_AntialiasConfidence, 0.9f), 0.0f, 1.0f);
     if(renderOptions.TryGetBool(kPOVAttrib_Jitter, true) == true)
         jitterscale = clip(renderOptions.TryGetFloat(kPOVAttrib_JitterAmount, 1.0f), 0.0f, 1.0f);
     else
@@ -1610,7 +1094,7 @@
     {
         // do render with mosaic preview start size
         for(int i = 0; i < maxRenderThreads; i++)
-            viewThreadData.push_back(dynamic_cast<ViewThreadData *>(renderTasks.AppendTask(new TraceTask(&viewData, 0, jitterscale, aathreshold, aadepth, aaGammaCurve, previewstartsize, false, false, highReproducibility))));
+            viewThreadData.push_back(dynamic_cast<ViewThreadData *>(renderTasks.AppendTask(new TraceTask(&viewData, 0, jitterscale, aathreshold, aaconfidence, aadepth, aaGammaCurve, previewstartsize, false, false, highReproducibility))));
 
         for(unsigned int step = (previewstartsize >> 1); step >= previewendsize; step >>= 1)
         {
@@ -1625,7 +1109,7 @@
 
             // do render with current mosaic preview size
             for(int i = 0; i < maxRenderThreads; i++)
-                viewThreadData.push_back(dynamic_cast<ViewThreadData *>(renderTasks.AppendTask(new TraceTask(&viewData, 0, jitterscale, aathreshold, aadepth, aaGammaCurve, step, true, ((step == 1) && (tracingmethod == 0)), highReproducibility))));
+                viewThreadData.push_back(dynamic_cast<ViewThreadData *>(renderTasks.AppendTask(new TraceTask(&viewData, 0, jitterscale, aathreshold, aaconfidence, aadepth, aaGammaCurve, step, true, ((step == 1) && (tracingmethod == 0)), highReproducibility))));
         }
 
         // do render everything again if the final mosaic preview block size was not one or anti-aliasing is required
@@ -1641,14 +1125,14 @@
             renderTasks.AppendSync();
 
             for(int i = 0; i < maxRenderThreads; i++)
-                viewThreadData.push_back(dynamic_cast<ViewThreadData *>(renderTasks.AppendTask(new TraceTask(&viewData, tracingmethod, jitterscale, aathreshold, aadepth, aaGammaCurve, 0, false, true, highReproducibility))));
+                viewThreadData.push_back(dynamic_cast<ViewThreadData *>(renderTasks.AppendTask(new TraceTask(&viewData, tracingmethod, jitterscale, aathreshold, aaconfidence, aadepth, aaGammaCurve, 0, false, true, highReproducibility))));
         }
     }
     // do render without mosaic preview
     else
     {
         for(int i = 0; i < maxRenderThreads; i++)
-            viewThreadData.push_back(dynamic_cast<ViewThreadData *>(renderTasks.AppendTask(new TraceTask(&viewData, tracingmethod, jitterscale, aathreshold, aadepth, aaGammaCurve, 0, false, true, highReproducibility))));
+            viewThreadData.push_back(dynamic_cast<ViewThreadData *>(renderTasks.AppendTask(new TraceTask(&viewData, tracingmethod, jitterscale, aathreshold, aaconfidence, aadepth, aaGammaCurve, 0, false, true, highReproducibility))));
     }
 
     // wait for render to finish
@@ -1669,7 +1153,6 @@
     doneMessage.SetSourceAddress(viewData.sceneData->backendAddress);
     doneMessage.SetDestinationAddress(viewData.sceneData->frontendAddress);
     renderTasks.AppendMessage(doneMessage);
->>>>>>> 58e27fe4
 }
 
 void View::StopRender()
