--- conflicted
+++ resolved
@@ -8,7 +8,7 @@
 /// @parblock
 ///
 /// UberPOV Raytracer version 1.37.
-/// Portions Copyright 2013-2015 Christoph Lipka.
+/// Portions Copyright 2013-2016 Christoph Lipka.
 ///
 /// UberPOV 1.37 is an experimental unofficial branch of POV-Ray 3.7, and is
 /// subject to the same licensing terms and conditions.
@@ -640,12 +640,8 @@
 
 bool View::CheckCameraHollowObject(const Vector3d& point)
 {
-<<<<<<< HEAD
     size_t seed = 0; // TODO
-    shared_ptr<SceneData>& sd = viewData.GetSceneData();
-=======
     shared_ptr<BackendSceneData>& sd = viewData.GetSceneData();
->>>>>>> 40a6a98e
 
     if(sd->boundingMethod == 2)
     {
