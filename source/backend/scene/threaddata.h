--- conflicted
+++ resolved
@@ -1,41 +1,3 @@
-<<<<<<< HEAD
-/*******************************************************************************
- * threaddata.h
- *
- * ---------------------------------------------------------------------------
- * UberPOV Raytracer version 1.37.
- * Portions Copyright 2013 Christoph Lipka.
- *
- * UberPOV 1.37 is an experimental unofficial branch of POV-Ray 3.7, and is
- * subject to the same licensing terms and conditions.
- * ---------------------------------------------------------------------------
- * Persistence of Vision Ray Tracer ('POV-Ray') version 3.7.
- * Copyright 1991-2013 Persistence of Vision Raytracer Pty. Ltd.
- *
- * POV-Ray is free software: you can redistribute it and/or modify
- * it under the terms of the GNU Affero General Public License as
- * published by the Free Software Foundation, either version 3 of the
- * License, or (at your option) any later version.
- *
- * POV-Ray is distributed in the hope that it will be useful,
- * but WITHOUT ANY WARRANTY; without even the implied warranty of
- * MERCHANTABILITY or FITNESS FOR A PARTICULAR PURPOSE.  See the
- * GNU Affero General Public License for more details.
- *
- * You should have received a copy of the GNU Affero General Public License
- * along with this program.  If not, see <http://www.gnu.org/licenses/>.
- * ---------------------------------------------------------------------------
- * POV-Ray is based on the popular DKB raytracer version 2.12.
- * DKBTrace was originally written by David K. Buck.
- * DKBTrace Ver 2.0-2.12 were written by David K. Buck & Aaron A. Collins.
- * ---------------------------------------------------------------------------
- * $File: //depot/clipka/upov/source/backend/scene/threaddata.h $
- * $Revision: #2 $
- * $Change: 5948 $
- * $DateTime: 2013/07/22 20:36:31 $
- * $Author: clipka $
- *******************************************************************************/
-=======
 //******************************************************************************
 ///
 /// @file backend/scene/threaddata.h
@@ -44,6 +6,14 @@
 ///
 /// @copyright
 /// @parblock
+///
+/// UberPOV Raytracer version 1.37.
+/// Portions Copyright 2013 Christoph Lipka.
+///
+/// UberPOV 1.37 is an experimental unofficial branch of POV-Ray 3.7, and is
+/// subject to the same licensing terms and conditions.
+///
+/// ----------------------------------------------------------------------------
 ///
 /// Persistence of Vision Ray Tracer ('POV-Ray') version 3.7.
 /// Copyright 1991-2014 Persistence of Vision Raytracer Pty. Ltd.
@@ -70,7 +40,6 @@
 /// @endparblock
 ///
 //******************************************************************************
->>>>>>> 58e27fe4
 
 #ifndef POVRAY_BACKEND_THREADDATA_H
 #define POVRAY_BACKEND_THREADDATA_H
@@ -81,13 +50,10 @@
 #include "base/types.h"
 #include "backend/frame.h"
 #include "backend/pattern/pattern.h"
-<<<<<<< HEAD
+#include "backend/shape/mesh.h"
 #include "backend/support/randomsequences.h"
-=======
-#include "backend/shape/mesh.h"
 #include "backend/support/statistics.h"
 #include "backend/support/task.h"
->>>>>>> 58e27fe4
 
 namespace pov
 {
@@ -108,132 +74,6 @@
  */
 class SceneThreadData : public Task::TaskData
 {
-<<<<<<< HEAD
-		friend class Scene;
-		friend class Trace;
-		friend class View; // TODO FIXME - needed only to access TraceThreadData for CheckCameraHollowObject()
-	public:
-		/**
-		 *	Create thread local data.
-		 *	@param	sd				Scene data defining scene attributes.
-		 */
-		SceneThreadData(shared_ptr<SceneData> sd);
-
-		/**
-		 *	Get the statistics.
-		 *	@return					Reference to statistic counters.
-		 */
-		RenderStatistics& Stats(void) { return renderStats; }
-
-		DBL *Fractal_IStack[4];
-		PriorityQueue Mesh_Queue;
-		void **Blob_Queue;
-		unsigned int Max_Blob_Queue_Size;
-		DBL *Blob_Coefficients;
-		Blob_Interval_Struct *Blob_Intervals;
-		int Blob_Coefficient_Count;
-		int Blob_Interval_Count;
-		ISO_ThreadData *isosurfaceData;
-		void *BCyl_Intervals;
-		void *BCyl_RInt;
-		void *BCyl_HInt;
-		IStackPool stackPool;
-		FPUContext *functionContext;
-		vector<FPUContext *> functionPatternContext;
-		int Facets_Last_Seed;
-		int Facets_CVC;
-		VECTOR Facets_Cube[81];
-
-		/// Common random number generator for all stochastic stuff
-		SeedableDoubleGeneratorPtr stochasticRandomGenerator;
-
-		// TODO FIXME - thread-local copy of lightsources. we need this
-		// because various parts of the lighting code seem to make changes
-		// to the lightsource object passed to them (this is not confined
-		// just to the area light shadow code). This code ought to be fixed
-		// to treat the lightsource as const, after which this can go away.
-		vector<LightSource *> lightSources;
-
-		// all of these are for photons
-		// most of them should be refactored into parameters, return values, or other objects
-		LightSource *photonSourceLight;
-		ObjectPtr photonTargetObject;
-		bool litObjectIgnoresPhotons;
-		RGBColour GFilCol;
-		int hitObject;    // did we hit the target object? (for autostop)
-		DBL photonSpread; // photon spread (in radians)
-		DBL photonDepth;  // total distance from light to intersection
-		int passThruThis;           // is this a pass-through object encountered before the target?
-		int passThruPrev;           // was the previous object a pass-through object encountered before the target?
-		bool Light_Is_Global;       // is the current light global? (not part of a light_group?)
-		PhotonMap* surfacePhotonMap;
-		PhotonMap* mediaPhotonMap;
-
-		Crackle_Cache_Type Crackle_Cache;
-
-		// data for waves and ripples pattern
-		unsigned int numberOfWaves;
-		vector<double> waveFrequencies;
-		vector<Vector3d> waveSources;
-
-		/**
-		 * called after a rectangle is finished
-		 * used for crackle cache expiry
-		 */
-		void AfterTile();
-
-		/**
-		 * @returns the index of the current rectangle rendered
-		 * used by the crackle pattern to indicate age of cache entries
-		 */
-		inline size_t ProgressIndex() const { return progress_index; }
-
-		enum TimeType
-		{
-			kUnknownTime,
-			kParseTime,
-			kBoundingTime,
-			kPhotonTime,
-			kRadiosityTime,
-			kRenderTime,
-			kMaxTimeType
-		};
-
-		TimeType timeType;
-		POV_LONG cpuTime;
-		POV_LONG realTime;
-		unsigned int qualityFlags; // TODO FIXME - remove again
-
-		inline shared_ptr<const SceneData> GetSceneData() const { return sceneData; }
-
-	protected:
-		/// scene data
-		shared_ptr<SceneData> sceneData;
-		/// render statistics
-		RenderStatistics renderStats;
-
-	private:
-		/// not available
-		SceneThreadData();
-
-		/// not available
-		SceneThreadData(const SceneThreadData&);
-
-		/// not available
-		SceneThreadData& operator=(const SceneThreadData&);
-
-		/// current number of Tiles to expire crackle cache entries after
-		size_t CrCache_MaxAge;
-		/// current tile index (for crackle cache expiry)
-		size_t progress_index;
-
-	public: // TODO FIXME - temporary workaround [trf]
-
-		/**
-		 *	Destructor.
-		 */
-		~SceneThreadData();
-=======
         friend class Scene;
         friend class Trace;
         friend class View; // TODO FIXME - needed only to access TraceThreadData for CheckCameraHollowObject()
@@ -269,6 +109,9 @@
         int Facets_CVC;
         Vector3d Facets_Cube[81];
 
+        /// Common random number generator for all stochastic stuff
+        SeedableDoubleGeneratorPtr stochasticRandomGenerator;
+
         // TODO FIXME - thread-local copy of lightsources. we need this
         // because various parts of the lighting code seem to make changes
         // to the lightsource object passed to them (this is not confined
@@ -355,7 +198,6 @@
          *  Destructor.
          */
         ~SceneThreadData();
->>>>>>> 58e27fe4
 };
 
 /**
