--- conflicted
+++ resolved
@@ -29,17 +29,10 @@
  * DKBTrace was originally written by David K. Buck.
  * DKBTrace Ver 2.0-2.12 were written by David K. Buck & Aaron A. Collins.
  * ---------------------------------------------------------------------------
-<<<<<<< HEAD
- * $File: //depot/clipka/upov/source/backend/vm/fnintern.cpp $
- * $Revision: #3 $
- * $Change: 6103 $
- * $DateTime: 2013/11/19 19:43:57 $
-=======
  * $File: //depot/povray/smp/source/backend/vm/fnintern.cpp $
  * $Revision: #24 $
  * $Change: 6096 $
  * $DateTime: 2013/11/18 14:11:26 $
->>>>>>> 8c26649c
  * $Author: clipka $
  *******************************************************************************/
 
