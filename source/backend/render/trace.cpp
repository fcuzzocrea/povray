--- conflicted
+++ resolved
@@ -848,11 +848,7 @@
         else
         {
             // Store vital information for later reflection.
-<<<<<<< HEAD
-            listWNRX->push_back(WNRX(new_Weight, layNormal, RGBColour(), layer->Finish->Reflect_Exp, layer->Finish->Reflect_Blur, layer->Finish->Reflect_Count));
-=======
-            listWNRX->push_back(WNRX(new_Weight, layNormal, MathColour(), layer->Finish->Reflect_Exp));
->>>>>>> 54b283a0
+            listWNRX->push_back(WNRX(new_Weight, layNormal, MathColour(), layer->Finish->Reflect_Exp, layer->Finish->Reflect_Blur, layer->Finish->Reflect_Count));
 
             // angle-dependent reflectivity
             cos_Angle_Incidence = -dot(ray.Direction, layNormal);
@@ -1118,7 +1114,7 @@
 
                     if ((*listWNRX)[i].blur != 0.0)
                     {
-                        TransColour tempCol;
+                        MathColour tempCol;
                         unsigned int n = (*listWNRX)[i].blurCount;
                         unsigned int saveStochasticCount = ray.GetTicket().stochasticCount;
                         if (ray.GetTicket().stochasticCount > 0)
@@ -1249,11 +1245,7 @@
     filtercolour = tmpCol * refraction;
 }
 
-<<<<<<< HEAD
-void Trace::ComputeReflection(const FINISH* finish, const Vector3d& ipoint, Ray& ray, const Vector3d& normal, const Vector3d& rawnormal, TransColour& colour, COLC weight, double blur)
-=======
-void Trace::ComputeReflection(const FINISH* finish, const Vector3d& ipoint, Ray& ray, const Vector3d& normal, const Vector3d& rawnormal, MathColour& colour, COLC weight)
->>>>>>> 54b283a0
+void Trace::ComputeReflection(const FINISH* finish, const Vector3d& ipoint, Ray& ray, const Vector3d& normal, const Vector3d& rawnormal, MathColour& colour, COLC weight, double blur)
 {
     Ray nray(ray);
     double n, n2;
@@ -1327,18 +1319,11 @@
     ray.GetTicket().alphaBackground = false;
     if (!ray.IsPhotonRay() && (finish->Irid > 0.0))
     {
-<<<<<<< HEAD
-        TransColour tmpCol;
-        TraceRay(nray, tmpCol, weight, false);
-        ComputeIridColour(finish, nray.Direction, ray.Direction, normal, ipoint, tmpCol.colour());
-        colour.colour() = tmpCol.colour();
-=======
         MathColour tmpCol;
         ColourChannel dummyTransm;
         TraceRay(nray, tmpCol, dummyTransm, weight, false);
         ComputeIridColour(finish, nray.Direction, ray.Direction, normal, ipoint, tmpCol);
-        colour += tmpCol;
->>>>>>> 54b283a0
+        colour = tmpCol;
     }
     else
     {
@@ -1458,13 +1443,9 @@
             return TraceRefractionRay(finish, ipoint, ray, nray, ray.GetSpectralBand().GetDispersionIOR(ior, dispersion), n, normal, rawnormal, localnormal, colour, transm, weight);
         else
         {
-<<<<<<< HEAD
-            RGBColour sumcol;
-            int numTraced = 0;
-=======
             colour.Clear();
             transm = 0.0;
->>>>>>> 54b283a0
+            int numTraced = 0;
 
             for(unsigned int i = 0; i < dispersionelements; i++)
             {
@@ -1477,26 +1458,19 @@
 
                 (void)TraceRefractionRay(finish, ipoint, ray, nray, spectralBand.GetDispersionIOR(ior, dispersion), n, normal, rawnormal, localnormal, tempColour, tempTransm, weight);
 
-<<<<<<< HEAD
-                if (tempcolour.IsSane())
+                if (tempColour.IsSane())
                 {
-                    sumcol += tempcolour.colour() * spectralBand.GetHue();
+                    colour += tempColour * spectralBand.GetHue();
+                    transm += tempTransm;
                     numTraced ++;
                 }
             }
 
             if (numTraced > 0)
-                colour = TransColour(sumcol / double(numTraced));
-            else
-                colour.Clear();
-=======
-                colour += tempColour * spectralBand.GetHue();
-                transm += tempTransm;
-            }
-
-            colour /= ColourChannel(dispersionelements);
-            transm /= ColourChannel(dispersionelements);
->>>>>>> 54b283a0
+            {
+                colour /= ColourChannel(numTraced);
+                transm /= ColourChannel(numTraced);
+            }
         }
     }
 
@@ -1527,14 +1501,9 @@
     // Trace a refracted ray.
     threadData->Stats()[Refracted_Rays_Traced]++;
 
-<<<<<<< HEAD
     colour.Clear(); // TODO obsolete
-    TraceRay(nray, colour, weight, false);
-=======
-    colour.Clear();
     transm = 0.0;
     TraceRay(nray, colour, transm, weight, false);
->>>>>>> 54b283a0
 
     return false;
 }
@@ -1817,29 +1786,13 @@
         axis2Temp *= axis1_Length;
     }
 
-<<<<<<< HEAD
     if (eye.GetTicket().stochasticCount > 0)
     {
         unsigned int sampleCount = lightsource.Area_Size2 * lightsource.Area_Size1;
         sampleCount = (sampleCount-1)/eye.GetTicket().stochasticCount + 1;
-=======
-    MathColour sampleLightcolour = lightcolour / (lightsource.Area_Size1 * lightsource.Area_Size2);
-    MathColour attenuatedLightcolour;
-
-    for(int v = 0; v < lightsource.Area_Size2; ++v)
-    {
-        for(int u = 0; u < lightsource.Area_Size1; ++u)
-        {
-            Vector3d jitterAxis1, jitterAxis2;
-            Ray lsr(lightsourceray);
-            double jitter_u = (double)u;
-            double jitter_v = (double)v;
-            bool backside = false;
-            MathColour tmpCol;
->>>>>>> 54b283a0
-
-        RGBColour sampleLightcolour = lightcolour / sampleCount;
-        RGBColour attenuatedLightcolour;
+
+        MathColour sampleLightcolour = lightcolour / sampleCount;
+        MathColour attenuatedLightcolour;
         Vector2d uv;
 
         for (unsigned int i = 0; i < sampleCount; ++i)
@@ -1851,7 +1804,7 @@
 
             Ray lsr(lightsourceray);
             bool backside = false;
-            RGBColour tmpCol;
+            MathColour tmpCol;
 
             // Recalculate the light source ray but not the colour
             ComputeOneWhiteLightRay(lightsource, lightsourcedepth, lsr, ipoint, axis1Temp * uv.x() + axis2Temp * uv.y());
@@ -1884,20 +1837,12 @@
             {
                 if(finish->Phong > 0.0)
                 {
-<<<<<<< HEAD
                     Vector3d ed(eye.Direction);
-                    ComputePhongColour(finish, lsr.Direction, ed, layer_normal, tmpCol, attenuatedLightcolour, layer_pigment_colour);
+                    ComputePhongColour(finish, lsr.Direction, ed, layer_normal, tmpCol, attenuatedLightcolour, layer_pigment_colour, relativeIor);
                 }
 
                 if(finish->Specular > 0.0)
-                    ComputeSpecularColour(finish, lsr.Direction, reye, layer_normal, tmpCol, attenuatedLightcolour, layer_pigment_colour);
-=======
-                    ComputePhongColour(finish, lsr.Direction, eye.Direction, layer_normal, tmpCol, attenuatedLightcolour, layer_pigment_colour, relativeIor);
-                }
-
-                if(finish->Specular > 0.0)
-                    ComputeSpecularColour(finish, lsr.Direction, -eye.Direction, layer_normal, tmpCol, attenuatedLightcolour, layer_pigment_colour, relativeIor);
->>>>>>> 54b283a0
+                    ComputeSpecularColour(finish, lsr.Direction, reye, layer_normal, tmpCol, attenuatedLightcolour, layer_pigment_colour, relativeIor);
             }
 
             if(finish->Irid > 0.0)
@@ -1908,8 +1853,8 @@
     }
     else
     {
-        RGBColour sampleLightcolour = lightcolour / (lightsource.Area_Size1 * lightsource.Area_Size2);
-        RGBColour attenuatedLightcolour;
+        MathColour sampleLightcolour = lightcolour / (lightsource.Area_Size1 * lightsource.Area_Size2);
+        MathColour attenuatedLightcolour;
 
         for(int v = 0; v < lightsource.Area_Size2; ++v)
         {
@@ -1920,7 +1865,7 @@
                 double jitter_u = (double)u;
                 double jitter_v = (double)v;
                 bool backside = false;
-                RGBColour tmpCol;
+                MathColour tmpCol;
 
                 if(lightsource.Jitter)
                 {
@@ -1970,7 +1915,7 @@
                 attenuatedLightcolour = sampleLightcolour * Attenuate_Light(&lightsource, lsr, lightsourcedepth);
 
                 // If not double-illuminated, check if the normal is pointing away:
-                if(!isDoubleIlluminated)
+                if(!Test_Flag(object, DOUBLE_ILLUMINATE_FLAG))
                 {
                     cos_shadow_angle = dot(layer_normal, lsr.Direction);
                     if(cos_shadow_angle < EPSILON)
@@ -1986,7 +1931,7 @@
                     // (Diffuse contribution is not supported in combination with BSSRDF, to emphasize the fact that the BSSRDF
                     // model is intended to provide for all the diffuse term by default. If users want to add some additional
                     // surface-only diffuse term, they should use layered textures.
-                    ComputeDiffuseColour(finish, lsr.Direction, layer_normal, tmpCol, attenuatedLightcolour, layer_pigment_colour, attenuation, backside);
+                    ComputeDiffuseColour(finish, lsr.Direction, eye.Direction, layer_normal, tmpCol, attenuatedLightcolour, layer_pigment_colour, relativeIor, attenuation, backside);
 
                 // NK rad - don't compute highlights for radiosity gather rays, since this causes
                 // problems with colors being far too bright
@@ -1995,11 +1940,11 @@
                 {
                     if(finish->Phong > 0.0)
                     {
-                        ComputePhongColour(finish, lsr.Direction, eye.Direction, layer_normal, tmpCol, attenuatedLightcolour, layer_pigment_colour);
+                        ComputePhongColour(finish, lsr.Direction, eye.Direction, layer_normal, tmpCol, attenuatedLightcolour, layer_pigment_colour, relativeIor);
                     }
 
                     if(finish->Specular > 0.0)
-                        ComputeSpecularColour(finish, lsr.Direction, -eye.Direction, layer_normal, tmpCol, attenuatedLightcolour, layer_pigment_colour);
+                        ComputeSpecularColour(finish, lsr.Direction, -eye.Direction, layer_normal, tmpCol, attenuatedLightcolour, layer_pigment_colour, relativeIor);
                 }
 
                 if(finish->Irid > 0.0)
@@ -2279,7 +2224,7 @@
         unsigned int sampleCount = 1u << (2*lightsource.Adaptive_Level); // TODO - this might not be the best solution
         sampleCount = (sampleCount-1)/lightsourceray.GetTicket().stochasticCount + 1;
         Vector2d uv;
-        RGBColour colourSum;
+        MathColour colourSum;
 
         for (unsigned int i = 0; i < sampleCount; ++i)
         {
@@ -2291,7 +2236,7 @@
             Ray lsr(lightsourceray);
 
             ComputeOneWhiteLightRay(lightsource, lightsourcedepth, lsr, ipoint, axis1Temp * uv.x() + axis2Temp * uv.y());
-            RGBColour tempColour(lightcolour);
+            MathColour tempColour(lightcolour);
             TracePointLightShadowRay(lightsource, lightsourcedepth, lsr, tempColour);
             colourSum += tempColour;
         }
@@ -3801,16 +3746,11 @@
         return;
 
     Ray ambientray = Ray(ticket, in.IPoint, vIn, Ray::OtherRay); // TODO FIXME - [CLi] check whether ray type is suitable
-<<<<<<< HEAD
-    RGBColour ambientcolour;
-    TraceRay(ambientray, ambientcolour, weight, false);
-    if (!ambientcolour.IsSane())
-        return;
-=======
     MathColour ambientcolour;
     ColourChannel dummyTransm;
     TraceRay(ambientray, ambientcolour, dummyTransm, weight, false);
->>>>>>> 54b283a0
+    if (!ambientcolour.IsSane())
+        return;
 
     // Don't calculate anything more if there's no light input
     if(ambientcolour.IsNearZero(EPSILON))
@@ -4041,14 +3981,9 @@
                     doubleRefractedEyeRay.SetFlags(Ray::RefractionRay, refractedEyeRay);
                     doubleRefractedEyeRay.Origin = unscatteredIn.IPoint;
                     doubleRefractedEyeRay.Direction = doubleRefractedEye;
-<<<<<<< HEAD
-                    TraceRay(doubleRefractedEyeRay, tempcolor, weight, false);
-                    if (tempcolor.IsSane())
-                        Total_Colour += RGBColour(PreciseRGBColour(tempcolor) * att);
-=======
                     TraceRay(doubleRefractedEyeRay, tempColour, tempTransm, weight, false);
-                    Total_Colour += MathColour(PreciseMathColour(tempColour) * att);
->>>>>>> 54b283a0
+                    if (tempColour.IsSane())
+                        Total_Colour += MathColour(PreciseMathColour(tempColour) * att);
                 }
             }
             else
