--- conflicted
+++ resolved
@@ -8,7 +8,7 @@
 /// @parblock
 ///
 /// UberPOV Raytracer version 1.37.
-/// Portions Copyright 2013-2015 Christoph Lipka.
+/// Portions Copyright 2013-2016 Christoph Lipka.
 ///
 /// UberPOV 1.37 is an experimental unofficial branch of POV-Ray 3.7, and is
 /// subject to the same licensing terms and conditions.
@@ -63,15 +63,9 @@
 
 using namespace pov_base;
 
-<<<<<<< HEAD
 RadiosityTask::RadiosityTask(ViewData *vd, DBL ptsz, DBL ptesz, unsigned int pts, unsigned int ptsc, unsigned int nt, bool hr, size_t seed) :
     RenderTask(vd, seed, "Radiosity", vd->GetViewId()),
-    trace(vd, GetViewDataPtr(), vd->GetSceneData()->parsedMaxTraceLevel, vd->GetSceneData()->parsedAdcBailout,
-=======
-RadiosityTask::RadiosityTask(ViewData *vd, DBL ptsz, DBL ptesz, unsigned int pts, unsigned int ptsc, unsigned int nt) :
-    RenderTask(vd, "Radiosity", vd->GetViewId()),
     trace(vd->GetSceneData(), &vd->GetCamera(), GetViewDataPtr(), vd->GetSceneData()->parsedMaxTraceLevel, vd->GetSceneData()->parsedAdcBailout,
->>>>>>> 40a6a98e
           vd->GetQualityFeatureFlags(), cooperate, media, radiosity, !vd->GetSceneData()->radiositySettings.vainPretrace),
     cooperate(*this),
     media(GetViewDataPtr(), &trace, &photonGatherer),
