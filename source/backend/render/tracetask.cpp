<<<<<<< HEAD
/*******************************************************************************
 * tracetask.cpp
 *
 * ---------------------------------------------------------------------------
 * UberPOV Raytracer version 1.37.
 * Portions Copyright 2013 Christoph Lipka.
 *
 * UberPOV 1.37 is an experimental unofficial branch of POV-Ray 3.7, and is
 * subject to the same licensing terms and conditions.
 * ---------------------------------------------------------------------------
 * Persistence of Vision Ray Tracer ('POV-Ray') version 3.7.
 * Copyright 1991-2013 Persistence of Vision Raytracer Pty. Ltd.
 *
 * POV-Ray is free software: you can redistribute it and/or modify
 * it under the terms of the GNU Affero General Public License as
 * published by the Free Software Foundation, either version 3 of the
 * License, or (at your option) any later version.
 *
 * POV-Ray is distributed in the hope that it will be useful,
 * but WITHOUT ANY WARRANTY; without even the implied warranty of
 * MERCHANTABILITY or FITNESS FOR A PARTICULAR PURPOSE.  See the
 * GNU Affero General Public License for more details.
 *
 * You should have received a copy of the GNU Affero General Public License
 * along with this program.  If not, see <http://www.gnu.org/licenses/>.
 * ---------------------------------------------------------------------------
 * POV-Ray is based on the popular DKB raytracer version 2.12.
 * DKBTrace was originally written by David K. Buck.
 * DKBTrace Ver 2.0-2.12 were written by David K. Buck & Aaron A. Collins.
 * ---------------------------------------------------------------------------
 * $File: //depot/clipka/upov/source/backend/render/tracetask.cpp $
 * $Revision: #7 $
 * $Change: 6141 $
 * $DateTime: 2013/11/26 12:39:54 $
 * $Author: clipka $
 *******************************************************************************/
=======
//******************************************************************************
///
/// @file backend/render/tracetask.cpp
///
/// @todo   What's in here?
///
/// @copyright
/// @parblock
///
/// Persistence of Vision Ray Tracer ('POV-Ray') version 3.7.
/// Copyright 1991-2014 Persistence of Vision Raytracer Pty. Ltd.
///
/// POV-Ray is free software: you can redistribute it and/or modify
/// it under the terms of the GNU Affero General Public License as
/// published by the Free Software Foundation, either version 3 of the
/// License, or (at your option) any later version.
///
/// POV-Ray is distributed in the hope that it will be useful,
/// but WITHOUT ANY WARRANTY; without even the implied warranty of
/// MERCHANTABILITY or FITNESS FOR A PARTICULAR PURPOSE.  See the
/// GNU Affero General Public License for more details.
///
/// You should have received a copy of the GNU Affero General Public License
/// along with this program.  If not, see <http://www.gnu.org/licenses/>.
///
/// ----------------------------------------------------------------------------
///
/// POV-Ray is based on the popular DKB raytracer version 2.12.
/// DKBTrace was originally written by David K. Buck.
/// DKBTrace Ver 2.0-2.12 were written by David K. Buck & Aaron A. Collins.
///
/// @endparblock
///
//*******************************************************************************
>>>>>>> 58e27fe4

#include <vector>

#include <boost/thread.hpp>

// frame.h must always be the first POV file included (pulls in platform config)
#include "backend/frame.h"
#include "backend/math/vector.h"
#include "backend/math/matrices.h"
#include "backend/render/trace.h"
#include "backend/render/tracetask.h"
#include "backend/support/jitter.h"
#include "backend/texture/normal.h"
#include "backend/math/chi2.h"

#ifdef PROFILE_INTERSECTIONS
#include "base/image/image.h"
#endif

// this must be the last file included
#include "base/povdebug.h"

namespace pov
{

#ifdef PROFILE_INTERSECTIONS
    bool gDoneBSP;
    bool gDoneBVH;
    POV_ULONG gMinVal = ULLONG_MAX ;
    POV_ULONG gMaxVal = 0;
    POV_ULONG gIntersectionTime;
    vector<vector<POV_ULONG> > gBSPIntersectionTimes;
    vector<vector<POV_ULONG> > gBVHIntersectionTimes;
    vector <vector<POV_ULONG> > *gIntersectionTimes;
#endif

class SmartBlock
{
    public:
        SmartBlock(int ox, int oy, int bw, int bh);

        bool GetFlag(int x, int y) const;
        void SetFlag(int x, int y, bool f);

        RGBTColour& operator()(int x, int y);
        const RGBTColour& operator()(int x, int y) const;

        vector<RGBTColour>& GetPixels();
    private:
        vector<RGBTColour> framepixels;
        vector<RGBTColour> pixels;
        vector<bool> frameflags;
        vector<bool> flags;
        int offsetx;
        int offsety;
        int blockwidth;
        int blockheight;

        int GetOffset(int x, int y) const;
};

SmartBlock::SmartBlock(int ox, int oy, int bw, int bh) :
    offsetx(ox),
    offsety(oy),
    blockwidth(bw),
    blockheight(bh)
{
    framepixels.resize((blockwidth * 2) + (blockheight * 2) + 4);
    pixels.resize(blockwidth * blockheight);
    frameflags.resize((blockwidth * 2) + (blockheight * 2) + 4);
    flags.resize(blockwidth * blockheight);
}

bool SmartBlock::GetFlag(int x, int y) const
{
    int offset = GetOffset(x, y);

    if(offset < 0)
        return frameflags[-1 - offset];
    else
        return flags[offset];
}

void SmartBlock::SetFlag(int x, int y, bool f)
{
    int offset = GetOffset(x, y);

    if(offset < 0)
        frameflags[-1 - offset] = f;
    else
        flags[offset] = f;
}

RGBTColour& SmartBlock::operator()(int x, int y)
{
    int offset = GetOffset(x, y);

    if(offset < 0)
        return framepixels[-1 - offset];
    else
        return pixels[offset];
}

const RGBTColour& SmartBlock::operator()(int x, int y) const
{
    int offset = GetOffset(x, y);

    if(offset < 0)
        return framepixels[-1 - offset];
    else
        return pixels[offset];
}

vector<RGBTColour>& SmartBlock::GetPixels()
{
    return pixels;
}

int SmartBlock::GetOffset(int x, int y) const
{
    x -= offsetx;
    y -= offsety;

    if(x < 0)
        x = -1;
    else if(x >= blockwidth)
        x = blockwidth;

    if(y < 0)
        y = -1;
    else if(y >= blockheight)
        y = blockheight;

    if((x < 0) && (y < 0))
        return -1;
    else if((x >= blockwidth) && (y < 0))
        return -2;
    else if((x < 0) && (y >= blockheight))
        return -3;
    else if((x >= blockwidth) && (y >= blockheight))
        return -4;
    else if(x < 0)
        return -(4 + y);
    else if(y < 0)
        return -(4 + x + blockheight);
    else if(x >= blockwidth)
        return -(4 + y + blockheight + blockwidth);
    else if(y >= blockheight)
        return -(4 + x + blockheight + blockwidth + blockheight);
    else
        return (x + (y * blockwidth));
}

TraceTask::SubdivisionBuffer::SubdivisionBuffer(size_t s) :
    colors(s * s),
    sampled(s * s),
    size(s)
{
    Clear();
}

void TraceTask::SubdivisionBuffer::SetSample(size_t x, size_t y, const RGBTColour& col)
{
    colors[x + (y * size)] = col;
    sampled[x + (y * size)] = true;
}

bool TraceTask::SubdivisionBuffer::Sampled(size_t x, size_t y)
{
    return sampled[x + (y * size)];
}

RGBTColour& TraceTask::SubdivisionBuffer::operator()(size_t x, size_t y)
{
    return  colors[x + (y * size)];
}

void TraceTask::SubdivisionBuffer::Clear()
{
    for(vector<bool>::iterator i(sampled.begin()); i != sampled.end(); i++)
        *i = false;
}

<<<<<<< HEAD
TraceTask::TraceTask(ViewData *vd, unsigned int tm, DBL js, DBL aat, DBL aac, unsigned int aad, GammaCurvePtr& aag, unsigned int ps, bool psc, bool final, bool hr) :
	RenderTask(vd),
	trace(vd, GetViewDataPtr(), vd->GetSceneData()->parsedMaxTraceLevel, vd->GetSceneData()->parsedAdcBailout,
	      vd->GetQualityFeatureFlags(), cooperate, media, radiosity),
	cooperate(*this),
	tracingMethod(tm),
	jitterScale(js),
	aaThreshold(aat),
	aaConfidence(aac),
	aaDepth(aad),
	aaGamma(aag),
	previewSize(ps),
	previewSkipCorner(psc),
	finalTrace(final),
	highReproducibility(hr),
	media(GetViewDataPtr(), &trace, &photonGatherer),
	radiosity(vd->GetSceneData(), GetViewDataPtr(),
	          vd->GetSceneData()->radiositySettings, vd->GetRadiosityCache(), cooperate, final, Vector3d(vd->GetCamera().Location)),
	photonGatherer(&vd->GetSceneData()->mediaPhotonMap, vd->GetSceneData()->photonSettings)
=======
TraceTask::TraceTask(ViewData *vd, unsigned int tm, DBL js, DBL aat, unsigned int aad, GammaCurvePtr& aag, unsigned int ps, bool psc, bool final, bool hr) :
    RenderTask(vd),
    trace(vd, GetViewDataPtr(), vd->GetSceneData()->parsedMaxTraceLevel, vd->GetSceneData()->parsedAdcBailout,
          vd->GetQualityFeatureFlags(), cooperate, media, radiosity),
    cooperate(*this),
    tracingMethod(tm),
    jitterScale(js),
    aaThreshold(aat),
    aaDepth(aad),
    aaGamma(aag),
    previewSize(ps),
    previewSkipCorner(psc),
    finalTrace(final),
    highReproducibility(hr),
    media(GetViewDataPtr(), &trace, &photonGatherer),
    radiosity(vd->GetSceneData(), GetViewDataPtr(),
              vd->GetSceneData()->radiositySettings, vd->GetRadiosityCache(), cooperate, final, vd->GetCamera().Location),
    photonGatherer(&vd->GetSceneData()->mediaPhotonMap, vd->GetSceneData()->photonSettings)
>>>>>>> 58e27fe4
{
#ifdef PROFILE_INTERSECTIONS
    Rectangle ra = vd->GetRenderArea();
    if (vd->GetSceneData()->boundingMethod == 2)
    {
        gBSPIntersectionTimes.clear();
        gBSPIntersectionTimes.resize(ra.bottom + 1);
        for (int i = 0; i < ra.bottom + 1; i++)
            gBSPIntersectionTimes[i].resize(ra.right + 1);
        gIntersectionTimes = &gBSPIntersectionTimes;
        gDoneBSP = true;
    }
    else
    {
        gBVHIntersectionTimes.clear();
        gBVHIntersectionTimes.resize(ra.bottom + 1);
        for (int i = 0; i < ra.bottom + 1; i++)
            gBVHIntersectionTimes[i].resize(ra.right + 1);
        gIntersectionTimes = &gBVHIntersectionTimes;
        gDoneBVH = true;
    }
#endif
    // TODO: this could be initialised someplace more suitable
    GetViewDataPtr()->qualityFlags = vd->GetQualityFeatureFlags();
}

TraceTask::~TraceTask()
{
}

void TraceTask::Run()
{
#ifdef RTR_HACK
    bool forever = GetViewData()->GetRealTimeRaytracing();
    do
    {
#endif
<<<<<<< HEAD
		switch(tracingMethod)
		{
			case 0:
				if(previewSize > 0)
					SimpleSamplingM0P();
				else
					SimpleSamplingM0();
				break;
			case 1:
				NonAdaptiveSupersamplingM1();
				break;
			case 2:
				AdaptiveSupersamplingM2();
				break;
			case 3:
				StochasticSupersamplingM3();
				break;
		}
=======
        switch(tracingMethod)
        {
            case 0:
                if(previewSize > 0)
                    SimpleSamplingM0P();
                else
                    SimpleSamplingM0();
                break;
            case 1:
                NonAdaptiveSupersamplingM1();
                break;
            case 2:
                AdaptiveSupersamplingM2();
                break;
        }
>>>>>>> 58e27fe4

#ifdef RTR_HACK
        if(forever)
        {
            const Camera *camera = GetViewData()->GetRTRData()->CompletedFrame();
            Cooperate();
            if(camera != NULL)
                trace.SetupCamera(*camera);
        }
    } while(forever);
#endif

    GetViewData()->SetHighestTraceLevel(trace.GetHighestTraceLevel());
}

void TraceTask::Stopped()
{
    // nothing to do for now [trf]
}

void TraceTask::Finish()
{
    GetViewDataPtr()->timeType = SceneThreadData::kRenderTime;
    GetViewDataPtr()->realTime = ConsumedRealTime();
    GetViewDataPtr()->cpuTime = ConsumedCPUTime();

#ifdef PROFILE_INTERSECTIONS
    if (gDoneBSP && gDoneBVH)
    {
        int width = gBSPIntersectionTimes[0].size();
        int height = gBSPIntersectionTimes.size();
        if (width == gBVHIntersectionTimes[0].size() && height == gBVHIntersectionTimes.size())
        {
            SNGL scale = 1.0 / (gMaxVal - gMinVal);
            Image::WriteOptions opts;
            opts.bpcc = 16;
            Image *img = Image::Create(width, height, Image::Gray_Int16, false);
            for (int y = 0 ; y < height ; y++)
                for (int x = 0 ; x < width ; x++)
                    img->SetGrayValue(x, y, (gBSPIntersectionTimes[y][x] - gMinVal) * scale);
            OStream *imagefile(NewOStream("bspprofile.png", 0, false));
            Image::Write(Image::PNG, imagefile, img, opts);
            delete imagefile;
            delete img;

            img = Image::Create(width, height, Image::Gray_Int16, false);
            imagefile = NewOStream("bvhprofile.png", 0, false);
            for (int y = 0 ; y < height ; y++)
                for (int x = 0 ; x < width ; x++)
                    img->SetGrayValue(x, y, (gBVHIntersectionTimes[y][x] - gMinVal) * scale);
            Image::Write(Image::PNG, imagefile, img, opts);
            delete imagefile;
            delete img;

            img = Image::Create(width, height, Image::Gray_Int16, false);
            imagefile = NewOStream("summedprofile.png", 0, false);
            for (int y = 0 ; y < height ; y++)
                for (int x = 0 ; x < width ; x++)
                    img->SetGrayValue(x, y, 0.5f + ((((gBSPIntersectionTimes[y][x] - gMinVal) - (gBVHIntersectionTimes[y][x] - gMinVal)) * scale) / 2));
            Image::Write(Image::PNG, imagefile, img, opts);
            delete imagefile;
            delete img;

            img = Image::Create(width, height, Image::RGBFT_Float, false);
            imagefile = NewOStream("rgbprofile.png", 0, false);
            for (int y = 0 ; y < height ; y++)
            {
                for (int x = 0 ; x < width ; x++)
                {
                    RGBTColour col;
                    float bspval = (gBSPIntersectionTimes[y][x] - gMinVal) * scale ;
                    float bvhval = (gBVHIntersectionTimes[y][x] - gMinVal) * scale ;
                    float diff = bspval - bvhval ;
                    if (diff > 0.0)
                        col.blue() += diff ;
                    else
                        col.red() -= diff ;
                    img->SetRGBTValue(x, y, col);
                }
            }
            Image::Write(Image::PNG, imagefile, img, opts);
            delete imagefile;
            delete img;
        }
        gDoneBSP = gDoneBVH = false;
        gMinVal = ULLONG_MAX;
        gMaxVal = 0;
    }
#endif
}

void TraceTask::SimpleSamplingM0()
{
    POVRect rect;
    vector<RGBTColour> pixels;
    unsigned int serial;

    while(GetViewData()->GetNextRectangle(rect, serial) == true)
    {
        radiosity.BeforeTile(highReproducibility? serial : 0);

        pixels.clear();
        pixels.reserve(rect.GetArea());

        for(DBL y = DBL(rect.top); y <= DBL(rect.bottom); y++)
        {
            for(DBL x = DBL(rect.left); x <= DBL(rect.right); x++)
            {
#ifdef PROFILE_INTERSECTIONS
                POV_LONG it = ULLONG_MAX;
                for (int i = 0 ; i < 3 ; i++)
                {
                    TransColour c;
                    gIntersectionTime = 0;
                    trace(x, y, GetViewData()->GetWidth(), GetViewData()->GetHeight(), c);
                    if (gIntersectionTime < it)
                        it = gIntersectionTime;
                }
                (*gIntersectionTimes)[(int) y] [(int) x] = it;
                if (it < gMinVal)
                    gMinVal = it;
                if (it > gMaxVal)
                    gMaxVal = it;
#endif
                RGBTColour col;

                trace(x, y, GetViewData()->GetWidth(), GetViewData()->GetHeight(), col);
                GetViewDataPtr()->Stats()[Number_Of_Pixels]++;

                pixels.push_back(col);

                Cooperate();
            }
        }

        radiosity.AfterTile();

        GetViewDataPtr()->AfterTile();
        GetViewData()->CompletedRectangle(rect, serial, pixels, 1, finalTrace);

        Cooperate();
    }
}

void TraceTask::SimpleSamplingM0P()
{
    DBL stepsize(previewSize);
    POVRect rect;
    vector<Vector2d> pixelpositions;
    vector<RGBTColour> pixelcolors;
    unsigned int serial;

    while(GetViewData()->GetNextRectangle(rect, serial) == true)
    {
        radiosity.BeforeTile(highReproducibility? serial : 0);

        unsigned int px = (rect.GetWidth() + previewSize - 1) / previewSize;
        unsigned int py = (rect.GetHeight() + previewSize - 1) / previewSize;

        pixelpositions.clear();
        pixelpositions.reserve(px * py);
        pixelcolors.clear();
        pixelcolors.reserve(px * py);

        for(DBL y = DBL(rect.top); y <= DBL(rect.bottom); y += stepsize)
        {
            for(DBL x = DBL(rect.left); x <= DBL(rect.right); x += stepsize)
            {
                if((previewSkipCorner == true) && (fmod(x, stepsize * 2.0) < EPSILON) && (fmod(y, stepsize * 2.0) < EPSILON))
                    continue;

#ifdef PROFILE_INTERSECTIONS
                POV_LONG it = ULLONG_MAX;
                for (int i = 0 ; i < 3 ; i++)
                {
                    TransColour c;
                    gIntersectionTime = 0;
                    trace(x, y, GetViewData()->GetWidth(), GetViewData()->GetHeight(), c);
                    if (gIntersectionTime < it)
                        it = gIntersectionTime;
                }
                (*gIntersectionTimes)[(int) y] [(int) x] = it;
                if (it < gMinVal)
                    gMinVal = it;
                if (it > gMaxVal)
                    gMaxVal = it;
#endif
                RGBTColour col;

                trace(x, y, GetViewData()->GetWidth(), GetViewData()->GetHeight(), col);
                GetViewDataPtr()->Stats()[Number_Of_Pixels]++;

                pixelpositions.push_back(Vector2d(x, y));
                pixelcolors.push_back(col);

                Cooperate();
            }
        }

        radiosity.AfterTile();

        GetViewDataPtr()->AfterTile();
        if(pixelpositions.size() > 0)
            GetViewData()->CompletedRectangle(rect, serial, pixelpositions, pixelcolors, previewSize, finalTrace);

        Cooperate();
    }
}

void TraceTask::NonAdaptiveSupersamplingM1()
{
    POVRect rect;
    unsigned int serial;

    jitterScale = jitterScale / DBL(aaDepth);

    while(GetViewData()->GetNextRectangle(rect, serial) == true)
    {
        radiosity.BeforeTile(highReproducibility? serial : 0);

        SmartBlock pixels(rect.left, rect.top, rect.GetWidth(), rect.GetHeight());

        // sample line above current block
        for(int x = rect.left; x <= rect.right; x++)
        {
            trace(DBL(x), DBL(rect.top) - 1.0, GetViewData()->GetWidth(), GetViewData()->GetHeight(), pixels(x, rect.top - 1));
            GetViewDataPtr()->Stats()[Number_Of_Pixels]++;

            // Cannot supersample this pixel, so just claim it was already supersampled! [trf]
            // [CJC] see comment for leftmost pixels below; similar situation applies here
            pixels.SetFlag(x, rect.top - 1, true);

            Cooperate();
        }

        for(int y = rect.top; y <= rect.bottom; y++)
        {
            trace(DBL(rect.left) - 1.0, y, GetViewData()->GetWidth(), GetViewData()->GetHeight(), pixels(rect.left - 1, y)); // sample pixel left of current line in block
            GetViewDataPtr()->Stats()[Number_Of_Pixels]++;

            // Cannot supersample this pixel, so just claim it was already supersampled! [trf]

            // [CJC] NB this could in some circumstances cause an artifact at a block boundary,
            // if the leftmost pixel on this blockline ends up not being supersampled because the
            // difference between it and the rightmost pixel on the same line in the last block
            // was insufficient to trigger the supersample right now, *BUT* if the rightmost pixel
            // *had* been supersampled, AND the difference was then enough to trigger the call
            // to supersample the current pixel, AND when the block on the left was/is rendered,
            // the abovementioned rightmost pixel *does* get supersampled due to the logic applied
            // when the code rendered *that* block ... [a long set of preconditions but possible].

            // there's no easy solution to this because if we *do* supersample right now, the
            // reverse situation could apply if the rightmost pixel in the last block ends up
            // not being supersampled ...
            pixels.SetFlag(rect.left - 1, y, true);

            Cooperate();

            for(int x = rect.left; x <= rect.right; x++)
            {
                // trace current pixel
                trace(DBL(x), DBL(y), GetViewData()->GetWidth(), GetViewData()->GetHeight(), pixels(x, y));
                GetViewDataPtr()->Stats()[Number_Of_Pixels]++;

                Cooperate();

                bool sampleleft = (pixels.GetFlag(x - 1, y) == false);
                bool sampletop = (pixels.GetFlag(x, y - 1) == false);
                bool samplecurrent = true;

                // perform antialiasing
                NonAdaptiveSupersamplingForOnePixel(DBL(x), DBL(y), pixels(x - 1, y), pixels(x, y - 1), pixels(x, y), sampleleft, sampletop, samplecurrent);

                // if these pixels have been supersampled, set their supersampling flag
                if(sampleleft == true)
                    pixels.SetFlag(x - 1, y, true);
                if(sampletop == true)
                    pixels.SetFlag(x, y - 1, true);
                if(samplecurrent == true)
                    pixels.SetFlag(x, y, true);
            }
        }

        radiosity.AfterTile();

        GetViewDataPtr()->AfterTile();
        GetViewData()->CompletedRectangle(rect, serial, pixels.GetPixels(), 1, finalTrace);

        Cooperate();
    }
}

void TraceTask::AdaptiveSupersamplingM2()
{
    POVRect rect;
    unsigned int serial;
    size_t subsize = (1 << aaDepth);
    SubdivisionBuffer buffer(subsize + 1);

    jitterScale = jitterScale / DBL((1 << aaDepth) + 1);

    while(GetViewData()->GetNextRectangle(rect, serial) == true)
    {
        radiosity.BeforeTile(highReproducibility? serial : 0);

        SmartBlock pixels(rect.left, rect.top, rect.GetWidth(), rect.GetHeight());

        for(int y = rect.top; y <= rect.bottom + 1; y++)
        {
            for(int x = rect.left; x <= rect.right + 1; x++)
            {
                // trace upper-left corners of all pixels
                trace(DBL(x) - 0.5, DBL(y) - 0.5, GetViewData()->GetWidth(), GetViewData()->GetHeight(), pixels(x, y));
                GetViewDataPtr()->Stats()[Number_Of_Pixels]++;

                Cooperate();
            }
        }

        // note that the bottom and/or right corner are the
        // upper-left corner of the bottom and/or right pixels
        for(int y = rect.top; y <= rect.bottom; y++)
        {
            for(int x = rect.left; x <= rect.right; x++)
            {
                buffer.Clear();

                buffer.SetSample(0, 0, pixels(x, y));
                buffer.SetSample(0, subsize, pixels(x, y + 1));
                buffer.SetSample(subsize, 0, pixels(x + 1, y));
                buffer.SetSample(subsize, subsize, pixels(x + 1, y + 1));

                SubdivideOnePixel(DBL(x), DBL(y), 0.5, 0, 0, subsize, buffer, pixels(x, y), aaDepth - 1);

                Cooperate();
            }
        }

        radiosity.AfterTile();

        GetViewDataPtr()->AfterTile();
        GetViewData()->CompletedRectangle(rect, serial, pixels.GetPixels(), 1, finalTrace);

        Cooperate();
    }
}

<<<<<<< HEAD
void TraceTask::StochasticSupersamplingM3()
{
	POVRect rect;
	vector<Colour> pixels;
	vector<DblColour> pixelsSum;
	vector<DblColour> pixelsSumSqr;
	vector<unsigned int> pixelsSamples;
	unsigned int serial;
	bool sampleMore;

	// Create list of thresholds for confidence test.
	vector<double> confidenceFactor;
	unsigned int minSamples = 1; // TODO currently hard-coded
	unsigned int maxSamples = max(minSamples, 1u << (aaDepth*2));

	confidenceFactor.reserve(maxSamples*5);
	double threshold  = aaThreshold;
	double confidence = aaConfidence;
	if(maxSamples > 1)
	{
		for(int n = 1; n <= maxSamples*5; n++)
			confidenceFactor.push_back(ndtri((1+confidence)/2) / sqrt((double)n));
	}
	else
		confidenceFactor.push_back(0.0);

	while(GetViewData()->GetNextRectangle(rect, serial) == true)
	{
		radiosity.BeforeTile(highReproducibility? serial : 0);

		pixels.clear();
		pixelsSum.clear();
		pixelsSumSqr.clear();
		pixelsSamples.clear();
		pixels.reserve(rect.GetArea());
		pixelsSum.reserve(rect.GetArea());
		pixelsSumSqr.reserve(rect.GetArea());
		pixelsSamples.reserve(rect.GetArea());

		do
		{
			sampleMore = false;
			unsigned int index = 0;
			for(unsigned int y = rect.top; y <= rect.bottom; y++)
			{
				for(unsigned int x = rect.left; x <= rect.right; x++)
				{
					DblColour neighborSum(0.0);
					DblColour neighborSumSqr(0.0);
					unsigned int neighborSamples(0);
					unsigned int samples(0);
					unsigned int index2;

					if (index < pixelsSamples.size())
					{
						samples          = pixelsSamples [index];
						neighborSum      = pixelsSum     [index];
						neighborSumSqr   = pixelsSumSqr  [index];
						neighborSamples  = pixelsSamples [index];
					}

					// TODO - we should obtain information about the neighboring render blocks as well
					index2 = index - 1;
					if (x > rect.left)
					{
						neighborSum     += pixelsSum     [index2];
						neighborSumSqr  += pixelsSumSqr  [index2];
						neighborSamples += pixelsSamples [index2];
					}
					index2 = index - rect.GetWidth();
					if (y > rect.top)
					{
						neighborSum     += pixelsSum     [index2];
						neighborSumSqr  += pixelsSumSqr  [index2];
						neighborSamples += pixelsSamples [index2];
					}
					index2 = index + 1;
					if (x < rect.right)
					{
						neighborSum     += pixelsSum     [index2];
						neighborSumSqr  += pixelsSumSqr  [index2];
						neighborSamples += pixelsSamples [index2];
					}
					index2 = index + rect.GetWidth();
					if (y < rect.bottom)
					{
						neighborSum     += pixelsSum     [index2];
						neighborSumSqr  += pixelsSumSqr  [index2];
						neighborSamples += pixelsSamples [index2];
					}

					while(true)
					{
						if (samples >= minSamples)
						{
							if (samples >= maxSamples)
								break;

							DblColour variance = (neighborSumSqr - Sqr(neighborSum)/neighborSamples) / (neighborSamples-1);
							double cf = confidenceFactor[neighborSamples-1];
							DblColour sqrtvar = sqrt(variance);
							DblColour confidenceDelta = sqrtvar * cf;
							if ((confidenceDelta.red()    <= threshold) &&
								(confidenceDelta.green()  <= threshold) &&
								(confidenceDelta.blue()   <= threshold) &&
								(confidenceDelta.transm() <= threshold))
								break;
						}

						Colour colTemp;
						DblColour col, colSqr;

						Vector2d jitter = Uniform2dOnSquare(GetViewDataPtr()->stochasticRandomGenerator) - 0.5;
						trace(x + jitter.x(), y + jitter.y(), GetViewData()->GetWidth(), GetViewData()->GetHeight(), colTemp, max(samples, minSamples));

						col = DblColour(GammaCurve::Encode(aaGamma, colTemp));
						colSqr = col*col;

						if (index >= pixelsSamples.size())
						{
							GetViewDataPtr()->Stats()[Number_Of_Pixels]++;

							pixels.push_back(colTemp);
							pixelsSum.push_back(col);
							pixelsSumSqr.push_back(colSqr);
							pixelsSamples.push_back(1);
						}
						else
						{
							pixels [index] += colTemp;
							pixelsSum [index] += col;
							pixelsSumSqr [index] += colSqr;
							pixelsSamples [index] ++;
						}

						neighborSum     += col;
						neighborSumSqr  += colSqr;
						neighborSamples ++;

						samples         ++;

						// Whenever one or more pixels are re-sampled, neighborhood variance constraints may require us to also re-sample others.
						sampleMore = true;

						Cooperate();
						
						if (samples >= minSamples) // TODO
							break;
					}

					index ++;
				}
			}
		}
		while (sampleMore);

		// So far we've just accumulated the samples for any pixel;
		// now compute the actual average.
		unsigned int index = 0;
		for(unsigned int y = rect.top; y <= rect.bottom; y++)
		{
			for(unsigned int x = rect.left; x <= rect.right; x++)
			{
				pixels [index] /= pixelsSamples[index];
				index ++;
			}
		}

		radiosity.AfterTile();

		GetViewDataPtr()->AfterTile();
		GetViewData()->CompletedRectangle(rect, serial, pixels, 1, finalTrace);

		Cooperate();
	}
}

void TraceTask::NonAdaptiveSupersamplingForOnePixel(DBL x, DBL y, Colour& leftcol, Colour& topcol, Colour& curcol, bool& sampleleft, bool& sampletop, bool& samplecurrent)
=======
void TraceTask::NonAdaptiveSupersamplingForOnePixel(DBL x, DBL y, RGBTColour& leftcol, RGBTColour& topcol, RGBTColour& curcol, bool& sampleleft, bool& sampletop, bool& samplecurrent)
>>>>>>> 58e27fe4
{
    RGBTColour gcLeft = GammaCurve::Encode(aaGamma, leftcol);
    RGBTColour gcTop  = GammaCurve::Encode(aaGamma, topcol);
    RGBTColour gcCur  = GammaCurve::Encode(aaGamma, curcol);

    bool leftdiff = (ColourDistanceRGBT(gcLeft, gcCur) >= aaThreshold);
    bool topdiff  = (ColourDistanceRGBT(gcTop,  gcCur) >= aaThreshold);

    sampleleft = sampleleft && leftdiff;
    sampletop = sampletop && topdiff;
    samplecurrent = ((leftdiff == true) || (topdiff == true));

    if(sampleleft == true)
        SupersampleOnePixel(x - 1.0, y, leftcol);

    if(sampletop == true)
        SupersampleOnePixel(x, y - 1.0, topcol);

    if(samplecurrent == true)
        SupersampleOnePixel(x, y, curcol);
}

void TraceTask::SupersampleOnePixel(DBL x, DBL y, RGBTColour& col)
{
    DBL step(1.0 / DBL(aaDepth));
    DBL range(0.5 - (step * 0.5));
    DBL rx, ry;
    RGBTColour tempcol;

    GetViewDataPtr()->Stats()[Number_Of_Pixels_Supersampled]++;

    for(DBL yy = -range; yy <= (range + EPSILON); yy += step)
    {
        for(DBL xx = -range; xx <= (range + EPSILON); xx += step)
        {
            if (jitterScale > 0.0)
            {
                Jitter2d(x + xx, y + yy, rx, ry);
                trace(x + xx + (rx * jitterScale), y + yy + (ry * jitterScale), GetViewData()->GetWidth(), GetViewData()->GetHeight(), tempcol);
            }
            else
                trace(x + xx, y + yy, GetViewData()->GetWidth(), GetViewData()->GetHeight(), tempcol);

            col += tempcol;
            GetViewDataPtr()->Stats()[Number_Of_Samples]++;

            Cooperate();
        }
    }

    col /= (aaDepth * aaDepth + 1);
}

void TraceTask::SubdivideOnePixel(DBL x, DBL y, DBL d, size_t bx, size_t by, size_t bstep, SubdivisionBuffer& buffer, RGBTColour& result, int level)
{
    RGBTColour& cx0y0 = buffer(bx, by);
    RGBTColour& cx0y2 = buffer(bx, by + bstep);
    RGBTColour& cx2y0 = buffer(bx + bstep, by);
    RGBTColour& cx2y2 = buffer(bx + bstep, by + bstep);
    size_t bstephalf = bstep / 2;

    // o = no operation, + = input, * = output

    // Input:
    // +o+
    // ooo
    // +o+

    RGBTColour cx0y0g = GammaCurve::Encode(aaGamma, cx0y0);
    RGBTColour cx0y2g = GammaCurve::Encode(aaGamma, cx0y2);
    RGBTColour cx2y0g = GammaCurve::Encode(aaGamma, cx2y0);
    RGBTColour cx2y2g = GammaCurve::Encode(aaGamma, cx2y2);

    if((level > 0) &&
       ((ColourDistanceRGBT(cx0y0g, cx0y2g) >= aaThreshold) ||
        (ColourDistanceRGBT(cx0y0g, cx2y0g) >= aaThreshold) ||
        (ColourDistanceRGBT(cx0y0g, cx2y2g) >= aaThreshold) ||
        (ColourDistanceRGBT(cx0y2g, cx2y0g) >= aaThreshold) ||
        (ColourDistanceRGBT(cx0y2g, cx2y2g) >= aaThreshold) ||
        (ColourDistanceRGBT(cx2y0g, cx2y2g) >= aaThreshold)))
    {
        RGBTColour rcx0y0;
        RGBTColour rcx0y1;
        RGBTColour rcx1y0;
        RGBTColour rcx1y1;
        RGBTColour col;
        DBL rxcx0y1, rycx0y1;
        DBL rxcx1y0, rycx1y0;
        DBL rxcx2y1, rycx2y1;
        DBL rxcx1y2, rycx1y2;
        DBL rxcx1y1, rycx1y1;
        DBL d2 = d * 0.5;

        // Trace:
        // ooo
        // *oo
        // ooo
        if(buffer.Sampled(bx, by + bstephalf) == false)
        {
            if (jitterScale > 0.0)
            {
                Jitter2d(x - d, y, rxcx0y1, rycx0y1);
                trace(x - d + (rxcx0y1 * jitterScale), y + (rycx0y1 * jitterScale), GetViewData()->GetWidth(), GetViewData()->GetHeight(), col);
            }
            else
                trace(x - d, y, GetViewData()->GetWidth(), GetViewData()->GetHeight(), col);

            buffer.SetSample(bx, by + bstephalf, col);

            GetViewDataPtr()->Stats()[Number_Of_Samples]++;
            Cooperate();
        }

        // Trace:
        // o*o
        // ooo
        // ooo
        if(buffer.Sampled(bx + bstephalf, by) == false)
        {
            if (jitterScale > 0.0)
            {
                Jitter2d(x, y - d, rxcx1y0, rycx1y0);
                trace(x + (rxcx1y0 * jitterScale), y - d + (rycx1y0 * jitterScale), GetViewData()->GetWidth(), GetViewData()->GetHeight(), col);
            }
            else
                trace(x, y - d, GetViewData()->GetWidth(), GetViewData()->GetHeight(), col);

            buffer.SetSample(bx + bstephalf, by, col);

            GetViewDataPtr()->Stats()[Number_Of_Samples]++;
            Cooperate();
        }

        // Trace:
        // ooo
        // oo*
        // ooo
        if(buffer.Sampled(bx + bstep, by + bstephalf) == false)
        {
            if (jitterScale > 0.0)
            {
                Jitter2d(x + d, y, rxcx2y1, rycx2y1);
                trace(x + d + (rxcx2y1 * jitterScale), y + (rycx2y1 * jitterScale), GetViewData()->GetWidth(), GetViewData()->GetHeight(), col);
            }
            else
                trace(x + d, y, GetViewData()->GetWidth(), GetViewData()->GetHeight(), col);

            buffer.SetSample(bx + bstep, by + bstephalf, col);

            GetViewDataPtr()->Stats()[Number_Of_Samples]++;
            Cooperate();
        }

        // Trace:
        // ooo
        // ooo
        // o*o
        if(buffer.Sampled(bx + bstephalf, by + bstep) == false)
        {
            if (jitterScale > 0.0)
            {
                Jitter2d(x, y + d, rxcx1y2, rycx1y2);
                trace(x + (rxcx1y2 * jitterScale), y + d + (rycx1y2 * jitterScale), GetViewData()->GetWidth(), GetViewData()->GetHeight(), col);
            }
            else
                trace(x, y + d, GetViewData()->GetWidth(), GetViewData()->GetHeight(), col);

            buffer.SetSample(bx + bstephalf, by + bstep, col);

            GetViewDataPtr()->Stats()[Number_Of_Samples]++;
            Cooperate();
        }

        // Trace:
        // ooo
        // o*o
        // ooo
        if(buffer.Sampled(bx + bstephalf, by + bstephalf) == false)
        {
            if (jitterScale > 0.0)
            {
                Jitter2d(x, y, rxcx1y1, rycx1y1);
                trace(x + (rxcx1y1 * jitterScale), y + (rycx1y1 * jitterScale), GetViewData()->GetWidth(), GetViewData()->GetHeight(), col);
            }
            else
                trace(x, y, GetViewData()->GetWidth(), GetViewData()->GetHeight(), col);

            buffer.SetSample(bx + bstephalf, by + bstephalf, col);

            GetViewDataPtr()->Stats()[Number_Of_Samples]++;
            Cooperate();
        }

        // Subdivide Input:
        // ++o
        // ++o
        // ooo
        // Subdivide Output:
        // *o
        // oo
        SubdivideOnePixel(x - d2, y - d2, d2, bx, by, bstephalf, buffer, rcx0y0, level - 1);

        // Subdivide Input:
        // ooo
        // ++o
        // ++o
        // Subdivide Output:
        // oo
        // *o
        SubdivideOnePixel(x - d2, y + d2, d2, bx, by + bstephalf, bstephalf, buffer, rcx0y1, level - 1);

        // Subdivide Input:
        // o++
        // o++
        // ooo
        // Subdivide Output:
        // o*
        // oo
        SubdivideOnePixel(x + d2, y - d2, d2, bx + bstephalf, by, bstephalf, buffer, rcx1y0, level - 1);

        // Subdivide Input:
        // ooo
        // o++
        // o++
        // Subdivide Output:
        // oo
        // o*
        SubdivideOnePixel(x + d2, y + d2, d2, bx + bstephalf, by + bstephalf, bstephalf, buffer, rcx1y1, level - 1);

        result = (rcx0y0 + rcx0y1 + rcx1y0 + rcx1y1) / 4.0;
    }
    else
    {
        result = (cx0y0 + cx0y2 + cx2y0 + cx2y2) / 4.0;
    }
}

}<|MERGE_RESOLUTION|>--- conflicted
+++ resolved
@@ -1,41 +1,3 @@
-<<<<<<< HEAD
-/*******************************************************************************
- * tracetask.cpp
- *
- * ---------------------------------------------------------------------------
- * UberPOV Raytracer version 1.37.
- * Portions Copyright 2013 Christoph Lipka.
- *
- * UberPOV 1.37 is an experimental unofficial branch of POV-Ray 3.7, and is
- * subject to the same licensing terms and conditions.
- * ---------------------------------------------------------------------------
- * Persistence of Vision Ray Tracer ('POV-Ray') version 3.7.
- * Copyright 1991-2013 Persistence of Vision Raytracer Pty. Ltd.
- *
- * POV-Ray is free software: you can redistribute it and/or modify
- * it under the terms of the GNU Affero General Public License as
- * published by the Free Software Foundation, either version 3 of the
- * License, or (at your option) any later version.
- *
- * POV-Ray is distributed in the hope that it will be useful,
- * but WITHOUT ANY WARRANTY; without even the implied warranty of
- * MERCHANTABILITY or FITNESS FOR A PARTICULAR PURPOSE.  See the
- * GNU Affero General Public License for more details.
- *
- * You should have received a copy of the GNU Affero General Public License
- * along with this program.  If not, see <http://www.gnu.org/licenses/>.
- * ---------------------------------------------------------------------------
- * POV-Ray is based on the popular DKB raytracer version 2.12.
- * DKBTrace was originally written by David K. Buck.
- * DKBTrace Ver 2.0-2.12 were written by David K. Buck & Aaron A. Collins.
- * ---------------------------------------------------------------------------
- * $File: //depot/clipka/upov/source/backend/render/tracetask.cpp $
- * $Revision: #7 $
- * $Change: 6141 $
- * $DateTime: 2013/11/26 12:39:54 $
- * $Author: clipka $
- *******************************************************************************/
-=======
 //******************************************************************************
 ///
 /// @file backend/render/tracetask.cpp
@@ -44,6 +6,14 @@
 ///
 /// @copyright
 /// @parblock
+///
+/// UberPOV Raytracer version 1.37.
+/// Portions Copyright 2013-2014 Christoph Lipka.
+///
+/// UberPOV 1.37 is an experimental unofficial branch of POV-Ray 3.7, and is
+/// subject to the same licensing terms and conditions.
+///
+/// ----------------------------------------------------------------------------
 ///
 /// Persistence of Vision Ray Tracer ('POV-Ray') version 3.7.
 /// Copyright 1991-2014 Persistence of Vision Raytracer Pty. Ltd.
@@ -70,7 +40,6 @@
 /// @endparblock
 ///
 //*******************************************************************************
->>>>>>> 58e27fe4
 
 #include <vector>
 
@@ -254,28 +223,7 @@
         *i = false;
 }
 
-<<<<<<< HEAD
 TraceTask::TraceTask(ViewData *vd, unsigned int tm, DBL js, DBL aat, DBL aac, unsigned int aad, GammaCurvePtr& aag, unsigned int ps, bool psc, bool final, bool hr) :
-	RenderTask(vd),
-	trace(vd, GetViewDataPtr(), vd->GetSceneData()->parsedMaxTraceLevel, vd->GetSceneData()->parsedAdcBailout,
-	      vd->GetQualityFeatureFlags(), cooperate, media, radiosity),
-	cooperate(*this),
-	tracingMethod(tm),
-	jitterScale(js),
-	aaThreshold(aat),
-	aaConfidence(aac),
-	aaDepth(aad),
-	aaGamma(aag),
-	previewSize(ps),
-	previewSkipCorner(psc),
-	finalTrace(final),
-	highReproducibility(hr),
-	media(GetViewDataPtr(), &trace, &photonGatherer),
-	radiosity(vd->GetSceneData(), GetViewDataPtr(),
-	          vd->GetSceneData()->radiositySettings, vd->GetRadiosityCache(), cooperate, final, Vector3d(vd->GetCamera().Location)),
-	photonGatherer(&vd->GetSceneData()->mediaPhotonMap, vd->GetSceneData()->photonSettings)
-=======
-TraceTask::TraceTask(ViewData *vd, unsigned int tm, DBL js, DBL aat, unsigned int aad, GammaCurvePtr& aag, unsigned int ps, bool psc, bool final, bool hr) :
     RenderTask(vd),
     trace(vd, GetViewDataPtr(), vd->GetSceneData()->parsedMaxTraceLevel, vd->GetSceneData()->parsedAdcBailout,
           vd->GetQualityFeatureFlags(), cooperate, media, radiosity),
@@ -283,6 +231,7 @@
     tracingMethod(tm),
     jitterScale(js),
     aaThreshold(aat),
+    aaConfidence(aac),
     aaDepth(aad),
     aaGamma(aag),
     previewSize(ps),
@@ -293,7 +242,6 @@
     radiosity(vd->GetSceneData(), GetViewDataPtr(),
               vd->GetSceneData()->radiositySettings, vd->GetRadiosityCache(), cooperate, final, vd->GetCamera().Location),
     photonGatherer(&vd->GetSceneData()->mediaPhotonMap, vd->GetSceneData()->photonSettings)
->>>>>>> 58e27fe4
 {
 #ifdef PROFILE_INTERSECTIONS
     Rectangle ra = vd->GetRenderArea();
@@ -331,26 +279,6 @@
     do
     {
 #endif
-<<<<<<< HEAD
-		switch(tracingMethod)
-		{
-			case 0:
-				if(previewSize > 0)
-					SimpleSamplingM0P();
-				else
-					SimpleSamplingM0();
-				break;
-			case 1:
-				NonAdaptiveSupersamplingM1();
-				break;
-			case 2:
-				AdaptiveSupersamplingM2();
-				break;
-			case 3:
-				StochasticSupersamplingM3();
-				break;
-		}
-=======
         switch(tracingMethod)
         {
             case 0:
@@ -365,8 +293,10 @@
             case 2:
                 AdaptiveSupersamplingM2();
                 break;
-        }
->>>>>>> 58e27fe4
+            case 3:
+                StochasticSupersamplingM3();
+                break;
+        }
 
 #ifdef RTR_HACK
         if(forever)
@@ -714,188 +644,183 @@
     }
 }
 
-<<<<<<< HEAD
 void TraceTask::StochasticSupersamplingM3()
 {
-	POVRect rect;
-	vector<Colour> pixels;
-	vector<DblColour> pixelsSum;
-	vector<DblColour> pixelsSumSqr;
-	vector<unsigned int> pixelsSamples;
-	unsigned int serial;
-	bool sampleMore;
-
-	// Create list of thresholds for confidence test.
-	vector<double> confidenceFactor;
-	unsigned int minSamples = 1; // TODO currently hard-coded
-	unsigned int maxSamples = max(minSamples, 1u << (aaDepth*2));
-
-	confidenceFactor.reserve(maxSamples*5);
-	double threshold  = aaThreshold;
-	double confidence = aaConfidence;
-	if(maxSamples > 1)
-	{
-		for(int n = 1; n <= maxSamples*5; n++)
-			confidenceFactor.push_back(ndtri((1+confidence)/2) / sqrt((double)n));
-	}
-	else
-		confidenceFactor.push_back(0.0);
-
-	while(GetViewData()->GetNextRectangle(rect, serial) == true)
-	{
-		radiosity.BeforeTile(highReproducibility? serial : 0);
-
-		pixels.clear();
-		pixelsSum.clear();
-		pixelsSumSqr.clear();
-		pixelsSamples.clear();
-		pixels.reserve(rect.GetArea());
-		pixelsSum.reserve(rect.GetArea());
-		pixelsSumSqr.reserve(rect.GetArea());
-		pixelsSamples.reserve(rect.GetArea());
-
-		do
-		{
-			sampleMore = false;
-			unsigned int index = 0;
-			for(unsigned int y = rect.top; y <= rect.bottom; y++)
-			{
-				for(unsigned int x = rect.left; x <= rect.right; x++)
-				{
-					DblColour neighborSum(0.0);
-					DblColour neighborSumSqr(0.0);
-					unsigned int neighborSamples(0);
-					unsigned int samples(0);
-					unsigned int index2;
-
-					if (index < pixelsSamples.size())
-					{
-						samples          = pixelsSamples [index];
-						neighborSum      = pixelsSum     [index];
-						neighborSumSqr   = pixelsSumSqr  [index];
-						neighborSamples  = pixelsSamples [index];
-					}
-
-					// TODO - we should obtain information about the neighboring render blocks as well
-					index2 = index - 1;
-					if (x > rect.left)
-					{
-						neighborSum     += pixelsSum     [index2];
-						neighborSumSqr  += pixelsSumSqr  [index2];
-						neighborSamples += pixelsSamples [index2];
-					}
-					index2 = index - rect.GetWidth();
-					if (y > rect.top)
-					{
-						neighborSum     += pixelsSum     [index2];
-						neighborSumSqr  += pixelsSumSqr  [index2];
-						neighborSamples += pixelsSamples [index2];
-					}
-					index2 = index + 1;
-					if (x < rect.right)
-					{
-						neighborSum     += pixelsSum     [index2];
-						neighborSumSqr  += pixelsSumSqr  [index2];
-						neighborSamples += pixelsSamples [index2];
-					}
-					index2 = index + rect.GetWidth();
-					if (y < rect.bottom)
-					{
-						neighborSum     += pixelsSum     [index2];
-						neighborSumSqr  += pixelsSumSqr  [index2];
-						neighborSamples += pixelsSamples [index2];
-					}
-
-					while(true)
-					{
-						if (samples >= minSamples)
-						{
-							if (samples >= maxSamples)
-								break;
-
-							DblColour variance = (neighborSumSqr - Sqr(neighborSum)/neighborSamples) / (neighborSamples-1);
-							double cf = confidenceFactor[neighborSamples-1];
-							DblColour sqrtvar = sqrt(variance);
-							DblColour confidenceDelta = sqrtvar * cf;
-							if ((confidenceDelta.red()    <= threshold) &&
-								(confidenceDelta.green()  <= threshold) &&
-								(confidenceDelta.blue()   <= threshold) &&
-								(confidenceDelta.transm() <= threshold))
-								break;
-						}
-
-						Colour colTemp;
-						DblColour col, colSqr;
-
-						Vector2d jitter = Uniform2dOnSquare(GetViewDataPtr()->stochasticRandomGenerator) - 0.5;
-						trace(x + jitter.x(), y + jitter.y(), GetViewData()->GetWidth(), GetViewData()->GetHeight(), colTemp, max(samples, minSamples));
-
-						col = DblColour(GammaCurve::Encode(aaGamma, colTemp));
-						colSqr = col*col;
-
-						if (index >= pixelsSamples.size())
-						{
-							GetViewDataPtr()->Stats()[Number_Of_Pixels]++;
-
-							pixels.push_back(colTemp);
-							pixelsSum.push_back(col);
-							pixelsSumSqr.push_back(colSqr);
-							pixelsSamples.push_back(1);
-						}
-						else
-						{
-							pixels [index] += colTemp;
-							pixelsSum [index] += col;
-							pixelsSumSqr [index] += colSqr;
-							pixelsSamples [index] ++;
-						}
-
-						neighborSum     += col;
-						neighborSumSqr  += colSqr;
-						neighborSamples ++;
-
-						samples         ++;
-
-						// Whenever one or more pixels are re-sampled, neighborhood variance constraints may require us to also re-sample others.
-						sampleMore = true;
-
-						Cooperate();
-						
-						if (samples >= minSamples) // TODO
-							break;
-					}
-
-					index ++;
-				}
-			}
-		}
-		while (sampleMore);
-
-		// So far we've just accumulated the samples for any pixel;
-		// now compute the actual average.
-		unsigned int index = 0;
-		for(unsigned int y = rect.top; y <= rect.bottom; y++)
-		{
-			for(unsigned int x = rect.left; x <= rect.right; x++)
-			{
-				pixels [index] /= pixelsSamples[index];
-				index ++;
-			}
-		}
-
-		radiosity.AfterTile();
-
-		GetViewDataPtr()->AfterTile();
-		GetViewData()->CompletedRectangle(rect, serial, pixels, 1, finalTrace);
-
-		Cooperate();
-	}
-}
-
-void TraceTask::NonAdaptiveSupersamplingForOnePixel(DBL x, DBL y, Colour& leftcol, Colour& topcol, Colour& curcol, bool& sampleleft, bool& sampletop, bool& samplecurrent)
-=======
+    POVRect rect;
+    vector<RGBTColour> pixels;
+    vector<PreciseRGBTColour> pixelsSum;
+    vector<PreciseRGBTColour> pixelsSumSqr;
+    vector<unsigned int> pixelsSamples;
+    unsigned int serial;
+    bool sampleMore;
+
+    // Create list of thresholds for confidence test.
+    vector<double> confidenceFactor;
+    unsigned int minSamples = 1; // TODO currently hard-coded
+    unsigned int maxSamples = max(minSamples, 1u << (aaDepth*2));
+
+    confidenceFactor.reserve(maxSamples*5);
+    double threshold  = aaThreshold;
+    double confidence = aaConfidence;
+    if(maxSamples > 1)
+    {
+        for(int n = 1; n <= maxSamples*5; n++)
+            confidenceFactor.push_back(ndtri((1+confidence)/2) / sqrt((double)n));
+    }
+    else
+        confidenceFactor.push_back(0.0);
+
+    while(GetViewData()->GetNextRectangle(rect, serial) == true)
+    {
+        radiosity.BeforeTile(highReproducibility? serial : 0);
+
+        pixels.clear();
+        pixelsSum.clear();
+        pixelsSumSqr.clear();
+        pixelsSamples.clear();
+        pixels.reserve(rect.GetArea());
+        pixelsSum.reserve(rect.GetArea());
+        pixelsSumSqr.reserve(rect.GetArea());
+        pixelsSamples.reserve(rect.GetArea());
+
+        do
+        {
+            sampleMore = false;
+            unsigned int index = 0;
+            for(unsigned int y = rect.top; y <= rect.bottom; y++)
+            {
+                for(unsigned int x = rect.left; x <= rect.right; x++)
+                {
+                    PreciseRGBTColour neighborSum;
+                    PreciseRGBTColour neighborSumSqr;
+                    unsigned int neighborSamples(0);
+                    unsigned int samples(0);
+                    unsigned int index2;
+
+                    if (index < pixelsSamples.size())
+                    {
+                        samples          = pixelsSamples [index];
+                        neighborSum      = pixelsSum     [index];
+                        neighborSumSqr   = pixelsSumSqr  [index];
+                        neighborSamples  = pixelsSamples [index];
+                    }
+
+                    // TODO - we should obtain information about the neighboring render blocks as well
+                    index2 = index - 1;
+                    if (x > rect.left)
+                    {
+                        neighborSum     += pixelsSum     [index2];
+                        neighborSumSqr  += pixelsSumSqr  [index2];
+                        neighborSamples += pixelsSamples [index2];
+                    }
+                    index2 = index - rect.GetWidth();
+                    if (y > rect.top)
+                    {
+                        neighborSum     += pixelsSum     [index2];
+                        neighborSumSqr  += pixelsSumSqr  [index2];
+                        neighborSamples += pixelsSamples [index2];
+                    }
+                    index2 = index + 1;
+                    if (x < rect.right)
+                    {
+                        neighborSum     += pixelsSum     [index2];
+                        neighborSumSqr  += pixelsSumSqr  [index2];
+                        neighborSamples += pixelsSamples [index2];
+                    }
+                    index2 = index + rect.GetWidth();
+                    if (y < rect.bottom)
+                    {
+                        neighborSum     += pixelsSum     [index2];
+                        neighborSumSqr  += pixelsSumSqr  [index2];
+                        neighborSamples += pixelsSamples [index2];
+                    }
+
+                    while(true)
+                    {
+                        if (samples >= minSamples)
+                        {
+                            if (samples >= maxSamples)
+                                break;
+
+                            PreciseRGBTColour variance = (neighborSumSqr - Sqr(neighborSum)/neighborSamples) / (neighborSamples-1);
+                            double cf = confidenceFactor[neighborSamples-1];
+                            PreciseRGBTColour sqrtvar = Sqrt(variance);
+                            PreciseRGBTColour confidenceDelta = sqrtvar * cf;
+                            if ((confidenceDelta.red()    <= threshold) &&
+                                (confidenceDelta.green()  <= threshold) &&
+                                (confidenceDelta.blue()   <= threshold) &&
+                                (confidenceDelta.transm() <= threshold))
+                                break;
+                        }
+
+                        RGBTColour colTemp;
+                        PreciseRGBTColour col, colSqr;
+
+                        Vector2d jitter = Uniform2dOnSquare(GetViewDataPtr()->stochasticRandomGenerator) - 0.5;
+                        trace(x + jitter.x(), y + jitter.y(), GetViewData()->GetWidth(), GetViewData()->GetHeight(), colTemp, max(samples, minSamples));
+
+                        col = PreciseRGBTColour(GammaCurve::Encode(aaGamma, colTemp));
+                        colSqr = col*col;
+
+                        if (index >= pixelsSamples.size())
+                        {
+                            GetViewDataPtr()->Stats()[Number_Of_Pixels]++;
+
+                            pixels.push_back(colTemp);
+                            pixelsSum.push_back(col);
+                            pixelsSumSqr.push_back(colSqr);
+                            pixelsSamples.push_back(1);
+                        }
+                        else
+                        {
+                            pixels [index] += colTemp;
+                            pixelsSum [index] += col;
+                            pixelsSumSqr [index] += colSqr;
+                            pixelsSamples [index] ++;
+                        }
+
+                        neighborSum     += col;
+                        neighborSumSqr  += colSqr;
+                        neighborSamples ++;
+
+                        samples         ++;
+
+                        // Whenever one or more pixels are re-sampled, neighborhood variance constraints may require us to also re-sample others.
+                        sampleMore = true;
+
+                        Cooperate();
+
+                        if (samples >= minSamples) // TODO
+                            break;
+                    }
+
+                    index ++;
+                }
+            }
+        }
+        while (sampleMore);
+
+        // So far we've just accumulated the samples for any pixel;
+        // now compute the actual average.
+        unsigned int index = 0;
+        for(unsigned int y = rect.top; y <= rect.bottom; y++)
+        {
+            for(unsigned int x = rect.left; x <= rect.right; x++)
+            {
+                pixels [index] /= pixelsSamples[index];
+                index ++;
+            }
+        }
+
+        radiosity.AfterTile();
+
+        GetViewDataPtr()->AfterTile();
+        GetViewData()->CompletedRectangle(rect, serial, pixels, 1, finalTrace);
+
+        Cooperate();
+    }
+}
 void TraceTask::NonAdaptiveSupersamplingForOnePixel(DBL x, DBL y, RGBTColour& leftcol, RGBTColour& topcol, RGBTColour& curcol, bool& sampleleft, bool& sampletop, bool& samplecurrent)
->>>>>>> 58e27fe4
 {
     RGBTColour gcLeft = GammaCurve::Encode(aaGamma, leftcol);
     RGBTColour gcTop  = GammaCurve::Encode(aaGamma, topcol);
