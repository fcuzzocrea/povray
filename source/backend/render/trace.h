/*******************************************************************************
 * trace.h
 *
 * ---------------------------------------------------------------------------
 * UberPOV Raytracer version 1.37.
 * Partial Copyright 2013 Christoph Lipka.
 *
 * UberPOV 1.37 is an experimental unofficial branch of POV-Ray 3.7, and is
 * subject to the same licensing terms and conditions.
 * ---------------------------------------------------------------------------
 * Persistence of Vision Ray Tracer ('POV-Ray') version 3.7.
 * Copyright 1991-2013 Persistence of Vision Raytracer Pty. Ltd.
 *
 * POV-Ray is free software: you can redistribute it and/or modify
 * it under the terms of the GNU Affero General Public License as
 * published by the Free Software Foundation, either version 3 of the
 * License, or (at your option) any later version.
 *
 * POV-Ray is distributed in the hope that it will be useful,
 * but WITHOUT ANY WARRANTY; without even the implied warranty of
 * MERCHANTABILITY or FITNESS FOR A PARTICULAR PURPOSE.  See the
 * GNU Affero General Public License for more details.
 *
 * You should have received a copy of the GNU Affero General Public License
 * along with this program.  If not, see <http://www.gnu.org/licenses/>.
 * ---------------------------------------------------------------------------
 * POV-Ray is based on the popular DKB raytracer version 2.12.
 * DKBTrace was originally written by David K. Buck.
 * DKBTrace Ver 2.0-2.12 were written by David K. Buck & Aaron A. Collins.
 * ---------------------------------------------------------------------------
<<<<<<< HEAD
 * $File: //depot/clipka/upov/source/backend/render/trace.h $
 * $Revision: #8 $
 * $Change: 6125 $
 * $DateTime: 2013/11/23 18:42:59 $
=======
 * $File: //depot/povray/smp/source/backend/render/trace.h $
 * $Revision: #105 $
 * $Change: 6109 $
 * $DateTime: 2013/11/20 17:03:27 $
>>>>>>> 8c26649c
 * $Author: clipka $
 *******************************************************************************/

#ifndef POVRAY_BACKEND_TRACE_H
#define POVRAY_BACKEND_TRACE_H

#include <vector>

#include <boost/thread.hpp>

#include "backend/frame.h"
#include "backend/povray.h"
#include "backend/scene/atmosph.h"
#include "backend/scene/threaddata.h"
#include "backend/scene/objects.h"
#include "backend/support/bsptree.h"
#include "backend/support/randomsequences.h"
#include "povrayold.h"

namespace pov
{

class SceneData;
class ViewData;
class Task;
class PhotonGatherer;

struct NoSomethingFlagRayObjectCondition : public RayObjectCondition
{
	virtual bool operator()(const Ray& ray, const ObjectBase* object, double) const
	{
		if(ray.IsImageRay() && Test_Flag(object, NO_IMAGE_FLAG))
			return false;
		if(ray.IsReflectionRay() && Test_Flag(object, NO_REFLECTION_FLAG))
			return false;
		if(ray.IsRadiosityRay() && Test_Flag(object, NO_RADIOSITY_FLAG))
			return false;
		if(ray.IsPhotonRay() && Test_Flag(object, NO_SHADOW_FLAG))
			return false;
		return true;
	}
};

struct LitInterval
{
	bool lit;
	double s0, s1, ds;
	size_t l0, l1;

	LitInterval() :
		lit(false), s0(0.0), s1(0.0), ds(0.0), l0(0), l1(0) { }
	LitInterval(bool nlit, double ns0, double ns1, size_t nl0, size_t nl1) :
		lit(nlit), s0(ns0), s1(ns1), ds(ns1 - ns0), l0(nl0), l1(nl1) { }
};

struct MediaInterval
{
	bool lit;
	int samples;
	double s0, s1, ds;
	size_t l0, l1;
	RGBColour od;
	RGBColour te;
	RGBColour te2;

	MediaInterval() :
		lit(false), samples(0), s0(0.0), s1(0.0), ds(0.0), l0(0), l1(0) { }
	MediaInterval(bool nlit, int nsamples, double ns0, double ns1, double nds, size_t nl0, size_t nl1) :
		lit(nlit), samples(nsamples), s0(ns0), s1(ns1), ds(nds), l0(nl0), l1(nl1) { }
	MediaInterval(bool nlit, int nsamples, double ns0, double ns1, double nds, size_t nl0, size_t nl1, const RGBColour& nod, const RGBColour& nte, const RGBColour& nte2) :
		lit(nlit), samples(nsamples), s0(ns0), s1(ns1), ds(nds), l0(nl0), l1(nl1), od(nod), te(nte), te2(nte2) { }

	bool operator<(const MediaInterval& other) const { return (s0 < other.s0); }
};

struct LightSourceIntersectionEntry
{
	double s;
	size_t l;
	bool lit;

	LightSourceIntersectionEntry() :
		s(0.0), l(0), lit(false) { }
	LightSourceIntersectionEntry(double ns, size_t nl, bool nlit) :
		s(ns), l(nl), lit(nlit) { }

	bool operator<(const LightSourceIntersectionEntry& other) const { return (s < other.s); }
};

struct LightSourceEntry
{
	double s0, s1;
	LightSource *light;

	LightSourceEntry() :
		s0(0.0), s1(0.0), light(NULL) { }
	LightSourceEntry(LightSource *nlight) :
		s0(0.0), s1(0.0), light(nlight) { }
	LightSourceEntry(double ns0, double ns1, LightSource *nlight) :
		s0(ns0), s1(ns1), light(nlight) { }

	bool operator<(const LightSourceEntry& other) const { return (s0 < other.s0); }
};

// TODO: these sizes will need tweaking.
typedef FixedSimpleVector<Media *, MEDIA_VECTOR_SIZE> MediaVector; // TODO FIXME - cannot allow this to be fixed size [trf]
typedef FixedSimpleVector<MediaInterval, MEDIA_INTERVAL_VECTOR_SIZE> MediaIntervalVector; // TODO FIXME - cannot allow this to be fixed size [trf]
typedef FixedSimpleVector<LitInterval, LIT_INTERVAL_VECTOR_SIZE> LitIntervalVector; // TODO FIXME - cannot allow this to be fixed size [trf]
typedef FixedSimpleVector<LightSourceIntersectionEntry, LIGHT_INTERSECTION_VECTOR_SIZE> LightSourceIntersectionVector; // TODO FIXME - cannot allow this to be fixed size [trf]
typedef FixedSimpleVector<LightSourceEntry, LIGHTSOURCE_VECTOR_SIZE> LightSourceEntryVector; // TODO FIXME - cannot allow this to be fixed size [trf]

/**
 *  Ray tracing and shading engine.
 *  This class provides the fundamental functionality to trace rays and determine the effective colour.
 */
class Trace
{
	public:
		struct TraceTicket
		{
			/// trace recursion level
			unsigned int traceLevel;

			/// maximum trace recursion level allowed
			unsigned int maxAllowedTraceLevel;

			/// maximum trace recursion level found
			unsigned int maxFoundTraceLevel;

			/// adc bailout
			double adcBailout;

			/// whether background should be rendered all transparent
			bool alphaBackground;

			/// something the radiosity algorithm needs
			unsigned int radiosityRecursionDepth;

			/// something the radiosity algorithm needs
			float radiosityImportanceQueried;
			/// something the radiosity algorithm needs
			float radiosityImportanceFound;
			/// set by radiosity code according to the sample quality encountered (1.0 is ideal, 0.0 really sucks)
			float radiosityQuality;

			/// something the subsurface scattering algorithm needs
			unsigned int subsurfaceRecursionDepth;

			/// number of blurry bounces
			unsigned int stochasticDepth;
			/// number of "sibling rays" (including this one)
			unsigned int stochasticCount;

			/// point in time associated with this single trace
			float subFrameTime;

			TraceTicket(unsigned int mtl, double adcb, bool ab = true, unsigned int rrd = 0, unsigned int ssrd = 0, float riq = -1.0, float rq = 1.0):
				traceLevel(0), maxAllowedTraceLevel(mtl), maxFoundTraceLevel(0), adcBailout(adcb), alphaBackground(ab), radiosityRecursionDepth(rrd), subsurfaceRecursionDepth(ssrd),
				radiosityImportanceQueried(riq), radiosityImportanceFound(-1.0), radiosityQuality(rq), stochasticDepth(0), stochasticCount(0), subFrameTime(0.5) {}
		};

		class CooperateFunctor
		{
			public:
				virtual void operator()() { }
		};

		class MediaFunctor
		{
			public:
				virtual void ComputeMedia(vector<Media>&, const Ray&, Intersection&, RGBColour&, COLC&, Trace::TraceTicket& ticket) { }
				virtual void ComputeMedia(const RayInteriorVector&, const Ray&, Intersection&, RGBColour&, COLC&, Trace::TraceTicket& ticket) { }
				virtual void ComputeMedia(MediaVector&, const Ray&, Intersection&, RGBColour&, COLC&, Trace::TraceTicket& ticket) { }
		};

		class RadiosityFunctor
		{
			public:
				virtual void ComputeAmbient(const Vector3d& ipoint, const Vector3d& raw_normal, const Vector3d& layer_normal, RGBColour& ambient_colour, double weight, Trace::TraceTicket& ticket) { }
				virtual bool CheckRadiosityTraceLevel(const Trace::TraceTicket& ticket) { return false; }
		};

		Trace(shared_ptr<SceneData> sd, TraceThreadData *td, unsigned int qf,
		      CooperateFunctor& cf, MediaFunctor& mf, RadiosityFunctor& af);
		virtual ~Trace();

		/**
		 *  Trace a ray.
		 *  Call this if filter and transmittance matter.
		 *
		 *  @param[in]      ray                 ray
		 *  @param[out]     colour              computed colour
		 *  @param[in]      weight              importance of this computation
		 *  @param[in,out]  ticket              additional information passed through to/from secondary rays
		 *  @param[in]      continuedRay        set to true when tracing a ray after it went through some surface
		 *                                      without a change in direction; this governs trace level handling
		 *  @param[in]      maxDepth            objects at or beyond this distance won't be hit by the ray (ignored if < EPSILON)
		 *  @return                             the distance to the nearest object hit
		 */
		virtual double TraceRay(const Ray& ray, Colour& colour, COLC weight, TraceTicket& ticket, bool continuedRay, DBL maxDepth = 0.0);

		/**
		 *  Trace a ray.
		 *  Call this if filter and transmittance will be ignored anyway.
		 *
		 *  @param[in]      ray                 ray
		 *  @param[out]     colour              computed colour
		 *  @param[in]      weight              importance of this computation
		 *  @param[in,out]  ticket              additional information passed through to/from secondary rays
		 *  @param[in]      continuedRay        set to true when tracing a ray after it went through some surface
		 *                                      without a change in direction; this governs trace level handling
		 *  @param[in]      maxDepth            objects at or beyond this distance won't be hit by the ray (ignored if < EPSILON)
		 *  @return                             the distance to the nearest object hit
		 */
		virtual double TraceRay(const Ray& ray, RGBColour& colour, COLC weight, TraceTicket& ticket, bool continuedRay, DBL maxDepth = 0.0);

		bool FindIntersection(Intersection& isect, const Ray& ray);
		bool FindIntersection(Intersection& isect, const Ray& ray, const RayObjectCondition& precondition, const RayObjectCondition& postcondition);
		bool FindIntersection(ObjectPtr object, Intersection& isect, const Ray& ray, double closest = HUGE_VAL);
		bool FindIntersection(ObjectPtr object, Intersection& isect, const Ray& ray, const RayObjectCondition& postcondition, double closest = HUGE_VAL);

		unsigned int GetHighestTraceLevel();

		bool TestShadow(const LightSource &light, double& depth, Ray& light_source_ray, const Vector3d& p, RGBColour& colour, TraceTicket& ticket); // TODO FIXME - this should not be exposed here

	protected: // TODO FIXME - should be private

		/// structure used to cache reflection information for multi-layered textures
		struct WNRX
		{
			double weight;
			Vector3d normal;
			RGBColour reflec;
			SNGL reflex;
			SNGL blur;
			unsigned int blurCount;

			WNRX(DBL w, const Vector3d& n, const RGBColour& r, SNGL x, SNGL b, unsigned int bc) :
				weight(w), normal(n), reflec(r), reflex(x), blur(b), blurCount(bc) { }
		};

		typedef vector<const TEXTURE *> TextureVectorData;
		typedef RefPool<TextureVectorData> TextureVectorPool;
		typedef Ref<TextureVectorData, RefClearContainer<TextureVectorData> > TextureVector;

		typedef vector<WNRX> WNRXVectorData;
		typedef RefPool<WNRXVectorData> WNRXVectorPool;
		typedef Ref<WNRXVectorData, RefClearContainer<WNRXVectorData> > WNRXVector;

		/// structure used to cache shadow test results for complex textures
		struct LightColorCache
		{
			bool        tested;
			RGBColour   colour;
		};

		typedef vector<LightColorCache> LightColorCacheList;
		typedef vector<LightColorCacheList> LightColorCacheListList;

		/// List (well really vector) of lists of LightColorCaches.
		/// Each list is expected to have as many elements as there are global light sources.
		/// The number of lists should be at least that of max trace level.
		LightColorCacheListList lightColorCache;

		/// current index into lightColorCaches
		int lightColorCacheIndex;

		/// scene data
		shared_ptr<SceneData> sceneData;

		/// maximum trace recursion level found
		unsigned int maxFoundTraceLevel;
		/// adc bailout
		unsigned int qualityFlags;

		/// bounding slabs priority queue
		PriorityQueue priorityQueue;
		/// BSP tree mailbox
		BSPTree::Mailbox mailbox;
		/// area light grid buffer
		vector<RGBColour> lightGrid;
		/// fast stack pool
		IStackPool stackPool;
		/// fast texture list pool
		TextureVectorPool texturePool;
		/// fast WNRX list pool
		WNRXVectorPool wnrxPool;
		/// light source shadow cache for shadow tests of first trace level intersections
		vector<ObjectPtr> lightSourceLevel1ShadowCache;
		/// light source shadow cache for shadow tests of higher trace level intersections
		vector<ObjectPtr> lightSourceOtherShadowCache;
		/// crand random number generator
		unsigned int crandRandomNumberGenerator;
		/// pseudo-random number sequence
		RandomDoubleSequence randomNumbers;
		/// pseudo-random number generator based on random number sequence
		RandomDoubleSequence::Generator randomNumberGenerator;
		/// sub-random uniform 3d points on sphere sequence
		SequentialVectorGeneratorPtr ssltUniformDirectionGenerator;
		/// sub-random 2d points on disc sequence
		vector<SequentialVector2dGeneratorPtr> stochasticDirectionGenerator;
		/// sub-random 2d points on disc sequence
		SequentialDoubleGeneratorPtr stochasticRandomGenerator;
		/// thread data
		TraceThreadData *threadData;

		CooperateFunctor& cooperate;
		MediaFunctor& media;
		RadiosityFunctor& radiosity;

		SequentialVector2dGeneratorPtr GetStochasticDirectionGenerator(unsigned int depth);

	/**
	 ***************************************************************************************************************
	 *
	 *  @name Texture Computations
	 *
	 *  The following methods compute the effective colour of a given, possibly complex, texture.
	 *
	 *  @{
	 */

		/**
		 *  Compute the effective contribution of an intersection point as seen from the ray's origin, or deposits
		 *  photons.
		 *
		 *  Computations include any media effects between the ray's origin and the point of intersection.
		 *
		 *  @remark     The computed contribution is @e added to the value passed in @c colour (does not apply to photon pass).
		 *  @see36      Determine_Apparent_Colour() in lighting.cpp
		 *  @todo       Some input parameters are non-const references.
		 *
		 *  @param[in]      isect               intersection information
		 *  @param[in,out]  colour              computed colour [in,out]; during photon pass: light colour [in]
		 *  @param[in]      ray                 ray
		 *  @param[in]      weight              importance of this computation
		 *  @param[in]      photonpass          whether to deposit photons instead of computing a colour
		 *  @param[in,out]  ticket              additional information passed through to/from secondary rays
		 */
		void ComputeTextureColour(Intersection& isect, Colour& colour, const Ray& ray, COLC weight, bool photonpass, TraceTicket& ticket);

		/**
		 *  Compute the effective colour of an arbitrarily complex texture, or deposits photons.
		 *
		 *  @remark     The computed contribution @e overwrites any value passed in @c colour (does not apply to photon pass).
		 *  @remark     Computations do @e not include media effects between the ray's origin and the point of intersection any longer.
		 *  @see36      do_texture_map() in lighting.cpp
		 *  @todo       Some input parameters are non-const references or pointers.
		 *
		 *  @param[in,out]  resultcolour        computed colour [out]; during photon pass: light colour [in]
		 *  @param[in]      texture             texture
		 *  @param[in]      warps               stack of warps to be applied
		 *  @param[in]      ipoint              intersection point (possibly with earlier warps already applied)
		 *  @param[in]      rawnormal           geometric (possibly smoothed) surface normal
		 *  @param[in]      ray                 ray
		 *  @param[in]      weight              importance of this computation
		 *  @param[in]      isect               intersection information
		 *  @param[in]      shadowflag          whether to perform only computations necessary for shadow testing
		 *  @param[in]      photonpass          whether to deposit photons instead of computing a colour
		 *  @param[in,out]  ticket              additional information passed through to/from secondary rays
		 */
		void ComputeOneTextureColour(Colour& resultcolour, const TEXTURE *texture, vector<const TEXTURE *>& warps, const Vector3d& ipoint,
		                             const Vector3d& rawnormal, const Ray& ray, COLC weight, Intersection& isect, bool shadowflag,
		                             bool photonpass, TraceTicket& ticket);

		/**
		 *  Compute the effective colour of an averaged texture, or deposits photons.
		 *
		 *  @remark     The computed contribution @e overwrites any value passed in @c colour (does not apply to photon pass).
		 *  @remark     Computations do @e not include media effects between the ray's origin and the point of intersection
		 *              any longer.
		 *  @todo       Some input parameters are non-const references or pointers.
		 *
		 *  @param[in,out]  resultcolour        computed colour [out]; during photon pass: light colour [in]
		 *  @param[in]      texture             texture
		 *  @param[in]      warps               stack of warps to be applied
		 *  @param[in]      ipoint              intersection point (possibly with earlier warps already applied)
		 *  @param[in]      rawnormal           geometric (possibly smoothed) surface normal
		 *  @param[in]      ray                 ray
		 *  @param[in]      weight              importance of this computation
		 *  @param[in]      isect               intersection information
		 *  @param[in]      shadowflag          whether to perform only computations necessary for shadow testing
		 *  @param[in]      photonpass          whether to deposit photons instead of computing a colour
		 *  @param[in,out]  ticket              additional information passed through to/from secondary rays
		 */
		void ComputeAverageTextureColours(Colour& resultcolour, const TEXTURE *texture, vector<const TEXTURE *>& warps, const Vector3d& ipoint,
		                                  const Vector3d& rawnormal, const Ray& ray, COLC weight, Intersection& isect, bool shadowflag,
		                                  bool photonpass, TraceTicket& ticket);

		/**
		 *  Compute the effective colour of a simple or layered texture.
		 *
		 *  Computations include secondary rays, as well as any media effects between the ray's origin and the point of intersection.
		 *
		 *  @remark     The computed contribution @e overwrites any value passed in @c colour.
		 *  @remark     Computations do @e not include media effects between the ray's origin and the point of intersection any longer.
		 *  @remark     pov::PhotonTrace overrides this method to deposit photons instead.
		 *  @see36      compute_lighted_texture()
		 *  @todo       Some input parameters are non-const references or pointers.
		 *
		 *  @param[in,out]  resultcolour        computed colour [out]; during photon pass: light colour [in]
		 *  @param[in]      texture             texture
		 *  @param[in]      warps               stack of warps to be applied
		 *  @param[in]      ipoint              intersection point (possibly with earlier warps already applied)
		 *  @param[in]      rawnormal           geometric (possibly smoothed) surface normal
		 *  @param[in]      ray                 ray
		 *  @param[in]      weight              importance of this computation
		 *  @param[in]      isect               intersection information
		 *  @param[in,out]  ticket              additional information passed through to/from secondary rays
		 */
		virtual void ComputeLightedTexture(Colour& resultcolour, const TEXTURE *texture, vector<const TEXTURE *>& warps, const Vector3d& ipoint,
		                                   const Vector3d& rawnormal, const Ray& ray, COLC weight, Intersection& isect, TraceTicket& ticket);


		/**
		 *  Compute the effective filtering effect of a simple or layered texture.
		 *
		 *  @remark     The computed contribution @e overwrites any value passed in @c colour.
		 *  @remark     Computations do @e not include media effects between the ray's origin and the point of intersection any longer.
		 *  @todo       Some input parameters are non-const references or pointers.
		 *
		 *  @param[out]     filtercolour        computed filter colour
		 *  @param[in]      texture             texture
		 *  @param[in]      warps               stack of warps to be applied
		 *  @param[in]      ipoint              intersection point (possibly with earlier warps already applied)
		 *  @param[in]      rawnormal           geometric (possibly smoothed) surface normal
		 *  @param[in]      ray                 ray
		 *  @param[in]      isect               intersection information
		 *  @param[in,out]  ticket              additional information passed through to/from secondary rays
		 */
		void ComputeShadowTexture(Colour& filtercolour, const TEXTURE *texture, vector<const TEXTURE *>& warps, const Vector3d& ipoint,
		                          const Vector3d& rawnormal, const Ray& ray, Intersection& isect, TraceTicket& ticket);

	/**
	 *  @}
	 *
	 ***************************************************************************************************************
	 *
	 *  @name Reflection and Refraction Computations
	 *
	 *  The following methods compute the contribution of secondary (reflected and refracted) rays.
	 *
	 *  @{
	 */

		/**
		 *  Compute the refraction contribution.
		 *
		 *  @remarks        The computed contribution @e overwrites any value passed in @c colour.
		 *
		 *  @param[in]      ipoint              intersection point
		 *  @param[in]      ray                 ray
		 *  @param[in]      normal              effective (possibly pertubed) surface normal
		 *  @param[in]      rawnormal           geometric (possibly smoothed) surface normal
		 *  @param[out]     colour              computed colour
		 *  @param[in]      weight              importance of this computation
		 *  @param[in,out]  ticket              additional information passed through to/from secondary rays
		 */
<<<<<<< HEAD
		void ComputeReflection(const FINISH* finish, const Vector3d& ipoint, const Ray& ray, const Vector3d& normal, const Vector3d& rawnormal, Colour& colour, COLC weight, TraceTicket& ticket, double blur = 0.0);
=======
		void ComputeReflection(const FINISH* finish, const Vector3d& ipoint, const Ray& ray, const Vector3d& normal, const Vector3d& rawnormal, Colour& colour, COLC weight, TraceTicket& ticket);
>>>>>>> 8c26649c

		/**
		 *  Compute the refraction contribution.
		 *
		 *  @remarks        The computed contribution @e overwrites any value passed in @c colour.
		 *
		 *  @param[in]      interior            stack of currently effective interiors
		 *  @param[in]      ipoint              intersection point
		 *  @param[in]      ray                 ray
		 *  @param[in]      normal              effective (possibly pertubed) surface normal
		 *  @param[in]      rawnormal           geometric (possibly smoothed) surface normal
		 *  @param[out]     colour              computed colour
		 *  @param[in]      weight              importance of this computation
		 *  @param[in,out]  ticket              additional information passed through to/from secondary rays
		 *  @return                             true if total internal reflection @e did occur
		 */
		bool ComputeRefraction(const FINISH* finish, Interior *interior, const Vector3d& ipoint, const Ray& ray, const Vector3d& normal, const Vector3d& rawnormal, Colour& colour, COLC weight, TraceTicket& ticket);

		/**
		 *  Compute the contribution of a single refracted ray.
		 *
		 *  @remarks        The computed contribution @e overwrites any value passed in @c colour.
		 *
		 *  @param[in]      ipoint              intersection point
		 *  @param[in]      ray                 ray
		 *  @param[in]      ior                 relative index of refraction
		 *  @param[in]      n                   cosine of angle of incidence
		 *  @param[in]      normal              effective (possibly pertubed) surface normal
		 *  @param[in]      rawnormal           geometric (possibly smoothed) surface normal
		 *  @param[in]      localnormal         effective surface normal, possibly flipped to match ray
		 *  @param[out]     colour              computed colour
		 *  @param[in]      weight              importance of this computation
		 *  @param[in,out]  ticket              additional information passed through to/from secondary rays
		 *  @return                             true if total internal reflection @e did occur
		 */
		bool TraceRefractionRay(const FINISH* finish, const Vector3d& ipoint, const Ray& ray, Ray& nray, double ior, double n, const Vector3d& normal, const Vector3d& rawnormal, const Vector3d& localnormal, Colour& colour, COLC weight, TraceTicket& ticket);

	/**
	 *  @}
	 *
	 ***************************************************************************************************************
	 *
	 *  @name Classic Light Source Computations
	 *
	 *  The following methods compute the (additional) contribution of classic lighting.
	 *
	 *  @{
	 */

		/// @todo The name is misleading, as it computes all contributions of classic lighting, including highlights.
		void ComputeDiffuseLight(const FINISH *finish, const Vector3d& ipoint, const  Ray& eye, const Vector3d& layer_normal, const RGBColour& layer_pigment_colour,
		                         RGBColour& colour, double attenuation, ObjectPtr object, TraceTicket& ticket);
		/// @todo The name is misleading, as it computes all contributions of classic lighting, including highlights.
		void ComputeOneDiffuseLight(const LightSource &lightsource, const Vector3d& reye, const FINISH *finish, const Vector3d& ipoint, const Ray& eye,
		                            const Vector3d& layer_normal, const RGBColour& Layer_Pigment_Colour, RGBColour& colour, double Attenuation, ConstObjectPtr Object, TraceTicket& ticket, int light_index = -1);
		/// @todo The name is misleading, as it computes all contributions of classic lighting, including highlights.
		void ComputeFullAreaDiffuseLight(const LightSource &lightsource, const Vector3d& reye, const FINISH *finish, const Vector3d& ipoint, const Ray& eye,
		                                 const Vector3d& layer_normal, const RGBColour& layer_pigment_colour, RGBColour& colour, double attenuation,
		                                 double lightsourcedepth, Ray& lightsourceray, const RGBColour& lightcolour,
		                                 bool isDoubleIlluminated, TraceTicket& ticket); // JN2007: Full area lighting

		/**
		 *  Compute the direction, distance and unshadowed brightness of an unshadowed light source.
		 *
		 *  Computations include spotlight falloff and distance-based attenuation.
		 *
		 *  @param[in]      lightsource         light source
		 *  @param[out]     lightsourcedepth    distance to the light source
		 *  @param[in,out]  lightsourceray      ray to the light source
		 *  @param[in]      ipoint              intersection point
		 *  @param[out]     lightcolour         effective brightness
		 *  @param[in]      forceAttenuate      true to immediately apply distance-based attenuation even for full area lights
		 */
		void ComputeOneLightRay(const LightSource &lightsource, double& lightsourcedepth, Ray& lightsourceray, const Vector3d& ipoint, RGBColour& lightcolour, bool forceAttenuate = false);

		void TraceShadowRay(const LightSource &light, double depth, const Ray& lightsourceray, const Vector3d& point, RGBColour& colour, TraceTicket& ticket);
		void TracePointLightShadowRay(const LightSource &lightsource, double& lightsourcedepth, Ray& lightsourceray, RGBColour& lightcolour, TraceTicket& ticket);
		void TraceAreaLightShadowRay(const LightSource &lightsource, double& lightsourcedepth, Ray& lightsourceray,
		                             const Vector3d& ipoint, RGBColour& lightcolour, TraceTicket& ticket);
		void TraceAreaLightSubsetShadowRay(const LightSource &lightsource, double& lightsourcedepth, Ray& lightsourceray,
		                                   const Vector3d& ipoint, RGBColour& lightcolour, int u1, int  v1, int  u2, int  v2, int level, const Vector3d& axis1, const Vector3d& axis2,
		                                   TraceTicket& ticket);

		/**
		 *  Compute the filtering effect of an object on incident light from a particular light source.
		 *
		 *  Computations include any media effects between the ray's origin and the point of intersection.
		 *
		 *  @todo       Some input parameters are non-const references.
		 *
		 *  @param[in]      lightsource         light source
		 *  @param[in]      isect               intersection information
		 *  @param[in,out]  lightsourceray      ray to the light source
		 *  @param[in,out]  colour              computed effect on the incident light
		 *  @param[in,out]  ticket              additional information passed through to/from secondary rays
		 */
		void ComputeShadowColour(const LightSource &lightsource, Intersection& isect, Ray& lightsourceray, RGBColour& colour, TraceTicket& ticket);

		/**
		 *  Compute the direction and distance of a single light source to a given intersection point.
		 *
		 *  @remark     The @c Origin and @c Direction member of @c lightsourceray are updated, all other members are left unchanged;
		 *              the distance is returned in a separate parameter. For cylindrical light sources, the values are set accordingly.
		 *  @todo       The name is misleading, as it just computes direction and distance.
		 *
		 *  @param[in]      lightsource         light source
		 *  @param[out]     lightsourcedepth    distance to the light source
		 *  @param[in,out]  lightsourceray      ray to the light source
		 *  @param[in]      ipoint              intersection point
		 *  @param[in]      jitter              jitter to apply to the light source
		 */
		void ComputeOneWhiteLightRay(const LightSource &lightsource, double& lightsourcedepth, Ray& lightsourceray, const Vector3d& ipoint, const Vector3d& jitter = Vector3d());

	/**
	 *  @}
	 *
	 ***************************************************************************************************************
	 *
	 *  @name Photon Light Source Computations
	 *
	 *  The following methods compute the (additional) contribution of photon-based lighting.
	 *
	 *  @{
	 */

		/// @todo The name is misleading, as it computes all contributions of classic lighting, including highlights.
		void ComputePhotonDiffuseLight(const FINISH *Finish, const Vector3d& IPoint, const Ray& Eye, const Vector3d& Layer_Normal, const Vector3d& Raw_Normal,
		                               const RGBColour& Layer_Pigment_Colour, RGBColour& colour, double Attenuation,
		                               ConstObjectPtr Object, PhotonGatherer& renderer);

	/**
	 *  @}
	 *
	 ***************************************************************************************************************
	 *
	 *  @name Material Finish Computations
	 *
	 *  The following methods compute the contribution of a finish illuminated by light from a given direction.
	 *
	 *  @{
	 */

		/**
		 *  Compute the diffuse contribution of a finish illuminated by light from a given direction.
		 *
		 *  @remark     The computed contribution is @e added to the value passed in @c colour.
		 *
		 *  @param[in]      finish              finish
		 *  @param[in]      lightsourceray      ray from intersection to light source
		 *  @param[in]      layer_normal        effective (possibly pertubed) surface normal
		 *  @param[in,out]  colour              effective surface colour
		 *  @param[in]      light_colour        effective light colour
		 *  @param[in]      layer_pigment_colour  nominal pigment colour
		 *  @param[in]      attenuation         attenuation factor to account for partial transparency
		 *  @param[in]      backside            whether to use backside instead of frontside diffuse brightness factor
		 */
		void ComputeDiffuseColour(const FINISH *finish, const Ray& lightsourceray, const Vector3d& layer_normal, RGBColour& colour,
		                          const RGBColour& light_colour, const RGBColour& layer_pigment_colour, double attenuation, bool backside);

		/**
		 *  Compute the iridescence contribution of a finish illuminated by light from a given direction.
		 *
		 *  @remark     The computed contribution is @e added to the value passed in @c colour.
		 *
		 *  @param[in]      finish              finish
		 *  @param[in]      lightsourceray      ray from intersection to light source
		 *  @param[in]      layer_normal        effective (possibly pertubed) surface normal
		 *  @param[in]      ipoint              intersection point (possibly with earlier warps already applied)
		 *  @param[in,out]  colour              effective surface colour
		 */
		void ComputeIridColour(const FINISH *finish, const Vector3d& lightsource, const Vector3d& eye, const Vector3d& layer_normal, const Vector3d& ipoint, RGBColour& colour);

		/**
		 *  Compute the Phong highlight contribution of a finish illuminated by light from a given direction.
		 *
		 *  Computation uses the classic Phong highlight model
		 *
		 *  @remark     The model used is @e not energy-conserving
		 *  @remark     The computed contribution is @e added to the value passed in @c colour.
		 *
		 *  @param[in]      finish              finish
		 *  @param[in]      lightsourceray      ray from intersection to light source
		 *  @param[in]      layer_normal        effective (possibly pertubed) surface normal
		 *  @param[in,out]  colour              effective surface colour
		 *  @param[in]      light_colour        effective light colour
		 *  @param[in]      layer_pigment_colour  nominal pigment colour
		 */
		void ComputePhongColour(const FINISH *finish, const Ray& lightsourceray, const Vector3d& eye, const Vector3d& layer_normal, RGBColour& colour,
		                        const RGBColour& light_colour, const RGBColour& layer_pigment_colour);

		/**
		 *  Compute the specular highlight contribution of a finish illuminated by light from a given direction.
		 *
		 *  Computation uses the Blinn-Phong highlight model
		 *
		 *  @remark     The model used is @e not energy-conserving
		 *  @remark     The computed contribution is @e added to the value passed in @c colour.
		 *
		 *  @param[in]      finish              finish
		 *  @param[in]      lightsourceray      ray from intersection to light source
		 *  @param[in]      eye                 vector from intersection to observer
		 *  @param[in]      layer_normal        effective (possibly pertubed) surface normal
		 *  @param[in,out]  colour              effective surface colour
		 *  @param[in]      light_colour        effective light colour
		 *  @param[in]      layer_pigment_colour  nominal pigment colour
		 */
		void ComputeSpecularColour(const FINISH *finish, const Ray& lightsourceray, const Vector3d& eye, const Vector3d& layer_normal, RGBColour& colour,
		                           const RGBColour& light_colour, const RGBColour& layer_pigment_colour);

	/**
	 *  @}
	 *
	 ***************************************************************************************************************
	 */

		void ComputeRelativeIOR(const Ray& ray, const Interior* interior, double& ior);

		/**
		 *  Compute Reflectivity.
		 *
		 *  @remark     In Fresnel mode, light is presumed to be unpolarized on average, using
		 *              @f$ R = \frac{1}{2} \left( R_s + R_p \right) @f$.
		 */
		void ComputeReflectivity(double& weight, RGBColour& reflectivity, const RGBColour& reflection_max, const RGBColour& reflection_min,
		                         int reflection_type, double reflection_falloff, double cos_angle, const Ray& ray, const Interior *interior);

		/** 
		 *  Compute Sky & Background Colour.
		 *
		 *  @remarks        The computed colour @e overwrites any value passed in @c colour.
		 *
		 *  @param[in]      ray                 ray
		 *  @param[out]     colour              computed sky/background colour
		 *  @param[in,out]  ticket              additional information passed through to/from secondary rays
		 */
		void ComputeSky(const Ray& ray, Colour& colour, TraceTicket& ticket);

		void ComputeFog(const Ray& ray, const Intersection& isect, RGBColour& colour, COLC& transm);
		double ComputeConstantFogDepth(const Ray &ray, double depth, double width, const FOG *fog);
		double ComputeGroundFogDepth(const Ray& ray, double depth, double width, const FOG *fog);
		void ComputeRainbow(const Ray& ray, const Intersection& isect, Colour& colour);

		/**
		 *  Compute media effect on traversing light rays.
		 *
		 *  @note       This computes two things:
		 *                  - media and fog attenuation of the shadow ray (optional)
		 *                  - entry/exit of interiors
		 *                  .
		 *              In other words, you can't skip this whole thing, because the entry/exit is important.
		 */
		void ComputeShadowMedia(Ray& light_source_ray, Intersection& isect, RGBColour& resultcolour, bool media_attenuation_and_interaction, TraceTicket& ticket);

		/**
		 *  Test whether an object is part of (or identical to) a given other object.
		 *
		 *  @todo       The name is misleading, as the object to test against (@c parent) does not necessarily have
		 *              to be a CSG compound object, but can actually be of any type. In that case, the function
		 *              serves to test for identity.
		 *
		 *  @param[in]      object              the object to test
		 *  @param[in]      parent              the object to test against
		 *  @return                             true if @c object is part of, or identical to, @c parent
		 */
		bool IsObjectInCSG(const ObjectBase *object, const ObjectBase *parent);


	/**
	 *  @}
	 *
	 ***************************************************************************************************************
	 *
	 *  @name Subsurface Light Transport
	 *
	 *  The following methods implement the BSSRDF approximation as outlined by Jensen et al.
	 *
	 *  @{
	 */

		double ComputeFt(double phi, double eta);
		void ComputeSurfaceTangents(const Vector3d& normal, Vector3d& u, Vector3d& v);
		void ComputeSSLTNormal (Intersection& Ray_Intersection);
		bool IsSameSSLTObject(const ObjectBase* obj1, const ObjectBase* obj2);
		void ComputeDiffuseSampleBase(Vector3d& basePoint, const Intersection& out, const Vector3d& vOut, double avgFreeDist, const TraceTicket& ticket);
		void ComputeDiffuseSamplePoint(const Vector3d& basePoint, Intersection& in, double& sampleArea, TraceTicket& ticket);
		void ComputeDiffuseContribution(const Intersection& out, const Vector3d& vOut, const Vector3d& pIn, const Vector3d& nIn, const Vector3d& vIn, double& sd, double sigma_prime_s, double sigma_a, double eta);
		void ComputeDiffuseContribution1(const LightSource& lightsource, const Intersection& out, const Vector3d& vOut, const Intersection& in, RGBColour& Total_Colour, const DblRGBColour& sigma_prime_s, const DblRGBColour& sigma_a, double eta, double weight, TraceTicket& ticket);
		void ComputeDiffuseAmbientContribution1(const Intersection& out, const Vector3d& vOut, const Intersection& in, RGBColour& Total_Colour, const DblRGBColour& sigma_prime_s, const DblRGBColour& sigma_a, double eta, double weight, TraceTicket& ticket);
		void ComputeOneSingleScatteringContribution(const LightSource& lightsource, const Intersection& out, double sigma_t_xo, double sigma_s, double s_prime_out, RGBColour& Lo, double eta, const Vector3d& bend_point, double phi_out, double cos_out_prime, TraceTicket& ticket);
		void ComputeSingleScatteringContribution(const Intersection& out, double dist, double theta_out, double cos_out_prime, const Vector3d& refractedREye, double sigma_t_xo, double sigma_s, RGBColour& Lo, double eta, TraceTicket& ticket);
		void ComputeSubsurfaceScattering (const FINISH *Finish, const RGBColour& layer_pigment_colour, const Intersection& isect, const Ray& Eye, const Vector3d& Layer_Normal, RGBColour& colour, double Attenuation, TraceTicket& ticket);
		bool SSLTComputeRefractedDirection(const Vector3d& v, const Vector3d& n, double eta, Vector3d& refracted);

	/**
	 *  @}
	 *
	 ***************************************************************************************************************
	 */

};

}

#endif // POVRAY_BACKEND_TRACE_H<|MERGE_RESOLUTION|>--- conflicted
+++ resolved
@@ -3,7 +3,7 @@
  *
  * ---------------------------------------------------------------------------
  * UberPOV Raytracer version 1.37.
- * Partial Copyright 2013 Christoph Lipka.
+ * Portions Copyright 2013 Christoph Lipka.
  *
  * UberPOV 1.37 is an experimental unofficial branch of POV-Ray 3.7, and is
  * subject to the same licensing terms and conditions.
@@ -28,17 +28,10 @@
  * DKBTrace was originally written by David K. Buck.
  * DKBTrace Ver 2.0-2.12 were written by David K. Buck & Aaron A. Collins.
  * ---------------------------------------------------------------------------
-<<<<<<< HEAD
  * $File: //depot/clipka/upov/source/backend/render/trace.h $
  * $Revision: #8 $
  * $Change: 6125 $
  * $DateTime: 2013/11/23 18:42:59 $
-=======
- * $File: //depot/povray/smp/source/backend/render/trace.h $
- * $Revision: #105 $
- * $Change: 6109 $
- * $DateTime: 2013/11/20 17:03:27 $
->>>>>>> 8c26649c
  * $Author: clipka $
  *******************************************************************************/
 
@@ -497,11 +490,7 @@
 		 *  @param[in]      weight              importance of this computation
 		 *  @param[in,out]  ticket              additional information passed through to/from secondary rays
 		 */
-<<<<<<< HEAD
 		void ComputeReflection(const FINISH* finish, const Vector3d& ipoint, const Ray& ray, const Vector3d& normal, const Vector3d& rawnormal, Colour& colour, COLC weight, TraceTicket& ticket, double blur = 0.0);
-=======
-		void ComputeReflection(const FINISH* finish, const Vector3d& ipoint, const Ray& ray, const Vector3d& normal, const Vector3d& rawnormal, Colour& colour, COLC weight, TraceTicket& ticket);
->>>>>>> 8c26649c
 
 		/**
 		 *  Compute the refraction contribution.
