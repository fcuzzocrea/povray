<<<<<<< HEAD
/*******************************************************************************
 * trace.h
 *
 * ---------------------------------------------------------------------------
 * UberPOV Raytracer version 1.37.
 * Portions Copyright 2013 Christoph Lipka.
 *
 * UberPOV 1.37 is an experimental unofficial branch of POV-Ray 3.7, and is
 * subject to the same licensing terms and conditions.
 * ---------------------------------------------------------------------------
 * Persistence of Vision Ray Tracer ('POV-Ray') version 3.7.
 * Copyright 1991-2013 Persistence of Vision Raytracer Pty. Ltd.
 *
 * POV-Ray is free software: you can redistribute it and/or modify
 * it under the terms of the GNU Affero General Public License as
 * published by the Free Software Foundation, either version 3 of the
 * License, or (at your option) any later version.
 *
 * POV-Ray is distributed in the hope that it will be useful,
 * but WITHOUT ANY WARRANTY; without even the implied warranty of
 * MERCHANTABILITY or FITNESS FOR A PARTICULAR PURPOSE.  See the
 * GNU Affero General Public License for more details.
 *
 * You should have received a copy of the GNU Affero General Public License
 * along with this program.  If not, see <http://www.gnu.org/licenses/>.
 * ---------------------------------------------------------------------------
 * POV-Ray is based on the popular DKB raytracer version 2.12.
 * DKBTrace was originally written by David K. Buck.
 * DKBTrace Ver 2.0-2.12 were written by David K. Buck & Aaron A. Collins.
 * ---------------------------------------------------------------------------
 * $File: //depot/clipka/upov/source/backend/render/trace.h $
 * $Revision: #8 $
 * $Change: 6125 $
 * $DateTime: 2013/11/23 18:42:59 $
 * $Author: clipka $
 *******************************************************************************/
=======
//******************************************************************************
///
/// @file backend/render/trace.h
///
/// Declarations related to the `pov::Trace` class.
///
/// @copyright
/// @parblock
///
/// Persistence of Vision Ray Tracer ('POV-Ray') version 3.7.
/// Copyright 1991-2014 Persistence of Vision Raytracer Pty. Ltd.
///
/// POV-Ray is free software: you can redistribute it and/or modify
/// it under the terms of the GNU Affero General Public License as
/// published by the Free Software Foundation, either version 3 of the
/// License, or (at your option) any later version.
///
/// POV-Ray is distributed in the hope that it will be useful,
/// but WITHOUT ANY WARRANTY; without even the implied warranty of
/// MERCHANTABILITY or FITNESS FOR A PARTICULAR PURPOSE.  See the
/// GNU Affero General Public License for more details.
///
/// You should have received a copy of the GNU Affero General Public License
/// along with this program.  If not, see <http://www.gnu.org/licenses/>.
///
/// ----------------------------------------------------------------------------
///
/// POV-Ray is based on the popular DKB raytracer version 2.12.
/// DKBTrace was originally written by David K. Buck.
/// DKBTrace Ver 2.0-2.12 were written by David K. Buck & Aaron A. Collins.
///
/// @endparblock
///
//******************************************************************************
>>>>>>> 58e27fe4

#ifndef POVRAY_BACKEND_TRACE_H
#define POVRAY_BACKEND_TRACE_H

#include <vector>

#include <boost/thread.hpp>

#include "backend/frame.h"
#include "backend/bounding/bbox.h"
#include "backend/scene/atmosph.h"
#include "backend/support/bsptree.h"
#include "backend/support/randomsequences.h"

namespace pov
{

class SceneData;
class ViewData;
class Task;
class PhotonGatherer;

struct NoSomethingFlagRayObjectCondition : public RayObjectCondition
{
    virtual bool operator()(const Ray& ray, ConstObjectPtr object, double) const;
};

struct LitInterval
{
    bool lit;
    double s0, s1, ds;
    size_t l0, l1;

    LitInterval() :
        lit(false), s0(0.0), s1(0.0), ds(0.0), l0(0), l1(0) { }
    LitInterval(bool nlit, double ns0, double ns1, size_t nl0, size_t nl1) :
        lit(nlit), s0(ns0), s1(ns1), ds(ns1 - ns0), l0(nl0), l1(nl1) { }
};

struct MediaInterval
{
    bool lit;
    int samples;
    double s0, s1, ds;
    size_t l0, l1;
    RGBColour od;
    RGBColour te;
    RGBColour te2;

    MediaInterval() :
        lit(false), samples(0), s0(0.0), s1(0.0), ds(0.0), l0(0), l1(0) { }
    MediaInterval(bool nlit, int nsamples, double ns0, double ns1, double nds, size_t nl0, size_t nl1) :
        lit(nlit), samples(nsamples), s0(ns0), s1(ns1), ds(nds), l0(nl0), l1(nl1) { }
    MediaInterval(bool nlit, int nsamples, double ns0, double ns1, double nds, size_t nl0, size_t nl1, const RGBColour& nod, const RGBColour& nte, const RGBColour& nte2) :
        lit(nlit), samples(nsamples), s0(ns0), s1(ns1), ds(nds), l0(nl0), l1(nl1), od(nod), te(nte), te2(nte2) { }

    bool operator<(const MediaInterval& other) const { return (s0 < other.s0); }
};

struct LightSourceIntersectionEntry
{
    double s;
    size_t l;
    bool lit;

    LightSourceIntersectionEntry() :
        s(0.0), l(0), lit(false) { }
    LightSourceIntersectionEntry(double ns, size_t nl, bool nlit) :
        s(ns), l(nl), lit(nlit) { }

    bool operator<(const LightSourceIntersectionEntry& other) const { return (s < other.s); }
};

struct LightSourceEntry
{
    double s0, s1;
    LightSource *light;

    LightSourceEntry() :
        s0(0.0), s1(0.0), light(NULL) { }
    LightSourceEntry(LightSource *nlight) :
        s0(0.0), s1(0.0), light(nlight) { }
    LightSourceEntry(double ns0, double ns1, LightSource *nlight) :
        s0(ns0), s1(ns1), light(nlight) { }

    bool operator<(const LightSourceEntry& other) const { return (s0 < other.s0); }
};

// TODO: these sizes will need tweaking.
typedef FixedSimpleVector<Media *, MEDIA_VECTOR_SIZE> MediaVector; // TODO FIXME - cannot allow this to be fixed size [trf]
typedef FixedSimpleVector<MediaInterval, MEDIA_INTERVAL_VECTOR_SIZE> MediaIntervalVector; // TODO FIXME - cannot allow this to be fixed size [trf]
typedef FixedSimpleVector<LitInterval, LIT_INTERVAL_VECTOR_SIZE> LitIntervalVector; // TODO FIXME - cannot allow this to be fixed size [trf]
typedef FixedSimpleVector<LightSourceIntersectionEntry, LIGHT_INTERSECTION_VECTOR_SIZE> LightSourceIntersectionVector; // TODO FIXME - cannot allow this to be fixed size [trf]
typedef FixedSimpleVector<LightSourceEntry, LIGHTSOURCE_VECTOR_SIZE> LightSourceEntryVector; // TODO FIXME - cannot allow this to be fixed size [trf]


struct TraceTicket
{
    /// trace recursion level
    unsigned int traceLevel;

    /// maximum trace recursion level allowed
    unsigned int maxAllowedTraceLevel;

    /// maximum trace recursion level found
    unsigned int maxFoundTraceLevel;

    /// adc bailout
    double adcBailout;

    /// whether background should be rendered all transparent
    bool alphaBackground;

    /// something the radiosity algorithm needs
    unsigned int radiosityRecursionDepth;

    /// something the radiosity algorithm needs
    float radiosityImportanceQueried;
    /// something the radiosity algorithm needs
    float radiosityImportanceFound;
    /// set by radiosity code according to the sample quality encountered (1.0 is ideal, 0.0 really sucks)
    float radiosityQuality;

    /// something the subsurface scattering algorithm needs
    unsigned int subsurfaceRecursionDepth;

    TraceTicket(unsigned int mtl, double adcb, bool ab = true, unsigned int rrd = 0, unsigned int ssrd = 0,
                float riq = -1.0, float rq = 1.0):
        traceLevel(0), maxAllowedTraceLevel(mtl), maxFoundTraceLevel(0), adcBailout(adcb), alphaBackground(ab),
        radiosityRecursionDepth(rrd), subsurfaceRecursionDepth(ssrd), radiosityImportanceQueried(riq),
        radiosityImportanceFound(-1.0), radiosityQuality(rq)
    {}
};


/// Ray tracing and shading engine.
///
/// This class provides the fundamental functionality to trace rays and determine the effective colour of an object.
///
class Trace
{
<<<<<<< HEAD
	public:
		struct TraceTicket
		{
			/// trace recursion level
			unsigned int traceLevel;

			/// maximum trace recursion level allowed
			unsigned int maxAllowedTraceLevel;

			/// maximum trace recursion level found
			unsigned int maxFoundTraceLevel;

			/// adc bailout
			double adcBailout;

			/// whether background should be rendered all transparent
			bool alphaBackground;

			/// something the radiosity algorithm needs
			unsigned int radiosityRecursionDepth;

			/// something the radiosity algorithm needs
			float radiosityImportanceQueried;
			/// something the radiosity algorithm needs
			float radiosityImportanceFound;
			/// set by radiosity code according to the sample quality encountered (1.0 is ideal, 0.0 really sucks)
			float radiosityQuality;

			/// something the subsurface scattering algorithm needs
			unsigned int subsurfaceRecursionDepth;

			/// number of blurry bounces
			unsigned int stochasticDepth;
			/// number of "sibling rays" (including this one)
			unsigned int stochasticCount;

			/// point in time associated with this single trace
			float subFrameTime;

			TraceTicket(unsigned int mtl, double adcb, bool ab = true, unsigned int rrd = 0, unsigned int ssrd = 0, float riq = -1.0, float rq = 1.0):
				traceLevel(0), maxAllowedTraceLevel(mtl), maxFoundTraceLevel(0), adcBailout(adcb), alphaBackground(ab), radiosityRecursionDepth(rrd), subsurfaceRecursionDepth(ssrd),
				radiosityImportanceQueried(riq), radiosityImportanceFound(-1.0), radiosityQuality(rq), stochasticDepth(0), stochasticCount(0), subFrameTime(0.5) {}
		};

		class CooperateFunctor
		{
			public:
				virtual void operator()() { }
		};

		class MediaFunctor
		{
			public:
				virtual void ComputeMedia(vector<Media>&, const Ray&, Intersection&, RGBColour&, COLC&, Trace::TraceTicket& ticket) { }
				virtual void ComputeMedia(const RayInteriorVector&, const Ray&, Intersection&, RGBColour&, COLC&, Trace::TraceTicket& ticket) { }
				virtual void ComputeMedia(MediaVector&, const Ray&, Intersection&, RGBColour&, COLC&, Trace::TraceTicket& ticket) { }
		};

		class RadiosityFunctor
		{
			public:
				virtual void ComputeAmbient(const Vector3d& ipoint, const Vector3d& raw_normal, const Vector3d& layer_normal, RGBColour& ambient_colour, double weight, Trace::TraceTicket& ticket) { }
				virtual bool CheckRadiosityTraceLevel(const Trace::TraceTicket& ticket) { return false; }
		};

		Trace(shared_ptr<SceneData> sd, TraceThreadData *td, unsigned int qf,
		      CooperateFunctor& cf, MediaFunctor& mf, RadiosityFunctor& af);
		virtual ~Trace();

		/**
		 *  Trace a ray.
		 *  Call this if filter and transmittance matter.
		 *
		 *  @param[in]      ray                 ray
		 *  @param[out]     colour              computed colour
		 *  @param[in]      weight              importance of this computation
		 *  @param[in,out]  ticket              additional information passed through to/from secondary rays
		 *  @param[in]      continuedRay        set to true when tracing a ray after it went through some surface
		 *                                      without a change in direction; this governs trace level handling
		 *  @param[in]      maxDepth            objects at or beyond this distance won't be hit by the ray (ignored if < EPSILON)
		 *  @return                             the distance to the nearest object hit
		 */
		virtual double TraceRay(const Ray& ray, Colour& colour, COLC weight, TraceTicket& ticket, bool continuedRay, DBL maxDepth = 0.0);

		/**
		 *  Trace a ray.
		 *  Call this if filter and transmittance will be ignored anyway.
		 *
		 *  @param[in]      ray                 ray
		 *  @param[out]     colour              computed colour
		 *  @param[in]      weight              importance of this computation
		 *  @param[in,out]  ticket              additional information passed through to/from secondary rays
		 *  @param[in]      continuedRay        set to true when tracing a ray after it went through some surface
		 *                                      without a change in direction; this governs trace level handling
		 *  @param[in]      maxDepth            objects at or beyond this distance won't be hit by the ray (ignored if < EPSILON)
		 *  @return                             the distance to the nearest object hit
		 */
		virtual double TraceRay(const Ray& ray, RGBColour& colour, COLC weight, TraceTicket& ticket, bool continuedRay, DBL maxDepth = 0.0);

		bool FindIntersection(Intersection& isect, const Ray& ray);
		bool FindIntersection(Intersection& isect, const Ray& ray, const RayObjectCondition& precondition, const RayObjectCondition& postcondition);
		bool FindIntersection(ObjectPtr object, Intersection& isect, const Ray& ray, double closest = HUGE_VAL);
		bool FindIntersection(ObjectPtr object, Intersection& isect, const Ray& ray, const RayObjectCondition& postcondition, double closest = HUGE_VAL);

		unsigned int GetHighestTraceLevel();

		bool TestShadow(const LightSource &light, double& depth, Ray& light_source_ray, const Vector3d& p, RGBColour& colour, TraceTicket& ticket); // TODO FIXME - this should not be exposed here

	protected: // TODO FIXME - should be private

		/// structure used to cache reflection information for multi-layered textures
		struct WNRX
		{
			double weight;
			Vector3d normal;
			RGBColour reflec;
			SNGL reflex;
			SNGL blur;
			unsigned int blurCount;

			WNRX(DBL w, const Vector3d& n, const RGBColour& r, SNGL x, SNGL b, unsigned int bc) :
				weight(w), normal(n), reflec(r), reflex(x), blur(b), blurCount(bc) { }
		};

		typedef vector<const TEXTURE *> TextureVectorData;
		typedef RefPool<TextureVectorData> TextureVectorPool;
		typedef Ref<TextureVectorData, RefClearContainer<TextureVectorData> > TextureVector;

		typedef vector<WNRX> WNRXVectorData;
		typedef RefPool<WNRXVectorData> WNRXVectorPool;
		typedef Ref<WNRXVectorData, RefClearContainer<WNRXVectorData> > WNRXVector;

		/// structure used to cache shadow test results for complex textures
		struct LightColorCache
		{
			bool        tested;
			RGBColour   colour;
		};

		typedef vector<LightColorCache> LightColorCacheList;
		typedef vector<LightColorCacheList> LightColorCacheListList;

		/// List (well really vector) of lists of LightColorCaches.
		/// Each list is expected to have as many elements as there are global light sources.
		/// The number of lists should be at least that of max trace level.
		LightColorCacheListList lightColorCache;

		/// current index into lightColorCaches
		int lightColorCacheIndex;

		/// scene data
		shared_ptr<SceneData> sceneData;

		/// maximum trace recursion level found
		unsigned int maxFoundTraceLevel;
		/// adc bailout
		unsigned int qualityFlags;

		/// bounding slabs priority queue
		PriorityQueue priorityQueue;
		/// BSP tree mailbox
		BSPTree::Mailbox mailbox;
		/// area light grid buffer
		vector<RGBColour> lightGrid;
		/// fast stack pool
		IStackPool stackPool;
		/// fast texture list pool
		TextureVectorPool texturePool;
		/// fast WNRX list pool
		WNRXVectorPool wnrxPool;
		/// light source shadow cache for shadow tests of first trace level intersections
		vector<ObjectPtr> lightSourceLevel1ShadowCache;
		/// light source shadow cache for shadow tests of higher trace level intersections
		vector<ObjectPtr> lightSourceOtherShadowCache;
		/// crand random number generator
		unsigned int crandRandomNumberGenerator;
		/// pseudo-random number sequence
		RandomDoubleSequence randomNumbers;
		/// pseudo-random number generator based on random number sequence
		RandomDoubleSequence::Generator randomNumberGenerator;
		/// sub-random uniform 3d points on sphere sequence
		SequentialVectorGeneratorPtr ssltUniformDirectionGenerator;
		/// sub-random 2d points on disc sequence
		vector<SequentialVector2dGeneratorPtr> stochasticDirectionGenerator;
		/// sub-random 2d points on disc sequence
		SequentialDoubleGeneratorPtr stochasticRandomGenerator;
		/// thread data
		TraceThreadData *threadData;

		CooperateFunctor& cooperate;
		MediaFunctor& media;
		RadiosityFunctor& radiosity;

		SequentialVector2dGeneratorPtr GetStochasticDirectionGenerator(unsigned int depth);

	/**
	 ***************************************************************************************************************
	 *
	 *  @name Texture Computations
	 *
	 *  The following methods compute the effective colour of a given, possibly complex, texture.
	 *
	 *  @{
	 */

		/**
		 *  Compute the effective contribution of an intersection point as seen from the ray's origin, or deposits
		 *  photons.
		 *
		 *  Computations include any media effects between the ray's origin and the point of intersection.
		 *
		 *  @remark     The computed contribution is @e added to the value passed in @c colour (does not apply to photon pass).
		 *  @see36      Determine_Apparent_Colour() in lighting.cpp
		 *  @todo       Some input parameters are non-const references.
		 *
		 *  @param[in]      isect               intersection information
		 *  @param[in,out]  colour              computed colour [in,out]; during photon pass: light colour [in]
		 *  @param[in]      ray                 ray
		 *  @param[in]      weight              importance of this computation
		 *  @param[in]      photonpass          whether to deposit photons instead of computing a colour
		 *  @param[in,out]  ticket              additional information passed through to/from secondary rays
		 */
		void ComputeTextureColour(Intersection& isect, Colour& colour, const Ray& ray, COLC weight, bool photonpass, TraceTicket& ticket);

		/**
		 *  Compute the effective colour of an arbitrarily complex texture, or deposits photons.
		 *
		 *  @remark     The computed contribution @e overwrites any value passed in @c colour (does not apply to photon pass).
		 *  @remark     Computations do @e not include media effects between the ray's origin and the point of intersection any longer.
		 *  @see36      do_texture_map() in lighting.cpp
		 *  @todo       Some input parameters are non-const references or pointers.
		 *
		 *  @param[in,out]  resultcolour        computed colour [out]; during photon pass: light colour [in]
		 *  @param[in]      texture             texture
		 *  @param[in]      warps               stack of warps to be applied
		 *  @param[in]      ipoint              intersection point (possibly with earlier warps already applied)
		 *  @param[in]      rawnormal           geometric (possibly smoothed) surface normal
		 *  @param[in]      ray                 ray
		 *  @param[in]      weight              importance of this computation
		 *  @param[in]      isect               intersection information
		 *  @param[in]      shadowflag          whether to perform only computations necessary for shadow testing
		 *  @param[in]      photonpass          whether to deposit photons instead of computing a colour
		 *  @param[in,out]  ticket              additional information passed through to/from secondary rays
		 */
		void ComputeOneTextureColour(Colour& resultcolour, const TEXTURE *texture, vector<const TEXTURE *>& warps, const Vector3d& ipoint,
		                             const Vector3d& rawnormal, const Ray& ray, COLC weight, Intersection& isect, bool shadowflag,
		                             bool photonpass, TraceTicket& ticket);

		/**
		 *  Compute the effective colour of an averaged texture, or deposits photons.
		 *
		 *  @remark     The computed contribution @e overwrites any value passed in @c colour (does not apply to photon pass).
		 *  @remark     Computations do @e not include media effects between the ray's origin and the point of intersection
		 *              any longer.
		 *  @todo       Some input parameters are non-const references or pointers.
		 *
		 *  @param[in,out]  resultcolour        computed colour [out]; during photon pass: light colour [in]
		 *  @param[in]      texture             texture
		 *  @param[in]      warps               stack of warps to be applied
		 *  @param[in]      ipoint              intersection point (possibly with earlier warps already applied)
		 *  @param[in]      rawnormal           geometric (possibly smoothed) surface normal
		 *  @param[in]      ray                 ray
		 *  @param[in]      weight              importance of this computation
		 *  @param[in]      isect               intersection information
		 *  @param[in]      shadowflag          whether to perform only computations necessary for shadow testing
		 *  @param[in]      photonpass          whether to deposit photons instead of computing a colour
		 *  @param[in,out]  ticket              additional information passed through to/from secondary rays
		 */
		void ComputeAverageTextureColours(Colour& resultcolour, const TEXTURE *texture, vector<const TEXTURE *>& warps, const Vector3d& ipoint,
		                                  const Vector3d& rawnormal, const Ray& ray, COLC weight, Intersection& isect, bool shadowflag,
		                                  bool photonpass, TraceTicket& ticket);

		/**
		 *  Compute the effective colour of a simple or layered texture.
		 *
		 *  Computations include secondary rays, as well as any media effects between the ray's origin and the point of intersection.
		 *
		 *  @remark     The computed contribution @e overwrites any value passed in @c colour.
		 *  @remark     Computations do @e not include media effects between the ray's origin and the point of intersection any longer.
		 *  @remark     pov::PhotonTrace overrides this method to deposit photons instead.
		 *  @see36      compute_lighted_texture()
		 *  @todo       Some input parameters are non-const references or pointers.
		 *
		 *  @param[in,out]  resultcolour        computed colour [out]; during photon pass: light colour [in]
		 *  @param[in]      texture             texture
		 *  @param[in]      warps               stack of warps to be applied
		 *  @param[in]      ipoint              intersection point (possibly with earlier warps already applied)
		 *  @param[in]      rawnormal           geometric (possibly smoothed) surface normal
		 *  @param[in]      ray                 ray
		 *  @param[in]      weight              importance of this computation
		 *  @param[in]      isect               intersection information
		 *  @param[in,out]  ticket              additional information passed through to/from secondary rays
		 */
		virtual void ComputeLightedTexture(Colour& resultcolour, const TEXTURE *texture, vector<const TEXTURE *>& warps, const Vector3d& ipoint,
		                                   const Vector3d& rawnormal, const Ray& ray, COLC weight, Intersection& isect, TraceTicket& ticket);


		/**
		 *  Compute the effective filtering effect of a simple or layered texture.
		 *
		 *  @remark     The computed contribution @e overwrites any value passed in @c colour.
		 *  @remark     Computations do @e not include media effects between the ray's origin and the point of intersection any longer.
		 *  @todo       Some input parameters are non-const references or pointers.
		 *
		 *  @param[out]     filtercolour        computed filter colour
		 *  @param[in]      texture             texture
		 *  @param[in]      warps               stack of warps to be applied
		 *  @param[in]      ipoint              intersection point (possibly with earlier warps already applied)
		 *  @param[in]      rawnormal           geometric (possibly smoothed) surface normal
		 *  @param[in]      ray                 ray
		 *  @param[in]      isect               intersection information
		 *  @param[in,out]  ticket              additional information passed through to/from secondary rays
		 */
		void ComputeShadowTexture(Colour& filtercolour, const TEXTURE *texture, vector<const TEXTURE *>& warps, const Vector3d& ipoint,
		                          const Vector3d& rawnormal, const Ray& ray, Intersection& isect, TraceTicket& ticket);

	/**
	 *  @}
	 *
	 ***************************************************************************************************************
	 *
	 *  @name Reflection and Refraction Computations
	 *
	 *  The following methods compute the contribution of secondary (reflected and refracted) rays.
	 *
	 *  @{
	 */

		/**
		 *  Compute the refraction contribution.
		 *
		 *  @remarks        The computed contribution @e overwrites any value passed in @c colour.
		 *
		 *  @param[in]      ipoint              intersection point
		 *  @param[in]      ray                 ray
		 *  @param[in]      normal              effective (possibly pertubed) surface normal
		 *  @param[in]      rawnormal           geometric (possibly smoothed) surface normal
		 *  @param[out]     colour              computed colour
		 *  @param[in]      weight              importance of this computation
		 *  @param[in,out]  ticket              additional information passed through to/from secondary rays
		 */
		void ComputeReflection(const FINISH* finish, const Vector3d& ipoint, const Ray& ray, const Vector3d& normal, const Vector3d& rawnormal, Colour& colour, COLC weight, TraceTicket& ticket, double blur = 0.0);

		/**
		 *  Compute the refraction contribution.
		 *
		 *  @remarks        The computed contribution @e overwrites any value passed in @c colour.
		 *
		 *  @param[in]      interior            stack of currently effective interiors
		 *  @param[in]      ipoint              intersection point
		 *  @param[in]      ray                 ray
		 *  @param[in]      normal              effective (possibly pertubed) surface normal
		 *  @param[in]      rawnormal           geometric (possibly smoothed) surface normal
		 *  @param[out]     colour              computed colour
		 *  @param[in]      weight              importance of this computation
		 *  @param[in,out]  ticket              additional information passed through to/from secondary rays
		 *  @return                             true if total internal reflection @e did occur
		 */
		bool ComputeRefraction(const FINISH* finish, Interior *interior, const Vector3d& ipoint, const Ray& ray, const Vector3d& normal, const Vector3d& rawnormal, Colour& colour, COLC weight, TraceTicket& ticket);

		/**
		 *  Compute the contribution of a single refracted ray.
		 *
		 *  @remarks        The computed contribution @e overwrites any value passed in @c colour.
		 *
		 *  @param[in]      ipoint              intersection point
		 *  @param[in]      ray                 ray
		 *  @param[in]      ior                 relative index of refraction
		 *  @param[in]      n                   cosine of angle of incidence
		 *  @param[in]      normal              effective (possibly pertubed) surface normal
		 *  @param[in]      rawnormal           geometric (possibly smoothed) surface normal
		 *  @param[in]      localnormal         effective surface normal, possibly flipped to match ray
		 *  @param[out]     colour              computed colour
		 *  @param[in]      weight              importance of this computation
		 *  @param[in,out]  ticket              additional information passed through to/from secondary rays
		 *  @return                             true if total internal reflection @e did occur
		 */
		bool TraceRefractionRay(const FINISH* finish, const Vector3d& ipoint, const Ray& ray, Ray& nray, double ior, double n, const Vector3d& normal, const Vector3d& rawnormal, const Vector3d& localnormal, Colour& colour, COLC weight, TraceTicket& ticket);

	/**
	 *  @}
	 *
	 ***************************************************************************************************************
	 *
	 *  @name Classic Light Source Computations
	 *
	 *  The following methods compute the (additional) contribution of classic lighting.
	 *
	 *  @{
	 */

		/// @todo The name is misleading, as it computes all contributions of classic lighting, including highlights.
		void ComputeDiffuseLight(const FINISH *finish, const Vector3d& ipoint, const  Ray& eye, const Vector3d& layer_normal, const RGBColour& layer_pigment_colour,
		                         RGBColour& colour, double attenuation, ObjectPtr object, TraceTicket& ticket);
		/// @todo The name is misleading, as it computes all contributions of classic lighting, including highlights.
		void ComputeOneDiffuseLight(const LightSource &lightsource, const Vector3d& reye, const FINISH *finish, const Vector3d& ipoint, const Ray& eye,
		                            const Vector3d& layer_normal, const RGBColour& Layer_Pigment_Colour, RGBColour& colour, double Attenuation, ConstObjectPtr Object, TraceTicket& ticket, int light_index = -1);
		/// @todo The name is misleading, as it computes all contributions of classic lighting, including highlights.
		void ComputeFullAreaDiffuseLight(const LightSource &lightsource, const Vector3d& reye, const FINISH *finish, const Vector3d& ipoint, const Ray& eye,
		                                 const Vector3d& layer_normal, const RGBColour& layer_pigment_colour, RGBColour& colour, double attenuation,
		                                 double lightsourcedepth, Ray& lightsourceray, const RGBColour& lightcolour,
		                                 bool isDoubleIlluminated, TraceTicket& ticket); // JN2007: Full area lighting

		/**
		 *  Compute the direction, distance and unshadowed brightness of an unshadowed light source.
		 *
		 *  Computations include spotlight falloff and distance-based attenuation.
		 *
		 *  @param[in]      lightsource         light source
		 *  @param[out]     lightsourcedepth    distance to the light source
		 *  @param[in,out]  lightsourceray      ray to the light source
		 *  @param[in]      ipoint              intersection point
		 *  @param[out]     lightcolour         effective brightness
		 *  @param[in]      forceAttenuate      true to immediately apply distance-based attenuation even for full area lights
		 */
		void ComputeOneLightRay(const LightSource &lightsource, double& lightsourcedepth, Ray& lightsourceray, const Vector3d& ipoint, RGBColour& lightcolour, bool forceAttenuate = false);

		void TraceShadowRay(const LightSource &light, double depth, const Ray& lightsourceray, const Vector3d& point, RGBColour& colour, TraceTicket& ticket);
		void TracePointLightShadowRay(const LightSource &lightsource, double& lightsourcedepth, Ray& lightsourceray, RGBColour& lightcolour, TraceTicket& ticket);
		void TraceAreaLightShadowRay(const LightSource &lightsource, double& lightsourcedepth, Ray& lightsourceray,
		                             const Vector3d& ipoint, RGBColour& lightcolour, TraceTicket& ticket);
		void TraceAreaLightSubsetShadowRay(const LightSource &lightsource, double& lightsourcedepth, Ray& lightsourceray,
		                                   const Vector3d& ipoint, RGBColour& lightcolour, int u1, int  v1, int  u2, int  v2, int level, const Vector3d& axis1, const Vector3d& axis2,
		                                   TraceTicket& ticket);

		/**
		 *  Compute the filtering effect of an object on incident light from a particular light source.
		 *
		 *  Computations include any media effects between the ray's origin and the point of intersection.
		 *
		 *  @todo       Some input parameters are non-const references.
		 *
		 *  @param[in]      lightsource         light source
		 *  @param[in]      isect               intersection information
		 *  @param[in,out]  lightsourceray      ray to the light source
		 *  @param[in,out]  colour              computed effect on the incident light
		 *  @param[in,out]  ticket              additional information passed through to/from secondary rays
		 */
		void ComputeShadowColour(const LightSource &lightsource, Intersection& isect, Ray& lightsourceray, RGBColour& colour, TraceTicket& ticket);

		/**
		 *  Compute the direction and distance of a single light source to a given intersection point.
		 *
		 *  @remark     The @c Origin and @c Direction member of @c lightsourceray are updated, all other members are left unchanged;
		 *              the distance is returned in a separate parameter. For cylindrical light sources, the values are set accordingly.
		 *  @todo       The name is misleading, as it just computes direction and distance.
		 *
		 *  @param[in]      lightsource         light source
		 *  @param[out]     lightsourcedepth    distance to the light source
		 *  @param[in,out]  lightsourceray      ray to the light source
		 *  @param[in]      ipoint              intersection point
		 *  @param[in]      jitter              jitter to apply to the light source
		 */
		void ComputeOneWhiteLightRay(const LightSource &lightsource, double& lightsourcedepth, Ray& lightsourceray, const Vector3d& ipoint, const Vector3d& jitter = Vector3d());

	/**
	 *  @}
	 *
	 ***************************************************************************************************************
	 *
	 *  @name Photon Light Source Computations
	 *
	 *  The following methods compute the (additional) contribution of photon-based lighting.
	 *
	 *  @{
	 */

		/// @todo The name is misleading, as it computes all contributions of classic lighting, including highlights.
		void ComputePhotonDiffuseLight(const FINISH *Finish, const Vector3d& IPoint, const Ray& Eye, const Vector3d& Layer_Normal, const Vector3d& Raw_Normal,
		                               const RGBColour& Layer_Pigment_Colour, RGBColour& colour, double Attenuation,
		                               ConstObjectPtr Object, PhotonGatherer& renderer);

	/**
	 *  @}
	 *
	 ***************************************************************************************************************
	 *
	 *  @name Material Finish Computations
	 *
	 *  The following methods compute the contribution of a finish illuminated by light from a given direction.
	 *
	 *  @{
	 */

		/**
		 *  Compute the diffuse contribution of a finish illuminated by light from a given direction.
		 *
		 *  @remark     The computed contribution is @e added to the value passed in @c colour.
		 *
		 *  @param[in]      finish              finish
		 *  @param[in]      lightsourceray      ray from intersection to light source
		 *  @param[in]      layer_normal        effective (possibly pertubed) surface normal
		 *  @param[in,out]  colour              effective surface colour
		 *  @param[in]      light_colour        effective light colour
		 *  @param[in]      layer_pigment_colour  nominal pigment colour
		 *  @param[in]      attenuation         attenuation factor to account for partial transparency
		 *  @param[in]      backside            whether to use backside instead of frontside diffuse brightness factor
		 */
		void ComputeDiffuseColour(const FINISH *finish, const Ray& lightsourceray, const Vector3d& layer_normal, RGBColour& colour,
		                          const RGBColour& light_colour, const RGBColour& layer_pigment_colour, double attenuation, bool backside);

		/**
		 *  Compute the iridescence contribution of a finish illuminated by light from a given direction.
		 *
		 *  @remark     The computed contribution is @e added to the value passed in @c colour.
		 *
		 *  @param[in]      finish              finish
		 *  @param[in]      lightsourceray      ray from intersection to light source
		 *  @param[in]      layer_normal        effective (possibly pertubed) surface normal
		 *  @param[in]      ipoint              intersection point (possibly with earlier warps already applied)
		 *  @param[in,out]  colour              effective surface colour
		 */
		void ComputeIridColour(const FINISH *finish, const Vector3d& lightsource, const Vector3d& eye, const Vector3d& layer_normal, const Vector3d& ipoint, RGBColour& colour);

		/**
		 *  Compute the Phong highlight contribution of a finish illuminated by light from a given direction.
		 *
		 *  Computation uses the classic Phong highlight model
		 *
		 *  @remark     The model used is @e not energy-conserving
		 *  @remark     The computed contribution is @e added to the value passed in @c colour.
		 *
		 *  @param[in]      finish              finish
		 *  @param[in]      lightsourceray      ray from intersection to light source
		 *  @param[in]      layer_normal        effective (possibly pertubed) surface normal
		 *  @param[in,out]  colour              effective surface colour
		 *  @param[in]      light_colour        effective light colour
		 *  @param[in]      layer_pigment_colour  nominal pigment colour
		 */
		void ComputePhongColour(const FINISH *finish, const Ray& lightsourceray, const Vector3d& eye, const Vector3d& layer_normal, RGBColour& colour,
		                        const RGBColour& light_colour, const RGBColour& layer_pigment_colour);

		/**
		 *  Compute the specular highlight contribution of a finish illuminated by light from a given direction.
		 *
		 *  Computation uses the Blinn-Phong highlight model
		 *
		 *  @remark     The model used is @e not energy-conserving
		 *  @remark     The computed contribution is @e added to the value passed in @c colour.
		 *
		 *  @param[in]      finish              finish
		 *  @param[in]      lightsourceray      ray from intersection to light source
		 *  @param[in]      eye                 vector from intersection to observer
		 *  @param[in]      layer_normal        effective (possibly pertubed) surface normal
		 *  @param[in,out]  colour              effective surface colour
		 *  @param[in]      light_colour        effective light colour
		 *  @param[in]      layer_pigment_colour  nominal pigment colour
		 */
		void ComputeSpecularColour(const FINISH *finish, const Ray& lightsourceray, const Vector3d& eye, const Vector3d& layer_normal, RGBColour& colour,
		                           const RGBColour& light_colour, const RGBColour& layer_pigment_colour);

	/**
	 *  @}
	 *
	 ***************************************************************************************************************
	 */

		void ComputeRelativeIOR(const Ray& ray, const Interior* interior, double& ior);

		/**
		 *  Compute Reflectivity.
		 *
		 *  @remark     In Fresnel mode, light is presumed to be unpolarized on average, using
		 *              @f$ R = \frac{1}{2} \left( R_s + R_p \right) @f$.
		 */
		void ComputeReflectivity(double& weight, RGBColour& reflectivity, const RGBColour& reflection_max, const RGBColour& reflection_min,
		                         int reflection_type, double reflection_falloff, double cos_angle, const Ray& ray, const Interior *interior);

		/** 
		 *  Compute Sky & Background Colour.
		 *
		 *  @remarks        The computed colour @e overwrites any value passed in @c colour.
		 *
		 *  @param[in]      ray                 ray
		 *  @param[out]     colour              computed sky/background colour
		 *  @param[in,out]  ticket              additional information passed through to/from secondary rays
		 */
		void ComputeSky(const Ray& ray, Colour& colour, TraceTicket& ticket);

		void ComputeFog(const Ray& ray, const Intersection& isect, RGBColour& colour, COLC& transm);
		double ComputeConstantFogDepth(const Ray &ray, double depth, double width, const FOG *fog);
		double ComputeGroundFogDepth(const Ray& ray, double depth, double width, const FOG *fog);
		void ComputeRainbow(const Ray& ray, const Intersection& isect, Colour& colour);

		/**
		 *  Compute media effect on traversing light rays.
		 *
		 *  @note       This computes two things:
		 *                  - media and fog attenuation of the shadow ray (optional)
		 *                  - entry/exit of interiors
		 *                  .
		 *              In other words, you can't skip this whole thing, because the entry/exit is important.
		 */
		void ComputeShadowMedia(Ray& light_source_ray, Intersection& isect, RGBColour& resultcolour, bool media_attenuation_and_interaction, TraceTicket& ticket);

		/**
		 *  Test whether an object is part of (or identical to) a given other object.
		 *
		 *  @todo       The name is misleading, as the object to test against (@c parent) does not necessarily have
		 *              to be a CSG compound object, but can actually be of any type. In that case, the function
		 *              serves to test for identity.
		 *
		 *  @param[in]      object              the object to test
		 *  @param[in]      parent              the object to test against
		 *  @return                             true if @c object is part of, or identical to, @c parent
		 */
		bool IsObjectInCSG(const ObjectBase *object, const ObjectBase *parent);


	/**
	 *  @}
	 *
	 ***************************************************************************************************************
	 *
	 *  @name Subsurface Light Transport
	 *
	 *  The following methods implement the BSSRDF approximation as outlined by Jensen et al.
	 *
	 *  @{
	 */

		double ComputeFt(double phi, double eta);
		void ComputeSurfaceTangents(const Vector3d& normal, Vector3d& u, Vector3d& v);
		void ComputeSSLTNormal (Intersection& Ray_Intersection);
		bool IsSameSSLTObject(const ObjectBase* obj1, const ObjectBase* obj2);
		void ComputeDiffuseSampleBase(Vector3d& basePoint, const Intersection& out, const Vector3d& vOut, double avgFreeDist, const TraceTicket& ticket);
		void ComputeDiffuseSamplePoint(const Vector3d& basePoint, Intersection& in, double& sampleArea, TraceTicket& ticket);
		void ComputeDiffuseContribution(const Intersection& out, const Vector3d& vOut, const Vector3d& pIn, const Vector3d& nIn, const Vector3d& vIn, double& sd, double sigma_prime_s, double sigma_a, double eta);
		void ComputeDiffuseContribution1(const LightSource& lightsource, const Intersection& out, const Vector3d& vOut, const Intersection& in, RGBColour& Total_Colour, const DblRGBColour& sigma_prime_s, const DblRGBColour& sigma_a, double eta, double weight, TraceTicket& ticket);
		void ComputeDiffuseAmbientContribution1(const Intersection& out, const Vector3d& vOut, const Intersection& in, RGBColour& Total_Colour, const DblRGBColour& sigma_prime_s, const DblRGBColour& sigma_a, double eta, double weight, TraceTicket& ticket);
		void ComputeOneSingleScatteringContribution(const LightSource& lightsource, const Intersection& out, double sigma_t_xo, double sigma_s, double s_prime_out, RGBColour& Lo, double eta, const Vector3d& bend_point, double phi_out, double cos_out_prime, TraceTicket& ticket);
		void ComputeSingleScatteringContribution(const Intersection& out, double dist, double theta_out, double cos_out_prime, const Vector3d& refractedREye, double sigma_t_xo, double sigma_s, RGBColour& Lo, double eta, TraceTicket& ticket);
		void ComputeSubsurfaceScattering (const FINISH *Finish, const RGBColour& layer_pigment_colour, const Intersection& isect, const Ray& Eye, const Vector3d& Layer_Normal, RGBColour& colour, double Attenuation, TraceTicket& ticket);
		bool SSLTComputeRefractedDirection(const Vector3d& v, const Vector3d& n, double eta, Vector3d& refracted);

	/**
	 *  @}
	 *
	 ***************************************************************************************************************
	 */
=======
    public:

        class CooperateFunctor
        {
            public:
                virtual void operator()() { }
        };

        class MediaFunctor
        {
            public:
                virtual void ComputeMedia(vector<Media>&, const Ray&, Intersection&, RGBColour&, ColourChannel&) { }
                virtual void ComputeMedia(const RayInteriorVector&, const Ray&, Intersection&, RGBColour&, ColourChannel&) { }
                virtual void ComputeMedia(MediaVector&, const Ray&, Intersection&, RGBColour&, ColourChannel&) { }
        };

        class RadiosityFunctor
        {
            public:
                virtual void ComputeAmbient(const Vector3d& ipoint, const Vector3d& raw_normal, const Vector3d& layer_normal, RGBColour& ambient_colour, double weight, TraceTicket& ticket) { }
                virtual bool CheckRadiosityTraceLevel(const TraceTicket& ticket) { return false; }
        };

        Trace(shared_ptr<SceneData> sd, TraceThreadData *td, const QualityFlags& qf,
              CooperateFunctor& cf, MediaFunctor& mf, RadiosityFunctor& af);

        virtual ~Trace();

        /// Trace a ray.
        ///
        /// Call this if filter and transmittance matter.
        ///
        /// @param[in,out]  ray             Ray and associated information.
        /// @param[out]     colour          Computed colour.
        /// @param[in]      weight          Importance of this computation.
        /// @param[in]      continuedRay    Set to true when tracing a ray after it went through some surface
        ///                                 without a change in direction; this governs trace level handling.
        /// @param[in]      maxDepth        Objects at or beyond this distance won't be hit by the ray (ignored if
        ///                                 < EPSILON).
        /// @return                         The distance to the nearest object hit.
        ///
        virtual double TraceRay(Ray& ray, TransColour& colour, COLC weight, bool continuedRay, DBL maxDepth = 0.0);

        /// Trace a ray.
        ///
        /// Call this if filter and transmittance will be ignored anyway.
        ///
        /// @param[in,out]  ray             Ray and associated information.
        /// @param[out]     colour          Computed colour.
        /// @param[in]      weight          Importance of this computation.
        /// @param[in]      continuedRay    Set to true when tracing a ray after it went through some surface
        ///                                 without a change in direction; this governs trace level handling.
        /// @param[in]      maxDepth        Objects at or beyond this distance won't be hit by the ray (ignored if
        ///                                 < EPSILON).
        /// @return                         The distance to the nearest object hit.
        ///
        virtual double TraceRay(Ray& ray, RGBColour& colour, COLC weight, bool continuedRay, DBL maxDepth = 0.0);

        bool FindIntersection(Intersection& isect, const Ray& ray);
        bool FindIntersection(Intersection& isect, const Ray& ray, const RayObjectCondition& precondition, const RayObjectCondition& postcondition);
        bool FindIntersection(ObjectPtr object, Intersection& isect, const Ray& ray, double closest = HUGE_VAL);
        bool FindIntersection(ObjectPtr object, Intersection& isect, const Ray& ray, const RayObjectCondition& postcondition, double closest = HUGE_VAL);

        unsigned int GetHighestTraceLevel();

        bool TestShadow(const LightSource &light, double& depth, Ray& light_source_ray, const Vector3d& p, RGBColour& colour); // TODO FIXME - this should not be exposed here

    protected: // TODO FIXME - should be private

        /// Structure used to cache reflection information for multi-layered textures.
        struct WNRX
        {
            double weight;
            Vector3d normal;
            RGBColour reflec;
            SNGL reflex;

            WNRX(DBL w, const Vector3d& n, const RGBColour& r, SNGL x) :
                weight(w), normal(n), reflec(r), reflex(x) { }
        };

        typedef vector<const TEXTURE *> TextureVectorData;
        typedef RefPool<TextureVectorData> TextureVectorPool;
        typedef Ref<TextureVectorData, RefClearContainer<TextureVectorData> > TextureVector;

        typedef vector<WNRX> WNRXVectorData;
        typedef RefPool<WNRXVectorData> WNRXVectorPool;
        typedef Ref<WNRXVectorData, RefClearContainer<WNRXVectorData> > WNRXVector;

        /// Structure used to cache shadow test results for complex textures.
        struct LightColorCache
        {
            bool        tested;
            RGBColour   colour;
        };

        typedef vector<LightColorCache> LightColorCacheList;
        typedef vector<LightColorCacheList> LightColorCacheListList;

        /// List (well really vector) of lists of LightColorCaches.
        /// Each list is expected to have as many elements as there are global light sources.
        /// The number of lists should be at least that of max trace level.
        LightColorCacheListList lightColorCache;

        /// Current index into lightColorCaches.
        int lightColorCacheIndex;

        /// Scene data.
        shared_ptr<SceneData> sceneData;

        /// Maximum trace recursion level found.
        unsigned int maxFoundTraceLevel;
        /// Various quality-related flags.
        QualityFlags qualityFlags;

        /// Bounding slabs priority queue.
        BBoxPriorityQueue priorityQueue;
        /// BSP tree mailbox.
        BSPTree::Mailbox mailbox;
        /// Area light grid buffer.
        vector<RGBColour> lightGrid;
        /// Fast stack pool.
        IStackPool stackPool;
        /// Fast texture list pool.
        TextureVectorPool texturePool;
        /// Fast WNRX list pool.
        WNRXVectorPool wnrxPool;
        /// Light source shadow cache for shadow tests of first trace level intersections.
        vector<ObjectPtr> lightSourceLevel1ShadowCache;
        /// Light source shadow cache for shadow tests of higher trace level intersections.
        vector<ObjectPtr> lightSourceOtherShadowCache;
        /// `crand` random number generator.
        unsigned int crandRandomNumberGenerator;
        /// Pseudo-random number sequence.
        RandomDoubleSequence randomNumbers;
        /// Pseudo-random number generator based on random number sequence.
        RandomDoubleSequence::Generator randomNumberGenerator;
        /// Sub-random uniform 3d points on sphere sequence.
        vector<SequentialVectorGeneratorPtr> ssltUniformDirectionGenerator;
        /// Sub-random uniform numbers sequence.
        vector<SequentialDoubleGeneratorPtr> ssltUniformNumberGenerator;
        /// Sub-random cos-weighted 3d points on hemisphere sequence.
        vector<SequentialVectorGeneratorPtr> ssltCosWeightedDirectionGenerator;
        /// Thread data.
        TraceThreadData *threadData;

        CooperateFunctor& cooperate;
        MediaFunctor& media;
        RadiosityFunctor& radiosity;

    ///
    //*****************************************************************************
    ///
    /// @name Texture Computations
    ///
    /// The following methods compute the effective colour of a given, possibly complex, texture.
    ///
    /// @{
    ///

        /// Compute the effective contribution of an intersection point as seen from the ray's origin, or deposits
        /// photons.
        ///
        /// Computations include any media effects between the ray's origin and the point of intersection.
        ///
        /// @remark         The computed contribution is _added_ to the value passed in `colour` (does not apply to
        ///                 photon pass).
        ///
        /// @todo           Some input parameters are non-const references.
        ///
        /// @param[in]      isect           Intersection information.
        /// @param[in,out]  colour          Computed colour [in,out]; during photon pass: light colour [in].
        /// @param[in,out]  ray             Ray and associated information.
        /// @param[in]      weight          Importance of this computation.
        /// @param[in]      photonpass      Whether to deposit photons instead of computing a colour
        ///
        void ComputeTextureColour(Intersection& isect, TransColour& colour, Ray& ray, COLC weight, bool photonpass);

        /// Compute the effective colour of an arbitrarily complex texture, or deposits photons.
        ///
        /// @remark         The computed contribution _overwrites_ any value passed in `colour` (does not apply to
        ///                 photon pass).
        ///
        /// @remark         Computations do _not_ include media effects between the ray's origin and the point of
        ///                 intersection any longer.
        ///
        /// @todo           Some input parameters are non-const references or pointers.
        ///
        /// @param[in,out]  resultcolour    Computed colour [out]; during photon pass: light colour [in].
        /// @param[in]      texture         Texture.
        /// @param[in]      warps           Stack of warps to be applied.
        /// @param[in]      ipoint          Intersection point (possibly with earlier warps already applied).
        /// @param[in]      rawnormal       Geometric (possibly smoothed) surface normal.
        /// @param[in,out]  ray             Ray and associated information.
        /// @param[in]      weight          Importance of this computation.
        /// @param[in]      isect           Intersection information.
        /// @param[in]      shadowflag      Whether to perform only computations necessary for shadow testing.
        /// @param[in]      photonpass      Whether to deposit photons instead of computing a colour.
        ///
        void ComputeOneTextureColour(TransColour& resultcolour, const TEXTURE *texture, vector<const TEXTURE *>& warps,
                                     const Vector3d& ipoint, const Vector3d& rawnormal, Ray& ray, COLC weight,
                                     Intersection& isect, bool shadowflag, bool photonpass);

        /// Compute the effective colour of an averaged texture, or deposits photons.
        ///
        /// @remark         The computed contribution _overwrites_ any value passed in `colour` (does not apply to
        ///                 photon pass).
        ///
        /// @remark         Computations do _not_ include media effects between the ray's origin and the point of
        ///                 intersection any longer.
        ///
        /// @todo           Some input parameters are non-const references or pointers.
        ///
        /// @param[in,out]  resultcolour    Computed colour [out]; during photon pass: light colour [in].
        /// @param[in]      texture         Texture.
        /// @param[in]      warps           Stack of warps to be applied.
        /// @param[in]      ipoint          Intersection point (possibly with earlier warps already applied).
        /// @param[in]      rawnormal       Geometric (possibly smoothed) surface normal.
        /// @param[in,out]  ray             Ray and associated information.
        /// @param[in]      weight          Importance of this computation.
        /// @param[in]      isect           Intersection information.
        /// @param[in]      shadowflag      Whether to perform only computations necessary for shadow testing.
        /// @param[in]      photonpass      Whether to deposit photons instead of computing a colour.
        ///
        void ComputeAverageTextureColours(TransColour& resultcolour, const TEXTURE *texture, vector<const TEXTURE *>& warps,
                                          const Vector3d& ipoint, const Vector3d& rawnormal, Ray& ray, COLC weight,
                                          Intersection& isect, bool shadowflag, bool photonpass);

        /// Compute the effective colour of a simple or layered texture.
        ///
        /// Computations include secondary rays.
        ///
        /// @remark         The computed contribution _overwrites_ any value passed in `colour`.
        ///
        /// @remark         Computations do _not_ include media effects between the ray's origin and the point of
        ///                 intersection any longer.
        ///
        /// @remark         pov::PhotonTrace overrides this method to deposit photons instead.
        ///
        /// @todo           Some input parameters are non-const references or pointers.
        ///
        /// @param[in,out]  resultcolour    Computed colour [out]; during photon pass: light colour [in].
        /// @param[in]      texture         Texture.
        /// @param[in]      warps           Stack of warps to be applied.
        /// @param[in]      ipoint          Intersection point (possibly with earlier warps already applied).
        /// @param[in]      rawnormal       Geometric (possibly smoothed) surface normal.
        /// @param[in,out]  ray             Ray and associated information.
        /// @param[in]      weight          Importance of this computation.
        /// @param[in]      isect           Intersection information.
        ///
        virtual void ComputeLightedTexture(TransColour& resultcolour, const TEXTURE *texture, vector<const TEXTURE *>& warps,
                                           const Vector3d& ipoint, const Vector3d& rawnormal, Ray& ray, COLC weight,
                                           Intersection& isect);

        /// Compute the effective filtering effect of a simple or layered texture.
        ///
        /// @remark         The computed contribution _overwrites_ any value passed in `colour`.
        ///
        /// @remark         Computations do _not_ include media effects between the ray's origin and the point of
        ///                 intersection any longer.
        ///
        /// @todo           Some input parameters are non-const references or pointers.
        ///
        /// @param[out]     filtercolour    Computed filter colour.
        /// @param[in]      texture         Texture.
        /// @param[in]      warps           Stack of warps to be applied.
        /// @param[in]      ipoint          Intersection point (possibly with earlier warps already applied).
        /// @param[in]      rawnormal       Geometric (possibly smoothed) surface normal.
        /// @param[in,out]  ray             Ray and associated information.
        /// @param[in]      isect           Intersection information.
        ///
        void ComputeShadowTexture(TransColour& filtercolour, const TEXTURE *texture, vector<const TEXTURE *>& warps,
                                  const Vector3d& ipoint, const Vector3d& rawnormal, const Ray& ray,
                                  Intersection& isect);

    ///
    /// @}
    ///
    //*****************************************************************************
    ///
    /// @name Reflection and Refraction Computations
    ///
    /// The following methods compute the contribution of secondary (reflected and refracted) rays.
    ///
    /// @{
    ///

        /// Compute the refraction contribution.
        ///
        /// @remark         The computed contribution _overwrites_ any value passed in `colour`.
        ///
        /// @param[in]      finish          Object's finish.
        /// @param[in]      ipoint          Intersection point.
        /// @param[in,out]  ray             Ray and associated information.
        /// @param[in]      normal          Effective (possibly pertubed) surface normal.
        /// @param[in]      rawnormal       Geometric (possibly smoothed) surface normal.
        /// @param[out]     colour          Computed colour.
        /// @param[in]      weight          Importance of this computation.
        ///
        void ComputeReflection(const FINISH* finish, const Vector3d& ipoint, Ray& ray, const Vector3d& normal,
                               const Vector3d& rawnormal, TransColour& colour, COLC weight);

        /// Compute the refraction contribution.
        ///
        /// @remark         The computed contribution _overwrites_ any value passed in `colour`.
        ///
        /// @param[in]      finish          Object's finish.
        /// @param[in]      interior        Stack of currently effective interiors.
        /// @param[in]      ipoint          Intersection point.
        /// @param[in,out]  ray             Ray and associated information.
        /// @param[in]      normal          Effective (possibly pertubed) surface normal.
        /// @param[in]      rawnormal       Geometric (possibly smoothed) surface normal.
        /// @param[out]     colour          Computed colour.
        /// @param[in]      weight          Importance of this computation.
        /// @return                         `true` if total internal reflection _did_ occur.
        ///
        bool ComputeRefraction(const FINISH* finish, Interior *interior, const Vector3d& ipoint, Ray& ray,
                               const Vector3d& normal, const Vector3d& rawnormal, TransColour& colour, COLC weight);

        /// Compute the contribution of a single refracted ray.
        ///
        /// @remark         The computed contribution _overwrites_ any value passed in `colour`.
        ///
        /// @param[in]      finish          object's finish.
        /// @param[in]      ipoint          Intersection point.
        /// @param[in,out]  ray             Original ray and associated information.
        /// @param[in,out]  nray            Refracted ray [out] and associated information [in,out].
        /// @param[in]      ior             Relative index of refraction.
        /// @param[in]      n               Cosine of angle of incidence.
        /// @param[in]      normal          Effective (possibly pertubed) surface normal.
        /// @param[in]      rawnormal       Geometric (possibly smoothed) surface normal.
        /// @param[in]      localnormal     Effective surface normal, possibly flipped to match ray.
        /// @param[out]     colour          Computed colour.
        /// @param[in]      weight          Importance of this computation.
        /// @return                         `true` if total internal reflection _did_ occur.
        ///
        bool TraceRefractionRay(const FINISH* finish, const Vector3d& ipoint, Ray& ray, Ray& nray, double ior, double n,
                                const Vector3d& normal, const Vector3d& rawnormal, const Vector3d& localnormal,
                                TransColour& colour, COLC weight);

    ///
    /// @}
    ///
    //*****************************************************************************
    ///
    /// @name Classic Light Source Computations
    ///
    /// The following methods compute the (additional) contribution of classic lighting.
    ///
    /// @{
    ///

        /// @todo The name is misleading, as it computes all contributions of classic lighting, including highlights.
        void ComputeDiffuseLight(const FINISH *finish, const Vector3d& ipoint, const  Ray& eye, const Vector3d& layer_normal, const RGBColour& layer_pigment_colour,
                                 RGBColour& colour, double attenuation, ObjectPtr object);
        /// @todo The name is misleading, as it computes all contributions of classic lighting, including highlights.
        void ComputeOneDiffuseLight(const LightSource &lightsource, const Vector3d& reye, const FINISH *finish, const Vector3d& ipoint, const Ray& eye,
                                    const Vector3d& layer_normal, const RGBColour& Layer_Pigment_Colour, RGBColour& colour, double Attenuation, ConstObjectPtr Object, int light_index = -1);
        /// @todo The name is misleading, as it computes all contributions of classic lighting, including highlights.
        void ComputeFullAreaDiffuseLight(const LightSource &lightsource, const Vector3d& reye, const FINISH *finish, const Vector3d& ipoint, const Ray& eye,
                                         const Vector3d& layer_normal, const RGBColour& layer_pigment_colour, RGBColour& colour, double attenuation,
                                         double lightsourcedepth, Ray& lightsourceray, const RGBColour& lightcolour,
                                         bool isDoubleIlluminated); // JN2007: Full area lighting

        /// Compute the direction, distance and unshadowed brightness of an unshadowed light source.
        ///
        /// Computations include spotlight falloff and distance-based attenuation.
        ///
        /// @param[in]      lightsource         Light source.
        /// @param[out]     lightsourcedepth    Distance to the light source.
        /// @param[in,out]  lightsourceray      Ray to the light source.
        /// @param[in]      ipoint              Intersection point.
        /// @param[out]     lightcolour         Effective brightness.
        /// @param[in]      forceAttenuate      `true` to immediately apply distance-based attenuation even for full
        ///                                     area lights.
        ///
        void ComputeOneLightRay(const LightSource &lightsource, double& lightsourcedepth, Ray& lightsourceray,
                                const Vector3d& ipoint, RGBColour& lightcolour, bool forceAttenuate = false);

        void TraceShadowRay(const LightSource &light, double depth, Ray& lightsourceray, const Vector3d& point, RGBColour& colour);
        void TracePointLightShadowRay(const LightSource &lightsource, double& lightsourcedepth, Ray& lightsourceray, RGBColour& lightcolour);
        void TraceAreaLightShadowRay(const LightSource &lightsource, double& lightsourcedepth, Ray& lightsourceray,
                                     const Vector3d& ipoint, RGBColour& lightcolour);
        void TraceAreaLightSubsetShadowRay(const LightSource &lightsource, double& lightsourcedepth, Ray& lightsourceray,
                                           const Vector3d& ipoint, RGBColour& lightcolour, int u1, int  v1, int  u2, int  v2, int level, const Vector3d& axis1, const Vector3d& axis2);

        /// Compute the filtering effect of an object on incident light from a particular light source.
        ///
        /// Computations include any media effects between the ray's origin and the point of intersection.
        ///
        /// @todo           Some input parameters are non-const references.
        ///
        /// @param[in]      lightsource     Light source.
        /// @param[in]      isect           Intersection information.
        /// @param[in,out]  lightsourceray  Ray to the light source.
        /// @param[in,out]  colour          Computed effect on the incident light.
        ///
        void ComputeShadowColour(const LightSource &lightsource, Intersection& isect, Ray& lightsourceray,
                                 RGBColour& colour);

        /// Compute the direction and distance of a single light source to a given intersection
        /// point.
        ///
        /// @remark         The `Origin` and `Direction` member of `lightsourceray` are updated, all other members are
        ///                 left unchanged; the distance is returned in a separate parameter. For cylindrical light
        ///                 sources, the values are set accordingly.
        ///
        /// @todo           The name is misleading, as it just computes direction and distance.
        ///
        /// @param[in]      lightsource         Light source.
        /// @param[out]     lightsourcedepth    Distance to the light source.
        /// @param[in,out]  lightsourceray      Ray to the light source.
        /// @param[in]      ipoint              Intersection point.
        /// @param[in]      jitter              Jitter to apply to the light source.
        ///
        void ComputeOneWhiteLightRay(const LightSource &lightsource, double& lightsourcedepth, Ray& lightsourceray,
                                     const Vector3d& ipoint, const Vector3d& jitter = Vector3d());

    ///
    /// @}
    ///
    //*****************************************************************************
    ///
    /// @name Photon Light Source Computations
    ///
    /// The following methods compute the (additional) contribution of photon-based lighting.
    ///
    /// @{
    ///

        /// @todo The name is misleading, as it computes all contributions of classic lighting, including highlights.
        void ComputePhotonDiffuseLight(const FINISH *Finish, const Vector3d& IPoint, const Ray& Eye, const Vector3d& Layer_Normal, const Vector3d& Raw_Normal,
                                       const RGBColour& Layer_Pigment_Colour, RGBColour& colour, double Attenuation,
                                       ConstObjectPtr Object, PhotonGatherer& renderer);

    ///
    /// @}
    ///
    //*****************************************************************************
    ///
    /// @name Material Finish Computations
    ///
    /// The following methods compute the contribution of a finish illuminated by light from a given direction.
    ///
    /// @{
    ///

        /// Compute the diffuse contribution of a finish illuminated by light from a given direction.
        ///
        /// @remark         The computed contribution is _added_ to the value passed in `colour`.
        ///
        /// @param[in]      finish                  Finish.
        /// @param[in]      lightDirection          Direction of incoming light.
        /// @param[in]      layer_normal            Effective (possibly pertubed) surface normal.
        /// @param[in,out]  colour                  Effective surface colour.
        /// @param[in]      light_colour            Effective light colour.
        /// @param[in]      layer_pigment_colour    Nominal pigment colour.
        /// @param[in]      attenuation             Attenuation factor to account for partial transparency.
        /// @param[in]      backside                Whether to use backside instead of frontside diffuse brightness
        ///                                         factor.
        ///
        void ComputeDiffuseColour(const FINISH *finish, const Vector3d& lightDirection, const Vector3d& layer_normal,
                                  RGBColour& colour, const RGBColour& light_colour,
                                  const RGBColour& layer_pigment_colour, double attenuation, bool backside);

        /// Compute the iridescence contribution of a finish illuminated by light from a given direction.
        ///
        /// @remark         The computed contribution is _added_ to the value passed in `colour`.
        ///
        /// @param[in]      finish          Finish.
        /// @param[in]      lightDirection  Direction of incoming light.
        /// @param[in]      eyeDirection    Direction from observer.
        /// @param[in]      layer_normal    Effective (possibly pertubed) surface normal.
        /// @param[in]      ipoint          Intersection point (possibly with earlier warps already applied).
        /// @param[in,out]  colour          Effective surface colour.
        ///
        void ComputeIridColour(const FINISH *finish, const Vector3d& lightDirection, const Vector3d& eyeDirection,
                               const Vector3d& layer_normal, const Vector3d& ipoint, RGBColour& colour);

        /// Compute the Phong highlight contribution of a finish illuminated by light from a given direction.
        ///
        /// Computation uses the classic Phong highlight model.
        ///
        /// @remark         The model used is _not_ energy-conserving.
        ///
        /// @remark         The computed contribution is _added_ to the value passed in `colour`.
        ///
        /// @param[in]      finish                  Finish.
        /// @param[in]      lightDirection          Direction of ray from light source.
        /// @param[in]      eyeDirection            Direction from observer.
        /// @param[in]      layer_normal            Effective (possibly pertubed) surface normal.
        /// @param[in,out]  colour                  Effective surface colour.
        /// @param[in]      light_colour            Effective light colour.
        /// @param[in]      layer_pigment_colour    Nominal pigment colour.
        ///
        void ComputePhongColour(const FINISH *finish, const Vector3d& lightDirection, const Vector3d& eyeDirection,
                                const Vector3d& layer_normal, RGBColour& colour, const RGBColour& light_colour,
                                const RGBColour& layer_pigment_colour);

        /// Compute the specular highlight contribution of a finish illuminated by light from a given direction.
        ///
        /// Computation uses the Blinn-Phong highlight model
        ///
        /// @remark     The model used is _not_ energy-conserving.
        ///
        /// @remark     The computed contribution is _added_ to the value passed in `colour`.
        ///
        /// @param[in]      finish                  Finish.
        /// @param[in]      lightDirection          Direction of ray from light source.
        /// @param[in]      eyeDirection            Direction from observer.
        /// @param[in]      layer_normal            Effective (possibly pertubed) surface normal.
        /// @param[in,out]  colour                  Effective surface colour.
        /// @param[in]      light_colour            Effective light colour.
        /// @param[in]      layer_pigment_colour    Nominal pigment colour.
        ///
        void ComputeSpecularColour(const FINISH *finish, const Vector3d& lightDirection, const Vector3d& eyeDirection,
                                   const Vector3d& layer_normal, RGBColour& colour, const RGBColour& light_colour,
                                   const RGBColour& layer_pigment_colour);

    ///
    /// @}
    ///
    //*****************************************************************************
    ///

        /// Compute relative index of refraction.
        void ComputeRelativeIOR(const Ray& ray, const Interior* interior, double& ior);

        /// Compute Reflectivity.
        ///
        /// @remark         In Fresnel mode, light is presumed to be unpolarized on average, using
        ///                 @f$ R = \frac{1}{2} \left( R_s + R_p \right) @f$.
        ///
        void ComputeReflectivity(double& weight, RGBColour& reflectivity, const RGBColour& reflection_max,
                                 const RGBColour& reflection_min, int reflection_type, double reflection_falloff,
                                 double cos_angle, const Ray& ray, const Interior *interior);

        /// Compute Sky & Background Colour.
        ///
        /// @remark         The computed colour _overwrites_ any value passed in `colour`.
        ///
        /// @param[in]      ray             Ray.
        /// @param[out]     colour          Computed sky/background colour.
        ///
        void ComputeSky(const Ray& ray, TransColour& colour);

        void ComputeFog(const Ray& ray, const Intersection& isect, RGBColour& colour, ColourChannel& transm);
        double ComputeConstantFogDepth(const Ray &ray, double depth, double width, const FOG *fog);
        double ComputeGroundFogDepth(const Ray& ray, double depth, double width, const FOG *fog);
        void ComputeRainbow(const Ray& ray, const Intersection& isect, TransColour& colour);

        /// Compute media effect on traversing light rays.
        ///
        /// @note           This computes two things:
        ///                   - media and fog attenuation of the shadow ray (optional)
        ///                   - entry/exit of interiors
        ///                   .
        ///                 In other words, you can't skip this whole thing, because the entry/exit is important.
        ///
        void ComputeShadowMedia(Ray& light_source_ray, Intersection& isect, RGBColour& resultcolour,
                                bool media_attenuation_and_interaction);

        /// Test whether an object is part of (or identical to) a given other object.
        ///
        /// @todo           The name is misleading, as the object to test against (`parent`) does not necessarily have
        ///                 to be a CSG compound object, but can actually be of any type. In that case, the function
        ///                 serves to test for identity.
        ///
        /// @param[in]      object          The object to test.
        /// @param[in]      parent          The object to test against.
        /// @return                         True if `object` is part of, or identical to, `parent`.
        ///
        bool IsObjectInCSG(ConstObjectPtr object, ConstObjectPtr parent);


    ///
    //*****************************************************************************
    ///
    /// @name Subsurface Light Transport
    ///
    /// The following methods implement the BSSRDF approximation as outlined by Jensen et al.
    ///
    /// @{
    ///

        double ComputeFt(double phi, double eta);
        void ComputeSurfaceTangents(const Vector3d& normal, Vector3d& u, Vector3d& v);
        void ComputeSSLTNormal (Intersection& Ray_Intersection);
        bool IsSameSSLTObject(ConstObjectPtr obj1, ConstObjectPtr obj2);
        void ComputeDiffuseSampleBase(Vector3d& basePoint, const Intersection& out, const Vector3d& vOut, double avgFreeDist, TraceTicket& ticket);
        void ComputeDiffuseSamplePoint(const Vector3d& basePoint, Intersection& in, double& sampleArea, TraceTicket& ticket);
        void ComputeDiffuseContribution(const Intersection& out, const Vector3d& vOut, const Vector3d& pIn, const Vector3d& nIn, const Vector3d& vIn, double& sd, double sigma_prime_s, double sigma_a, double eta);
        void ComputeDiffuseContribution1(const LightSource& lightsource, const Intersection& out, const Vector3d& vOut, const Intersection& in, RGBColour& Total_Colour, const PreciseRGBColour& sigma_prime_s, const PreciseRGBColour& sigma_a, double eta, double weight, TraceTicket& ticket);
        void ComputeDiffuseAmbientContribution1(const Intersection& out, const Vector3d& vOut, const Intersection& in, RGBColour& Total_Colour, const PreciseRGBColour& sigma_prime_s, const PreciseRGBColour& sigma_a, double eta, double weight, TraceTicket& ticket);
        void ComputeOneSingleScatteringContribution(const LightSource& lightsource, const Intersection& out, double sigma_t_xo, double sigma_s, double s_prime_out, RGBColour& Lo, double eta, const Vector3d& bend_point, double phi_out, double cos_out_prime, TraceTicket& ticket);
        void ComputeSingleScatteringContribution(const Intersection& out, double dist, double theta_out, double cos_out_prime, const Vector3d& refractedREye, double sigma_t_xo, double sigma_s, RGBColour& Lo, double eta, TraceTicket& ticket);
        void ComputeSubsurfaceScattering (const FINISH *Finish, const RGBColour& layer_pigment_colour, const Intersection& isect, Ray& Eye, const Vector3d& Layer_Normal, RGBColour& colour, double Attenuation);
        bool SSLTComputeRefractedDirection(const Vector3d& v, const Vector3d& n, double eta, Vector3d& refracted);

    ///
    /// @}
    ///
    //*****************************************************************************
    ///
>>>>>>> 58e27fe4

};

}

#endif // POVRAY_BACKEND_TRACE_H<|MERGE_RESOLUTION|>--- conflicted
+++ resolved
@@ -1,41 +1,3 @@
-<<<<<<< HEAD
-/*******************************************************************************
- * trace.h
- *
- * ---------------------------------------------------------------------------
- * UberPOV Raytracer version 1.37.
- * Portions Copyright 2013 Christoph Lipka.
- *
- * UberPOV 1.37 is an experimental unofficial branch of POV-Ray 3.7, and is
- * subject to the same licensing terms and conditions.
- * ---------------------------------------------------------------------------
- * Persistence of Vision Ray Tracer ('POV-Ray') version 3.7.
- * Copyright 1991-2013 Persistence of Vision Raytracer Pty. Ltd.
- *
- * POV-Ray is free software: you can redistribute it and/or modify
- * it under the terms of the GNU Affero General Public License as
- * published by the Free Software Foundation, either version 3 of the
- * License, or (at your option) any later version.
- *
- * POV-Ray is distributed in the hope that it will be useful,
- * but WITHOUT ANY WARRANTY; without even the implied warranty of
- * MERCHANTABILITY or FITNESS FOR A PARTICULAR PURPOSE.  See the
- * GNU Affero General Public License for more details.
- *
- * You should have received a copy of the GNU Affero General Public License
- * along with this program.  If not, see <http://www.gnu.org/licenses/>.
- * ---------------------------------------------------------------------------
- * POV-Ray is based on the popular DKB raytracer version 2.12.
- * DKBTrace was originally written by David K. Buck.
- * DKBTrace Ver 2.0-2.12 were written by David K. Buck & Aaron A. Collins.
- * ---------------------------------------------------------------------------
- * $File: //depot/clipka/upov/source/backend/render/trace.h $
- * $Revision: #8 $
- * $Change: 6125 $
- * $DateTime: 2013/11/23 18:42:59 $
- * $Author: clipka $
- *******************************************************************************/
-=======
 //******************************************************************************
 ///
 /// @file backend/render/trace.h
@@ -44,6 +6,14 @@
 ///
 /// @copyright
 /// @parblock
+///
+/// UberPOV Raytracer version 1.37.
+/// Portions Copyright 2013 Christoph Lipka.
+///
+/// UberPOV 1.37 is an experimental unofficial branch of POV-Ray 3.7, and is
+/// subject to the same licensing terms and conditions.
+///
+/// ----------------------------------------------------------------------------
 ///
 /// Persistence of Vision Ray Tracer ('POV-Ray') version 3.7.
 /// Copyright 1991-2014 Persistence of Vision Raytracer Pty. Ltd.
@@ -70,7 +40,6 @@
 /// @endparblock
 ///
 //******************************************************************************
->>>>>>> 58e27fe4
 
 #ifndef POVRAY_BACKEND_TRACE_H
 #define POVRAY_BACKEND_TRACE_H
@@ -197,11 +166,19 @@
     /// something the subsurface scattering algorithm needs
     unsigned int subsurfaceRecursionDepth;
 
+    /// number of blurry bounces
+    unsigned int stochasticDepth;
+    /// number of "sibling rays" (including this one)
+    unsigned int stochasticCount;
+
+    /// point in time associated with this single trace
+    float subFrameTime;
+
     TraceTicket(unsigned int mtl, double adcb, bool ab = true, unsigned int rrd = 0, unsigned int ssrd = 0,
                 float riq = -1.0, float rq = 1.0):
         traceLevel(0), maxAllowedTraceLevel(mtl), maxFoundTraceLevel(0), adcBailout(adcb), alphaBackground(ab),
         radiosityRecursionDepth(rrd), subsurfaceRecursionDepth(ssrd), radiosityImportanceQueried(riq),
-        radiosityImportanceFound(-1.0), radiosityQuality(rq)
+        radiosityImportanceFound(-1.0), radiosityQuality(rq), stochasticDepth(0), stochasticCount(0), subFrameTime(0.5)
     {}
 };
 
@@ -212,648 +189,6 @@
 ///
 class Trace
 {
-<<<<<<< HEAD
-	public:
-		struct TraceTicket
-		{
-			/// trace recursion level
-			unsigned int traceLevel;
-
-			/// maximum trace recursion level allowed
-			unsigned int maxAllowedTraceLevel;
-
-			/// maximum trace recursion level found
-			unsigned int maxFoundTraceLevel;
-
-			/// adc bailout
-			double adcBailout;
-
-			/// whether background should be rendered all transparent
-			bool alphaBackground;
-
-			/// something the radiosity algorithm needs
-			unsigned int radiosityRecursionDepth;
-
-			/// something the radiosity algorithm needs
-			float radiosityImportanceQueried;
-			/// something the radiosity algorithm needs
-			float radiosityImportanceFound;
-			/// set by radiosity code according to the sample quality encountered (1.0 is ideal, 0.0 really sucks)
-			float radiosityQuality;
-
-			/// something the subsurface scattering algorithm needs
-			unsigned int subsurfaceRecursionDepth;
-
-			/// number of blurry bounces
-			unsigned int stochasticDepth;
-			/// number of "sibling rays" (including this one)
-			unsigned int stochasticCount;
-
-			/// point in time associated with this single trace
-			float subFrameTime;
-
-			TraceTicket(unsigned int mtl, double adcb, bool ab = true, unsigned int rrd = 0, unsigned int ssrd = 0, float riq = -1.0, float rq = 1.0):
-				traceLevel(0), maxAllowedTraceLevel(mtl), maxFoundTraceLevel(0), adcBailout(adcb), alphaBackground(ab), radiosityRecursionDepth(rrd), subsurfaceRecursionDepth(ssrd),
-				radiosityImportanceQueried(riq), radiosityImportanceFound(-1.0), radiosityQuality(rq), stochasticDepth(0), stochasticCount(0), subFrameTime(0.5) {}
-		};
-
-		class CooperateFunctor
-		{
-			public:
-				virtual void operator()() { }
-		};
-
-		class MediaFunctor
-		{
-			public:
-				virtual void ComputeMedia(vector<Media>&, const Ray&, Intersection&, RGBColour&, COLC&, Trace::TraceTicket& ticket) { }
-				virtual void ComputeMedia(const RayInteriorVector&, const Ray&, Intersection&, RGBColour&, COLC&, Trace::TraceTicket& ticket) { }
-				virtual void ComputeMedia(MediaVector&, const Ray&, Intersection&, RGBColour&, COLC&, Trace::TraceTicket& ticket) { }
-		};
-
-		class RadiosityFunctor
-		{
-			public:
-				virtual void ComputeAmbient(const Vector3d& ipoint, const Vector3d& raw_normal, const Vector3d& layer_normal, RGBColour& ambient_colour, double weight, Trace::TraceTicket& ticket) { }
-				virtual bool CheckRadiosityTraceLevel(const Trace::TraceTicket& ticket) { return false; }
-		};
-
-		Trace(shared_ptr<SceneData> sd, TraceThreadData *td, unsigned int qf,
-		      CooperateFunctor& cf, MediaFunctor& mf, RadiosityFunctor& af);
-		virtual ~Trace();
-
-		/**
-		 *  Trace a ray.
-		 *  Call this if filter and transmittance matter.
-		 *
-		 *  @param[in]      ray                 ray
-		 *  @param[out]     colour              computed colour
-		 *  @param[in]      weight              importance of this computation
-		 *  @param[in,out]  ticket              additional information passed through to/from secondary rays
-		 *  @param[in]      continuedRay        set to true when tracing a ray after it went through some surface
-		 *                                      without a change in direction; this governs trace level handling
-		 *  @param[in]      maxDepth            objects at or beyond this distance won't be hit by the ray (ignored if < EPSILON)
-		 *  @return                             the distance to the nearest object hit
-		 */
-		virtual double TraceRay(const Ray& ray, Colour& colour, COLC weight, TraceTicket& ticket, bool continuedRay, DBL maxDepth = 0.0);
-
-		/**
-		 *  Trace a ray.
-		 *  Call this if filter and transmittance will be ignored anyway.
-		 *
-		 *  @param[in]      ray                 ray
-		 *  @param[out]     colour              computed colour
-		 *  @param[in]      weight              importance of this computation
-		 *  @param[in,out]  ticket              additional information passed through to/from secondary rays
-		 *  @param[in]      continuedRay        set to true when tracing a ray after it went through some surface
-		 *                                      without a change in direction; this governs trace level handling
-		 *  @param[in]      maxDepth            objects at or beyond this distance won't be hit by the ray (ignored if < EPSILON)
-		 *  @return                             the distance to the nearest object hit
-		 */
-		virtual double TraceRay(const Ray& ray, RGBColour& colour, COLC weight, TraceTicket& ticket, bool continuedRay, DBL maxDepth = 0.0);
-
-		bool FindIntersection(Intersection& isect, const Ray& ray);
-		bool FindIntersection(Intersection& isect, const Ray& ray, const RayObjectCondition& precondition, const RayObjectCondition& postcondition);
-		bool FindIntersection(ObjectPtr object, Intersection& isect, const Ray& ray, double closest = HUGE_VAL);
-		bool FindIntersection(ObjectPtr object, Intersection& isect, const Ray& ray, const RayObjectCondition& postcondition, double closest = HUGE_VAL);
-
-		unsigned int GetHighestTraceLevel();
-
-		bool TestShadow(const LightSource &light, double& depth, Ray& light_source_ray, const Vector3d& p, RGBColour& colour, TraceTicket& ticket); // TODO FIXME - this should not be exposed here
-
-	protected: // TODO FIXME - should be private
-
-		/// structure used to cache reflection information for multi-layered textures
-		struct WNRX
-		{
-			double weight;
-			Vector3d normal;
-			RGBColour reflec;
-			SNGL reflex;
-			SNGL blur;
-			unsigned int blurCount;
-
-			WNRX(DBL w, const Vector3d& n, const RGBColour& r, SNGL x, SNGL b, unsigned int bc) :
-				weight(w), normal(n), reflec(r), reflex(x), blur(b), blurCount(bc) { }
-		};
-
-		typedef vector<const TEXTURE *> TextureVectorData;
-		typedef RefPool<TextureVectorData> TextureVectorPool;
-		typedef Ref<TextureVectorData, RefClearContainer<TextureVectorData> > TextureVector;
-
-		typedef vector<WNRX> WNRXVectorData;
-		typedef RefPool<WNRXVectorData> WNRXVectorPool;
-		typedef Ref<WNRXVectorData, RefClearContainer<WNRXVectorData> > WNRXVector;
-
-		/// structure used to cache shadow test results for complex textures
-		struct LightColorCache
-		{
-			bool        tested;
-			RGBColour   colour;
-		};
-
-		typedef vector<LightColorCache> LightColorCacheList;
-		typedef vector<LightColorCacheList> LightColorCacheListList;
-
-		/// List (well really vector) of lists of LightColorCaches.
-		/// Each list is expected to have as many elements as there are global light sources.
-		/// The number of lists should be at least that of max trace level.
-		LightColorCacheListList lightColorCache;
-
-		/// current index into lightColorCaches
-		int lightColorCacheIndex;
-
-		/// scene data
-		shared_ptr<SceneData> sceneData;
-
-		/// maximum trace recursion level found
-		unsigned int maxFoundTraceLevel;
-		/// adc bailout
-		unsigned int qualityFlags;
-
-		/// bounding slabs priority queue
-		PriorityQueue priorityQueue;
-		/// BSP tree mailbox
-		BSPTree::Mailbox mailbox;
-		/// area light grid buffer
-		vector<RGBColour> lightGrid;
-		/// fast stack pool
-		IStackPool stackPool;
-		/// fast texture list pool
-		TextureVectorPool texturePool;
-		/// fast WNRX list pool
-		WNRXVectorPool wnrxPool;
-		/// light source shadow cache for shadow tests of first trace level intersections
-		vector<ObjectPtr> lightSourceLevel1ShadowCache;
-		/// light source shadow cache for shadow tests of higher trace level intersections
-		vector<ObjectPtr> lightSourceOtherShadowCache;
-		/// crand random number generator
-		unsigned int crandRandomNumberGenerator;
-		/// pseudo-random number sequence
-		RandomDoubleSequence randomNumbers;
-		/// pseudo-random number generator based on random number sequence
-		RandomDoubleSequence::Generator randomNumberGenerator;
-		/// sub-random uniform 3d points on sphere sequence
-		SequentialVectorGeneratorPtr ssltUniformDirectionGenerator;
-		/// sub-random 2d points on disc sequence
-		vector<SequentialVector2dGeneratorPtr> stochasticDirectionGenerator;
-		/// sub-random 2d points on disc sequence
-		SequentialDoubleGeneratorPtr stochasticRandomGenerator;
-		/// thread data
-		TraceThreadData *threadData;
-
-		CooperateFunctor& cooperate;
-		MediaFunctor& media;
-		RadiosityFunctor& radiosity;
-
-		SequentialVector2dGeneratorPtr GetStochasticDirectionGenerator(unsigned int depth);
-
-	/**
-	 ***************************************************************************************************************
-	 *
-	 *  @name Texture Computations
-	 *
-	 *  The following methods compute the effective colour of a given, possibly complex, texture.
-	 *
-	 *  @{
-	 */
-
-		/**
-		 *  Compute the effective contribution of an intersection point as seen from the ray's origin, or deposits
-		 *  photons.
-		 *
-		 *  Computations include any media effects between the ray's origin and the point of intersection.
-		 *
-		 *  @remark     The computed contribution is @e added to the value passed in @c colour (does not apply to photon pass).
-		 *  @see36      Determine_Apparent_Colour() in lighting.cpp
-		 *  @todo       Some input parameters are non-const references.
-		 *
-		 *  @param[in]      isect               intersection information
-		 *  @param[in,out]  colour              computed colour [in,out]; during photon pass: light colour [in]
-		 *  @param[in]      ray                 ray
-		 *  @param[in]      weight              importance of this computation
-		 *  @param[in]      photonpass          whether to deposit photons instead of computing a colour
-		 *  @param[in,out]  ticket              additional information passed through to/from secondary rays
-		 */
-		void ComputeTextureColour(Intersection& isect, Colour& colour, const Ray& ray, COLC weight, bool photonpass, TraceTicket& ticket);
-
-		/**
-		 *  Compute the effective colour of an arbitrarily complex texture, or deposits photons.
-		 *
-		 *  @remark     The computed contribution @e overwrites any value passed in @c colour (does not apply to photon pass).
-		 *  @remark     Computations do @e not include media effects between the ray's origin and the point of intersection any longer.
-		 *  @see36      do_texture_map() in lighting.cpp
-		 *  @todo       Some input parameters are non-const references or pointers.
-		 *
-		 *  @param[in,out]  resultcolour        computed colour [out]; during photon pass: light colour [in]
-		 *  @param[in]      texture             texture
-		 *  @param[in]      warps               stack of warps to be applied
-		 *  @param[in]      ipoint              intersection point (possibly with earlier warps already applied)
-		 *  @param[in]      rawnormal           geometric (possibly smoothed) surface normal
-		 *  @param[in]      ray                 ray
-		 *  @param[in]      weight              importance of this computation
-		 *  @param[in]      isect               intersection information
-		 *  @param[in]      shadowflag          whether to perform only computations necessary for shadow testing
-		 *  @param[in]      photonpass          whether to deposit photons instead of computing a colour
-		 *  @param[in,out]  ticket              additional information passed through to/from secondary rays
-		 */
-		void ComputeOneTextureColour(Colour& resultcolour, const TEXTURE *texture, vector<const TEXTURE *>& warps, const Vector3d& ipoint,
-		                             const Vector3d& rawnormal, const Ray& ray, COLC weight, Intersection& isect, bool shadowflag,
-		                             bool photonpass, TraceTicket& ticket);
-
-		/**
-		 *  Compute the effective colour of an averaged texture, or deposits photons.
-		 *
-		 *  @remark     The computed contribution @e overwrites any value passed in @c colour (does not apply to photon pass).
-		 *  @remark     Computations do @e not include media effects between the ray's origin and the point of intersection
-		 *              any longer.
-		 *  @todo       Some input parameters are non-const references or pointers.
-		 *
-		 *  @param[in,out]  resultcolour        computed colour [out]; during photon pass: light colour [in]
-		 *  @param[in]      texture             texture
-		 *  @param[in]      warps               stack of warps to be applied
-		 *  @param[in]      ipoint              intersection point (possibly with earlier warps already applied)
-		 *  @param[in]      rawnormal           geometric (possibly smoothed) surface normal
-		 *  @param[in]      ray                 ray
-		 *  @param[in]      weight              importance of this computation
-		 *  @param[in]      isect               intersection information
-		 *  @param[in]      shadowflag          whether to perform only computations necessary for shadow testing
-		 *  @param[in]      photonpass          whether to deposit photons instead of computing a colour
-		 *  @param[in,out]  ticket              additional information passed through to/from secondary rays
-		 */
-		void ComputeAverageTextureColours(Colour& resultcolour, const TEXTURE *texture, vector<const TEXTURE *>& warps, const Vector3d& ipoint,
-		                                  const Vector3d& rawnormal, const Ray& ray, COLC weight, Intersection& isect, bool shadowflag,
-		                                  bool photonpass, TraceTicket& ticket);
-
-		/**
-		 *  Compute the effective colour of a simple or layered texture.
-		 *
-		 *  Computations include secondary rays, as well as any media effects between the ray's origin and the point of intersection.
-		 *
-		 *  @remark     The computed contribution @e overwrites any value passed in @c colour.
-		 *  @remark     Computations do @e not include media effects between the ray's origin and the point of intersection any longer.
-		 *  @remark     pov::PhotonTrace overrides this method to deposit photons instead.
-		 *  @see36      compute_lighted_texture()
-		 *  @todo       Some input parameters are non-const references or pointers.
-		 *
-		 *  @param[in,out]  resultcolour        computed colour [out]; during photon pass: light colour [in]
-		 *  @param[in]      texture             texture
-		 *  @param[in]      warps               stack of warps to be applied
-		 *  @param[in]      ipoint              intersection point (possibly with earlier warps already applied)
-		 *  @param[in]      rawnormal           geometric (possibly smoothed) surface normal
-		 *  @param[in]      ray                 ray
-		 *  @param[in]      weight              importance of this computation
-		 *  @param[in]      isect               intersection information
-		 *  @param[in,out]  ticket              additional information passed through to/from secondary rays
-		 */
-		virtual void ComputeLightedTexture(Colour& resultcolour, const TEXTURE *texture, vector<const TEXTURE *>& warps, const Vector3d& ipoint,
-		                                   const Vector3d& rawnormal, const Ray& ray, COLC weight, Intersection& isect, TraceTicket& ticket);
-
-
-		/**
-		 *  Compute the effective filtering effect of a simple or layered texture.
-		 *
-		 *  @remark     The computed contribution @e overwrites any value passed in @c colour.
-		 *  @remark     Computations do @e not include media effects between the ray's origin and the point of intersection any longer.
-		 *  @todo       Some input parameters are non-const references or pointers.
-		 *
-		 *  @param[out]     filtercolour        computed filter colour
-		 *  @param[in]      texture             texture
-		 *  @param[in]      warps               stack of warps to be applied
-		 *  @param[in]      ipoint              intersection point (possibly with earlier warps already applied)
-		 *  @param[in]      rawnormal           geometric (possibly smoothed) surface normal
-		 *  @param[in]      ray                 ray
-		 *  @param[in]      isect               intersection information
-		 *  @param[in,out]  ticket              additional information passed through to/from secondary rays
-		 */
-		void ComputeShadowTexture(Colour& filtercolour, const TEXTURE *texture, vector<const TEXTURE *>& warps, const Vector3d& ipoint,
-		                          const Vector3d& rawnormal, const Ray& ray, Intersection& isect, TraceTicket& ticket);
-
-	/**
-	 *  @}
-	 *
-	 ***************************************************************************************************************
-	 *
-	 *  @name Reflection and Refraction Computations
-	 *
-	 *  The following methods compute the contribution of secondary (reflected and refracted) rays.
-	 *
-	 *  @{
-	 */
-
-		/**
-		 *  Compute the refraction contribution.
-		 *
-		 *  @remarks        The computed contribution @e overwrites any value passed in @c colour.
-		 *
-		 *  @param[in]      ipoint              intersection point
-		 *  @param[in]      ray                 ray
-		 *  @param[in]      normal              effective (possibly pertubed) surface normal
-		 *  @param[in]      rawnormal           geometric (possibly smoothed) surface normal
-		 *  @param[out]     colour              computed colour
-		 *  @param[in]      weight              importance of this computation
-		 *  @param[in,out]  ticket              additional information passed through to/from secondary rays
-		 */
-		void ComputeReflection(const FINISH* finish, const Vector3d& ipoint, const Ray& ray, const Vector3d& normal, const Vector3d& rawnormal, Colour& colour, COLC weight, TraceTicket& ticket, double blur = 0.0);
-
-		/**
-		 *  Compute the refraction contribution.
-		 *
-		 *  @remarks        The computed contribution @e overwrites any value passed in @c colour.
-		 *
-		 *  @param[in]      interior            stack of currently effective interiors
-		 *  @param[in]      ipoint              intersection point
-		 *  @param[in]      ray                 ray
-		 *  @param[in]      normal              effective (possibly pertubed) surface normal
-		 *  @param[in]      rawnormal           geometric (possibly smoothed) surface normal
-		 *  @param[out]     colour              computed colour
-		 *  @param[in]      weight              importance of this computation
-		 *  @param[in,out]  ticket              additional information passed through to/from secondary rays
-		 *  @return                             true if total internal reflection @e did occur
-		 */
-		bool ComputeRefraction(const FINISH* finish, Interior *interior, const Vector3d& ipoint, const Ray& ray, const Vector3d& normal, const Vector3d& rawnormal, Colour& colour, COLC weight, TraceTicket& ticket);
-
-		/**
-		 *  Compute the contribution of a single refracted ray.
-		 *
-		 *  @remarks        The computed contribution @e overwrites any value passed in @c colour.
-		 *
-		 *  @param[in]      ipoint              intersection point
-		 *  @param[in]      ray                 ray
-		 *  @param[in]      ior                 relative index of refraction
-		 *  @param[in]      n                   cosine of angle of incidence
-		 *  @param[in]      normal              effective (possibly pertubed) surface normal
-		 *  @param[in]      rawnormal           geometric (possibly smoothed) surface normal
-		 *  @param[in]      localnormal         effective surface normal, possibly flipped to match ray
-		 *  @param[out]     colour              computed colour
-		 *  @param[in]      weight              importance of this computation
-		 *  @param[in,out]  ticket              additional information passed through to/from secondary rays
-		 *  @return                             true if total internal reflection @e did occur
-		 */
-		bool TraceRefractionRay(const FINISH* finish, const Vector3d& ipoint, const Ray& ray, Ray& nray, double ior, double n, const Vector3d& normal, const Vector3d& rawnormal, const Vector3d& localnormal, Colour& colour, COLC weight, TraceTicket& ticket);
-
-	/**
-	 *  @}
-	 *
-	 ***************************************************************************************************************
-	 *
-	 *  @name Classic Light Source Computations
-	 *
-	 *  The following methods compute the (additional) contribution of classic lighting.
-	 *
-	 *  @{
-	 */
-
-		/// @todo The name is misleading, as it computes all contributions of classic lighting, including highlights.
-		void ComputeDiffuseLight(const FINISH *finish, const Vector3d& ipoint, const  Ray& eye, const Vector3d& layer_normal, const RGBColour& layer_pigment_colour,
-		                         RGBColour& colour, double attenuation, ObjectPtr object, TraceTicket& ticket);
-		/// @todo The name is misleading, as it computes all contributions of classic lighting, including highlights.
-		void ComputeOneDiffuseLight(const LightSource &lightsource, const Vector3d& reye, const FINISH *finish, const Vector3d& ipoint, const Ray& eye,
-		                            const Vector3d& layer_normal, const RGBColour& Layer_Pigment_Colour, RGBColour& colour, double Attenuation, ConstObjectPtr Object, TraceTicket& ticket, int light_index = -1);
-		/// @todo The name is misleading, as it computes all contributions of classic lighting, including highlights.
-		void ComputeFullAreaDiffuseLight(const LightSource &lightsource, const Vector3d& reye, const FINISH *finish, const Vector3d& ipoint, const Ray& eye,
-		                                 const Vector3d& layer_normal, const RGBColour& layer_pigment_colour, RGBColour& colour, double attenuation,
-		                                 double lightsourcedepth, Ray& lightsourceray, const RGBColour& lightcolour,
-		                                 bool isDoubleIlluminated, TraceTicket& ticket); // JN2007: Full area lighting
-
-		/**
-		 *  Compute the direction, distance and unshadowed brightness of an unshadowed light source.
-		 *
-		 *  Computations include spotlight falloff and distance-based attenuation.
-		 *
-		 *  @param[in]      lightsource         light source
-		 *  @param[out]     lightsourcedepth    distance to the light source
-		 *  @param[in,out]  lightsourceray      ray to the light source
-		 *  @param[in]      ipoint              intersection point
-		 *  @param[out]     lightcolour         effective brightness
-		 *  @param[in]      forceAttenuate      true to immediately apply distance-based attenuation even for full area lights
-		 */
-		void ComputeOneLightRay(const LightSource &lightsource, double& lightsourcedepth, Ray& lightsourceray, const Vector3d& ipoint, RGBColour& lightcolour, bool forceAttenuate = false);
-
-		void TraceShadowRay(const LightSource &light, double depth, const Ray& lightsourceray, const Vector3d& point, RGBColour& colour, TraceTicket& ticket);
-		void TracePointLightShadowRay(const LightSource &lightsource, double& lightsourcedepth, Ray& lightsourceray, RGBColour& lightcolour, TraceTicket& ticket);
-		void TraceAreaLightShadowRay(const LightSource &lightsource, double& lightsourcedepth, Ray& lightsourceray,
-		                             const Vector3d& ipoint, RGBColour& lightcolour, TraceTicket& ticket);
-		void TraceAreaLightSubsetShadowRay(const LightSource &lightsource, double& lightsourcedepth, Ray& lightsourceray,
-		                                   const Vector3d& ipoint, RGBColour& lightcolour, int u1, int  v1, int  u2, int  v2, int level, const Vector3d& axis1, const Vector3d& axis2,
-		                                   TraceTicket& ticket);
-
-		/**
-		 *  Compute the filtering effect of an object on incident light from a particular light source.
-		 *
-		 *  Computations include any media effects between the ray's origin and the point of intersection.
-		 *
-		 *  @todo       Some input parameters are non-const references.
-		 *
-		 *  @param[in]      lightsource         light source
-		 *  @param[in]      isect               intersection information
-		 *  @param[in,out]  lightsourceray      ray to the light source
-		 *  @param[in,out]  colour              computed effect on the incident light
-		 *  @param[in,out]  ticket              additional information passed through to/from secondary rays
-		 */
-		void ComputeShadowColour(const LightSource &lightsource, Intersection& isect, Ray& lightsourceray, RGBColour& colour, TraceTicket& ticket);
-
-		/**
-		 *  Compute the direction and distance of a single light source to a given intersection point.
-		 *
-		 *  @remark     The @c Origin and @c Direction member of @c lightsourceray are updated, all other members are left unchanged;
-		 *              the distance is returned in a separate parameter. For cylindrical light sources, the values are set accordingly.
-		 *  @todo       The name is misleading, as it just computes direction and distance.
-		 *
-		 *  @param[in]      lightsource         light source
-		 *  @param[out]     lightsourcedepth    distance to the light source
-		 *  @param[in,out]  lightsourceray      ray to the light source
-		 *  @param[in]      ipoint              intersection point
-		 *  @param[in]      jitter              jitter to apply to the light source
-		 */
-		void ComputeOneWhiteLightRay(const LightSource &lightsource, double& lightsourcedepth, Ray& lightsourceray, const Vector3d& ipoint, const Vector3d& jitter = Vector3d());
-
-	/**
-	 *  @}
-	 *
-	 ***************************************************************************************************************
-	 *
-	 *  @name Photon Light Source Computations
-	 *
-	 *  The following methods compute the (additional) contribution of photon-based lighting.
-	 *
-	 *  @{
-	 */
-
-		/// @todo The name is misleading, as it computes all contributions of classic lighting, including highlights.
-		void ComputePhotonDiffuseLight(const FINISH *Finish, const Vector3d& IPoint, const Ray& Eye, const Vector3d& Layer_Normal, const Vector3d& Raw_Normal,
-		                               const RGBColour& Layer_Pigment_Colour, RGBColour& colour, double Attenuation,
-		                               ConstObjectPtr Object, PhotonGatherer& renderer);
-
-	/**
-	 *  @}
-	 *
-	 ***************************************************************************************************************
-	 *
-	 *  @name Material Finish Computations
-	 *
-	 *  The following methods compute the contribution of a finish illuminated by light from a given direction.
-	 *
-	 *  @{
-	 */
-
-		/**
-		 *  Compute the diffuse contribution of a finish illuminated by light from a given direction.
-		 *
-		 *  @remark     The computed contribution is @e added to the value passed in @c colour.
-		 *
-		 *  @param[in]      finish              finish
-		 *  @param[in]      lightsourceray      ray from intersection to light source
-		 *  @param[in]      layer_normal        effective (possibly pertubed) surface normal
-		 *  @param[in,out]  colour              effective surface colour
-		 *  @param[in]      light_colour        effective light colour
-		 *  @param[in]      layer_pigment_colour  nominal pigment colour
-		 *  @param[in]      attenuation         attenuation factor to account for partial transparency
-		 *  @param[in]      backside            whether to use backside instead of frontside diffuse brightness factor
-		 */
-		void ComputeDiffuseColour(const FINISH *finish, const Ray& lightsourceray, const Vector3d& layer_normal, RGBColour& colour,
-		                          const RGBColour& light_colour, const RGBColour& layer_pigment_colour, double attenuation, bool backside);
-
-		/**
-		 *  Compute the iridescence contribution of a finish illuminated by light from a given direction.
-		 *
-		 *  @remark     The computed contribution is @e added to the value passed in @c colour.
-		 *
-		 *  @param[in]      finish              finish
-		 *  @param[in]      lightsourceray      ray from intersection to light source
-		 *  @param[in]      layer_normal        effective (possibly pertubed) surface normal
-		 *  @param[in]      ipoint              intersection point (possibly with earlier warps already applied)
-		 *  @param[in,out]  colour              effective surface colour
-		 */
-		void ComputeIridColour(const FINISH *finish, const Vector3d& lightsource, const Vector3d& eye, const Vector3d& layer_normal, const Vector3d& ipoint, RGBColour& colour);
-
-		/**
-		 *  Compute the Phong highlight contribution of a finish illuminated by light from a given direction.
-		 *
-		 *  Computation uses the classic Phong highlight model
-		 *
-		 *  @remark     The model used is @e not energy-conserving
-		 *  @remark     The computed contribution is @e added to the value passed in @c colour.
-		 *
-		 *  @param[in]      finish              finish
-		 *  @param[in]      lightsourceray      ray from intersection to light source
-		 *  @param[in]      layer_normal        effective (possibly pertubed) surface normal
-		 *  @param[in,out]  colour              effective surface colour
-		 *  @param[in]      light_colour        effective light colour
-		 *  @param[in]      layer_pigment_colour  nominal pigment colour
-		 */
-		void ComputePhongColour(const FINISH *finish, const Ray& lightsourceray, const Vector3d& eye, const Vector3d& layer_normal, RGBColour& colour,
-		                        const RGBColour& light_colour, const RGBColour& layer_pigment_colour);
-
-		/**
-		 *  Compute the specular highlight contribution of a finish illuminated by light from a given direction.
-		 *
-		 *  Computation uses the Blinn-Phong highlight model
-		 *
-		 *  @remark     The model used is @e not energy-conserving
-		 *  @remark     The computed contribution is @e added to the value passed in @c colour.
-		 *
-		 *  @param[in]      finish              finish
-		 *  @param[in]      lightsourceray      ray from intersection to light source
-		 *  @param[in]      eye                 vector from intersection to observer
-		 *  @param[in]      layer_normal        effective (possibly pertubed) surface normal
-		 *  @param[in,out]  colour              effective surface colour
-		 *  @param[in]      light_colour        effective light colour
-		 *  @param[in]      layer_pigment_colour  nominal pigment colour
-		 */
-		void ComputeSpecularColour(const FINISH *finish, const Ray& lightsourceray, const Vector3d& eye, const Vector3d& layer_normal, RGBColour& colour,
-		                           const RGBColour& light_colour, const RGBColour& layer_pigment_colour);
-
-	/**
-	 *  @}
-	 *
-	 ***************************************************************************************************************
-	 */
-
-		void ComputeRelativeIOR(const Ray& ray, const Interior* interior, double& ior);
-
-		/**
-		 *  Compute Reflectivity.
-		 *
-		 *  @remark     In Fresnel mode, light is presumed to be unpolarized on average, using
-		 *              @f$ R = \frac{1}{2} \left( R_s + R_p \right) @f$.
-		 */
-		void ComputeReflectivity(double& weight, RGBColour& reflectivity, const RGBColour& reflection_max, const RGBColour& reflection_min,
-		                         int reflection_type, double reflection_falloff, double cos_angle, const Ray& ray, const Interior *interior);
-
-		/** 
-		 *  Compute Sky & Background Colour.
-		 *
-		 *  @remarks        The computed colour @e overwrites any value passed in @c colour.
-		 *
-		 *  @param[in]      ray                 ray
-		 *  @param[out]     colour              computed sky/background colour
-		 *  @param[in,out]  ticket              additional information passed through to/from secondary rays
-		 */
-		void ComputeSky(const Ray& ray, Colour& colour, TraceTicket& ticket);
-
-		void ComputeFog(const Ray& ray, const Intersection& isect, RGBColour& colour, COLC& transm);
-		double ComputeConstantFogDepth(const Ray &ray, double depth, double width, const FOG *fog);
-		double ComputeGroundFogDepth(const Ray& ray, double depth, double width, const FOG *fog);
-		void ComputeRainbow(const Ray& ray, const Intersection& isect, Colour& colour);
-
-		/**
-		 *  Compute media effect on traversing light rays.
-		 *
-		 *  @note       This computes two things:
-		 *                  - media and fog attenuation of the shadow ray (optional)
-		 *                  - entry/exit of interiors
-		 *                  .
-		 *              In other words, you can't skip this whole thing, because the entry/exit is important.
-		 */
-		void ComputeShadowMedia(Ray& light_source_ray, Intersection& isect, RGBColour& resultcolour, bool media_attenuation_and_interaction, TraceTicket& ticket);
-
-		/**
-		 *  Test whether an object is part of (or identical to) a given other object.
-		 *
-		 *  @todo       The name is misleading, as the object to test against (@c parent) does not necessarily have
-		 *              to be a CSG compound object, but can actually be of any type. In that case, the function
-		 *              serves to test for identity.
-		 *
-		 *  @param[in]      object              the object to test
-		 *  @param[in]      parent              the object to test against
-		 *  @return                             true if @c object is part of, or identical to, @c parent
-		 */
-		bool IsObjectInCSG(const ObjectBase *object, const ObjectBase *parent);
-
-
-	/**
-	 *  @}
-	 *
-	 ***************************************************************************************************************
-	 *
-	 *  @name Subsurface Light Transport
-	 *
-	 *  The following methods implement the BSSRDF approximation as outlined by Jensen et al.
-	 *
-	 *  @{
-	 */
-
-		double ComputeFt(double phi, double eta);
-		void ComputeSurfaceTangents(const Vector3d& normal, Vector3d& u, Vector3d& v);
-		void ComputeSSLTNormal (Intersection& Ray_Intersection);
-		bool IsSameSSLTObject(const ObjectBase* obj1, const ObjectBase* obj2);
-		void ComputeDiffuseSampleBase(Vector3d& basePoint, const Intersection& out, const Vector3d& vOut, double avgFreeDist, const TraceTicket& ticket);
-		void ComputeDiffuseSamplePoint(const Vector3d& basePoint, Intersection& in, double& sampleArea, TraceTicket& ticket);
-		void ComputeDiffuseContribution(const Intersection& out, const Vector3d& vOut, const Vector3d& pIn, const Vector3d& nIn, const Vector3d& vIn, double& sd, double sigma_prime_s, double sigma_a, double eta);
-		void ComputeDiffuseContribution1(const LightSource& lightsource, const Intersection& out, const Vector3d& vOut, const Intersection& in, RGBColour& Total_Colour, const DblRGBColour& sigma_prime_s, const DblRGBColour& sigma_a, double eta, double weight, TraceTicket& ticket);
-		void ComputeDiffuseAmbientContribution1(const Intersection& out, const Vector3d& vOut, const Intersection& in, RGBColour& Total_Colour, const DblRGBColour& sigma_prime_s, const DblRGBColour& sigma_a, double eta, double weight, TraceTicket& ticket);
-		void ComputeOneSingleScatteringContribution(const LightSource& lightsource, const Intersection& out, double sigma_t_xo, double sigma_s, double s_prime_out, RGBColour& Lo, double eta, const Vector3d& bend_point, double phi_out, double cos_out_prime, TraceTicket& ticket);
-		void ComputeSingleScatteringContribution(const Intersection& out, double dist, double theta_out, double cos_out_prime, const Vector3d& refractedREye, double sigma_t_xo, double sigma_s, RGBColour& Lo, double eta, TraceTicket& ticket);
-		void ComputeSubsurfaceScattering (const FINISH *Finish, const RGBColour& layer_pigment_colour, const Intersection& isect, const Ray& Eye, const Vector3d& Layer_Normal, RGBColour& colour, double Attenuation, TraceTicket& ticket);
-		bool SSLTComputeRefractedDirection(const Vector3d& v, const Vector3d& n, double eta, Vector3d& refracted);
-
-	/**
-	 *  @}
-	 *
-	 ***************************************************************************************************************
-	 */
-=======
     public:
 
         class CooperateFunctor
@@ -930,9 +265,11 @@
             Vector3d normal;
             RGBColour reflec;
             SNGL reflex;
-
-            WNRX(DBL w, const Vector3d& n, const RGBColour& r, SNGL x) :
-                weight(w), normal(n), reflec(r), reflex(x) { }
+            SNGL blur;
+            unsigned int blurCount;
+
+            WNRX(DBL w, const Vector3d& n, const RGBColour& r, SNGL x, SNGL b, unsigned int bc) :
+                weight(w), normal(n), reflec(r), reflex(x), blur(b), blurCount(bc) { }
         };
 
         typedef vector<const TEXTURE *> TextureVectorData;
@@ -992,17 +329,19 @@
         /// Pseudo-random number generator based on random number sequence.
         RandomDoubleSequence::Generator randomNumberGenerator;
         /// Sub-random uniform 3d points on sphere sequence.
-        vector<SequentialVectorGeneratorPtr> ssltUniformDirectionGenerator;
-        /// Sub-random uniform numbers sequence.
-        vector<SequentialDoubleGeneratorPtr> ssltUniformNumberGenerator;
-        /// Sub-random cos-weighted 3d points on hemisphere sequence.
-        vector<SequentialVectorGeneratorPtr> ssltCosWeightedDirectionGenerator;
+        SequentialVectorGeneratorPtr ssltUniformDirectionGenerator;
+        /// sub-random uniform numbers sequence
+        vector<SequentialVector2dGeneratorPtr> stochasticDirectionGenerator;
+        /// sub-random cos-weighted 3d points on hemisphere sequence
+        SequentialDoubleGeneratorPtr stochasticRandomGenerator;
         /// Thread data.
         TraceThreadData *threadData;
 
         CooperateFunctor& cooperate;
         MediaFunctor& media;
         RadiosityFunctor& radiosity;
+
+        SequentialVector2dGeneratorPtr GetStochasticDirectionGenerator(unsigned int depth);
 
     ///
     //*****************************************************************************
@@ -1154,7 +493,7 @@
         /// @param[in]      weight          Importance of this computation.
         ///
         void ComputeReflection(const FINISH* finish, const Vector3d& ipoint, Ray& ray, const Vector3d& normal,
-                               const Vector3d& rawnormal, TransColour& colour, COLC weight);
+                               const Vector3d& rawnormal, TransColour& colour, COLC weight, double blur = 0.0);
 
         /// Compute the refraction contribution.
         ///
@@ -1458,7 +797,6 @@
     ///
     //*****************************************************************************
     ///
->>>>>>> 58e27fe4
 
 };
 
