//******************************************************************************
///
/// @file backend/frame.h
///
/// Generic header for all back-end modules.
///
/// This header file is included by all C++ modules in the POV-Ray back-end.
/// It defines various ubiquitous types and constants.
///
/// @copyright
/// @parblock
///
/// Persistence of Vision Ray Tracer ('POV-Ray') version 3.7.
/// Copyright 1991-2015 Persistence of Vision Raytracer Pty. Ltd.
///
/// POV-Ray is free software: you can redistribute it and/or modify
/// it under the terms of the GNU Affero General Public License as
/// published by the Free Software Foundation, either version 3 of the
/// License, or (at your option) any later version.
///
/// POV-Ray is distributed in the hope that it will be useful,
/// but WITHOUT ANY WARRANTY; without even the implied warranty of
/// MERCHANTABILITY or FITNESS FOR A PARTICULAR PURPOSE.  See the
/// GNU Affero General Public License for more details.
///
/// You should have received a copy of the GNU Affero General Public License
/// along with this program.  If not, see <http://www.gnu.org/licenses/>.
///
/// ----------------------------------------------------------------------------
///
/// POV-Ray is based on the popular DKB raytracer version 2.12.
/// DKBTrace was originally written by David K. Buck.
/// DKBTrace Ver 2.0-2.12 were written by David K. Buck & Aaron A. Collins.
///
/// @endparblock
///
//******************************************************************************

#ifndef FRAME_H
#define FRAME_H

/// @file
///
/// @todo   The size of this file, and it being grouped into various thematical subsections,
///         indicate that its content should be split up into multiple files, to be included from
///         this one; furthermore, some contents may not really be that ubiquitous to warrant
///         including them in every module.

#include <new>

#include <cstdio>
#include <cstring>
#include <climits>
#include <cmath>

#include <stack>
#include <vector>

#include "base/configbase.h"
#include "backend/configbackend.h"

#include "base/colour.h"
#include "base/types.h"

#include "pov_mem.h"

namespace pov
{

using namespace pov_base;

// from <algorithm>; we don't want to always type the namespace for these.
using std::min;
using std::max;

// from <cmath>; we don't want to always type the namespace for these.
using std::abs;
using std::acos;
using std::asin;
using std::atan;
using std::atan2;
using std::ceil;
using std::cos;
using std::cosh;
using std::exp;
using std::fabs;
using std::floor;
using std::fmod;
using std::frexp;
using std::ldexp;
using std::log;
using std::log10;
using std::modf;
using std::pow;
using std::sin;
using std::sinh;
using std::sqrt;
using std::tan;
using std::tanh;

/// @name FixedSimpleVector Sizes
/// @{
///
/// These defines affect the maximum size of some types based on @ref pov::FixedSimpleVector.
///
/// @todo these sizes will need tweaking.

#ifndef MEDIA_VECTOR_SIZE
#define MEDIA_VECTOR_SIZE               256
#endif

#ifndef MEDIA_INTERVAL_VECTOR_SIZE
#define MEDIA_INTERVAL_VECTOR_SIZE      256
#endif

#ifndef LIT_INTERVAL_VECTOR_SIZE
#define LIT_INTERVAL_VECTOR_SIZE        512
#endif

#ifndef LIGHT_INTERSECTION_VECTOR_SIZE
#define LIGHT_INTERSECTION_VECTOR_SIZE  512
#endif

#ifndef LIGHTSOURCE_VECTOR_SIZE
#define LIGHTSOURCE_VECTOR_SIZE         1024
#endif

#ifndef WEIGHTEDTEXTURE_VECTOR_SIZE
#define WEIGHTEDTEXTURE_VECTOR_SIZE     512
#endif

#ifndef RAYINTERIOR_VECTOR_SIZE
#define RAYINTERIOR_VECTOR_SIZE         512
#endif

/// @}
///
//******************************************************************************
///
/// @name Forward Declarations
/// @{

class ObjectBase;
typedef ObjectBase * ObjectPtr;
typedef const ObjectBase * ConstObjectPtr;

class CompoundObject;

class Intersection;
class Ray;

// TODO FIXME
class SceneThreadData;
typedef SceneThreadData TraceThreadData;

typedef struct Transform_Struct TRANSFORM;


/// @}
///
//******************************************************************************
///
/// @name Scalar, Colour and Vector Stuff
///
/// @{

/// 2D Vector array elements.
/// @deprecated When using @ref pov::GenericVector2d, call the x() and y() access functions
///             instead of using the index operator with one of these as parameter.
enum
{
    U = 0,
    V = 1
};

/// 3D and 4D Vector array elements.
/// @deprecated When using @ref pov::GenericVector3d, call the x(), y() and z() access functions
///             instead of using the index operator with one of these as parameter.
enum
{
    X = 0,
    Y = 1,
    Z = 2,
    T = 3,
    W = 3
};

/// RGB and RGBFT Colour array elements.
/// @deprecated When using @ref pov_base::GenericRGBColour, @ref pov_base::GenericRGBTColour,
///             @ref pov_base::GenericRGBFTColour or  @ref pov_base::GenericTransColour, call the
///             red(), green(), blue(), filter() and transm() access functions instead of using the
///             index operator with one of these as parameter.
enum
{
    pRED    = 0,
    pGREEN  = 1,
    pBLUE   = 2,
    pFILTER = 3,
    pTRANSM = 4
};

inline void Destroy_Float(DBL *x)
{
    if(x != NULL)
        delete x;
}

#if 0
#pragma mark * Vector2d
#endif

template<typename T>
class GenericVector3d;

/// Generic template class to hold a 2D vector.
///
/// @tparam T   Floating-point type to use for the individual vector components.
///
template<typename T>
class GenericVector2d
{
    public:

        typedef T UV_VECT_T[2];

        inline GenericVector2d()
        {
            vect[X] = 0.0;
            vect[Y] = 0.0;
        }

        inline explicit GenericVector2d(T d)
        {
            vect[X] = d;
            vect[Y] = d;
        }

        inline GenericVector2d(T x, T y)
        {
            vect[X] = x;
            vect[Y] = y;
        }

        inline explicit GenericVector2d(const DBL* vi)
        {
            vect[X] = T(vi[X]);
            vect[Y] = T(vi[Y]);
        }

        inline explicit GenericVector2d(const GenericVector3d<T>& b)
        {
            vect[X] = b[X];
            vect[Y] = b[Y];
        }

        template<typename T2>
        inline explicit GenericVector2d(const GenericVector2d<T2>& b)
        {
            vect[X] = T(b[X]);
            vect[Y] = T(b[Y]);
        }

        inline GenericVector2d(const GenericVector2d& b)
        {
            vect[X] = b[X];
            vect[Y] = b[Y];
        }

        inline GenericVector2d& operator=(const GenericVector2d& b)
        {
            vect[X] = b[X];
            vect[Y] = b[Y];
            return *this;
        }

        inline T operator[](int idx) const { return vect[idx]; }
        inline T& operator[](int idx) { return vect[idx]; }

        inline GenericVector2d operator+(const GenericVector2d& b) const
        {
            return GenericVector2d(vect[X] + b[X], vect[Y] + b[Y]);
        }

        inline GenericVector2d operator-(const GenericVector2d& b) const
        {
            return GenericVector2d(vect[X] - b[X], vect[Y] - b[Y]);
        }

        inline GenericVector2d operator*(const GenericVector2d& b) const
        {
            return GenericVector2d(vect[X] * b[X], vect[Y] * b[Y]);
        }

        inline GenericVector2d operator/(const GenericVector2d& b) const
        {
            return GenericVector2d(vect[X] / b[X], vect[Y] / b[Y]);
        }

        inline GenericVector2d& operator+=(const GenericVector2d& b)
        {
            vect[X] += b[X];
            vect[Y] += b[Y];
            return *this;
        }

        inline GenericVector2d& operator-=(const GenericVector2d& b)
        {
            vect[X] -= b[X];
            vect[Y] -= b[Y];
            return *this;
        }

        inline GenericVector2d& operator*=(const GenericVector2d& b)
        {
            vect[X] *= b[X];
            vect[Y] *= b[Y];
            return *this;
        }

        inline GenericVector2d& operator/=(const GenericVector2d& b)
        {
            vect[X] /= b[X];
            vect[Y] /= b[Y];
            return *this;
        }

        inline GenericVector2d operator-() const
        {
            return GenericVector2d(-vect[X], -vect[Y]);
        }

        inline GenericVector2d operator+(T b) const
        {
            return GenericVector2d(vect[X] + b, vect[Y] + b);
        }

        inline GenericVector2d operator-(T b) const
        {
            return GenericVector2d(vect[X] - b, vect[Y] - b);
        }

        inline GenericVector2d operator*(T b) const
        {
            return GenericVector2d(vect[X] * b, vect[Y] * b);
        }

        inline GenericVector2d operator/(T b) const
        {
            return GenericVector2d(vect[X] / b, vect[Y] / b);
        }

        inline GenericVector2d& operator+=(T b)
        {
            vect[X] += b;
            vect[Y] += b;
            return *this;
        }

        inline GenericVector2d& operator-=(T b)
        {
            vect[X] -= b;
            vect[Y] -= b;
            return *this;
        }

        inline GenericVector2d& operator*=(T b)
        {
            vect[X] *= b;
            vect[Y] *= b;
            return *this;
        }

        inline GenericVector2d& operator/=(T b)
        {
            vect[X] /= b;
            vect[Y] /= b;
            return *this;
        }

        inline const UV_VECT_T& operator*() const { return vect; }
        inline UV_VECT_T& operator*() { return vect; }

        inline T x() const { return vect[X]; }
        inline T& x() { return vect[X]; }

        inline T y() const { return vect[Y]; }
        inline T& y() { return vect[Y]; }

        inline T u() const { return vect[X]; }
        inline T& u() { return vect[X]; }

        inline T v() const { return vect[Y]; }
        inline T& v() { return vect[Y]; }

        inline T length() const
        {
            return sqrt(vect[X] * vect[X] + vect[Y] * vect[Y]);
        }
        inline T lengthSqr() const
        {
            return vect[X] * vect[X] + vect[Y] * vect[Y];
        }
        inline GenericVector2d normalized() const
        {
            T l = length();
            if (l != 0)
                return *this / l;
            else
                return *this;
        }
        inline void normalize()
        {
            T l = length();
            if (l != 0)
                *this /= l;
            // no else
        }

    private:

        UV_VECT_T vect;
};

#if 0
#pragma mark * Vector3d
#endif

/// Generic template class to hold a 3D vector.
///
/// @tparam T   Floating-point type to use for the individual vector components.
///
template<typename T>
class GenericVector3d
{
    public:

        typedef T VECTOR_T[3];

        inline GenericVector3d()
        {
            vect[X] = 0.0;
            vect[Y] = 0.0;
            vect[Z] = 0.0;
        }

        inline explicit GenericVector3d(T d)
        {
            vect[X] = d;
            vect[Y] = d;
            vect[Z] = d;
        }

        inline GenericVector3d(T x, T y, T z)
        {
            vect[X] = x;
            vect[Y] = y;
            vect[Z] = z;
        }

        inline explicit GenericVector3d(const DBL* vi)
        {
            vect[X] = T(vi[X]);
            vect[Y] = T(vi[Y]);
            vect[Z] = T(vi[Z]);
        }

        template<typename T2>
        inline explicit GenericVector3d(const GenericVector3d<T2>& b)
        {
            vect[X] = T(b[X]);
            vect[Y] = T(b[Y]);
            vect[Z] = T(b[Z]);
        }

        inline GenericVector3d(const GenericVector3d& b)
        {
            vect[X] = b[X];
            vect[Y] = b[Y];
            vect[Z] = b[Z];
        }

        inline GenericVector3d& operator=(const GenericVector3d& b)
        {
            vect[X] = b[X];
            vect[Y] = b[Y];
            vect[Z] = b[Z];
            return *this;
        }

        inline T operator[](int idx) const { return vect[idx]; }
        inline T& operator[](int idx) { return vect[idx]; }

        inline GenericVector3d operator+(const GenericVector3d& b) const
        {
            return GenericVector3d(vect[X] + b[X], vect[Y] + b[Y], vect[Z] + b[Z]);
        }

        inline GenericVector3d operator-(const GenericVector3d& b) const
        {
            return GenericVector3d(vect[X] - b[X], vect[Y] - b[Y], vect[Z] - b[Z]);
        }

        inline GenericVector3d operator*(const GenericVector3d& b) const
        {
            return GenericVector3d(vect[X] * b[X], vect[Y] * b[Y], vect[Z] * b[Z]);
        }

        inline GenericVector3d operator/(const GenericVector3d& b) const
        {
            return GenericVector3d(vect[X] / b[X], vect[Y] / b[Y], vect[Z] / b[Z]);
        }

        inline GenericVector3d& operator+=(const GenericVector3d& b)
        {
            vect[X] += b[X];
            vect[Y] += b[Y];
            vect[Z] += b[Z];
            return *this;
        }

        inline GenericVector3d& operator-=(const GenericVector3d& b)
        {
            vect[X] -= b[X];
            vect[Y] -= b[Y];
            vect[Z] -= b[Z];
            return *this;
        }

        inline GenericVector3d& operator*=(const GenericVector3d& b)
        {
            vect[X] *= b[X];
            vect[Y] *= b[Y];
            vect[Z] *= b[Z];
            return *this;
        }

        inline GenericVector3d& operator/=(const GenericVector3d& b)
        {
            vect[X] /= b[X];
            vect[Y] /= b[Y];
            vect[Z] /= b[Z];
            return *this;
        }

        inline GenericVector3d operator-() const
        {
            return GenericVector3d(-vect[X], -vect[Y], -vect[Z]);
        }

        inline GenericVector3d operator+(T b) const
        {
            return GenericVector3d(vect[X] + b, vect[Y] + b, vect[Z] + b);
        }

        inline GenericVector3d operator-(T b) const
        {
            return GenericVector3d(vect[X] - b, vect[Y] - b, vect[Z] - b);
        }

        inline GenericVector3d operator*(T b) const
        {
            return GenericVector3d(vect[X] * b, vect[Y] * b, vect[Z] * b);
        }

        inline GenericVector3d operator/(T b) const
        {
            return GenericVector3d(vect[X] / b, vect[Y] / b, vect[Z] / b);
        }

        inline GenericVector3d& operator+=(T b)
        {
            vect[X] += b;
            vect[Y] += b;
            vect[Z] += b;
            return *this;
        }

        inline GenericVector3d& operator-=(T b)
        {
            vect[X] -= b;
            vect[Y] -= b;
            vect[Z] -= b;
            return *this;
        }

        inline GenericVector3d& operator*=(T b)
        {
            vect[X] *= b;
            vect[Y] *= b;
            vect[Z] *= b;
            return *this;
        }

        inline GenericVector3d& operator/=(T b)
        {
            vect[X] /= b;
            vect[Y] /= b;
            vect[Z] /= b;
            return *this;
        }

        inline const VECTOR_T& operator*() const { return vect; }
        inline VECTOR_T& operator*() { return vect; }

        inline T x() const { return vect[X]; }
        inline T& x() { return vect[X]; }

        inline T y() const { return vect[Y]; }
        inline T& y() { return vect[Y]; }

        inline T z() const { return vect[Z]; }
        inline T& z() { return vect[Z]; }

        inline T length() const
        {
            return sqrt(vect[X] * vect[X] + vect[Y] * vect[Y] + vect[Z] * vect[Z]);
        }
        inline T lengthSqr() const
        {
            return vect[X] * vect[X] + vect[Y] * vect[Y] + vect[Z] * vect[Z];
        }
        inline GenericVector3d normalized() const
        {
            T l = length();
            if (l != 0)
                return *this / l;
            else
                return *this;
        }
        inline void normalize()
        {
            T l = length();
            if (l != 0)
                *this /= l;
            // no else
        }
        inline void invert()
        {
            vect[X] = -vect[X];
            vect[Y] = -vect[Y];
            vect[Z] = -vect[Z];
        }

    private:

        VECTOR_T vect;
};

typedef GenericVector2d<DBL> Vector2d;      ///< Double-precision 2D vector.
typedef GenericVector2d<SNGL> SnglVector2d; ///< Single-precision 2D vector.

typedef GenericVector3d<DBL> Vector3d;      ///< Double-precision 3D vector.
typedef GenericVector3d<SNGL> SnglVector3d; ///< Single-precision 3D vector.

typedef Vector3d Matrix3x3[3];              ///< Double-precision 3x3 matrix.

///@relates GenericVector2d
template<typename T>
inline T dot(const GenericVector2d<T>& a, const GenericVector2d<T>& b)
{
    return (a.x() * b.x()) + (a.y() * b.y());
}

///@relates GenericVector3d
template<typename T>
inline T dot(const GenericVector3d<T>& a, const GenericVector3d<T>& b)
{
    return ((a.x() * b.x()) + (a.y() * b.y()) + (a.z() * b.z()));
}

///@relates GenericVector3d
template<typename T>
inline GenericVector3d<T> cross(const GenericVector3d<T>& a, const GenericVector3d<T>& b)
{
    return GenericVector3d<T>( ((a.y() * b.z()) - (a.z() * b.y())),
                               ((a.z() * b.x()) - (a.x() * b.z())),
                               ((a.x() * b.y()) - (a.y() * b.x())) );
}

///@relates GenericVector3d
template<typename T>
inline GenericVector3d<T> midpoint(const GenericVector3d<T>& a, const GenericVector3d<T>& b)
{
    return 0.5 * (a + b);
}

///@relates GenericVector3d
template<typename T>
inline bool similar(const GenericVector3d<T>& a, const GenericVector3d<T>& b)
{
    return ( fabs(a.x()-b.x()) + fabs(a.y()-b.y()) + fabs(a.z()-b.z()) < EPSILON );
}

///@relates GenericVector2d
template<typename T>
inline GenericVector2d<T> operator* (T a, const GenericVector2d<T>& b) { return b * a; }

///@relates GenericVector3d
template<typename T>
inline GenericVector3d<T> operator* (T a, const GenericVector3d<T>& b) { return b * a; }

///@relates GenericVector3d
template<typename T>
inline GenericVector3d<T> min(GenericVector3d<T>& a, const GenericVector3d<T>& b)
{
    return GenericVector3d<T>( std::min(a[X], b[X]),
                               std::min(a[Y], b[Y]),
                               std::min(a[Z], b[Z]) );
}

///@relates GenericVector3d
template<typename T>
inline GenericVector3d<T> min(GenericVector3d<T>& a, const GenericVector3d<T>& b, const GenericVector3d<T>& c)
{
    return GenericVector3d<T>( std::min(a[X], std::min(b[X], c[X])),
                               std::min(a[Y], std::min(b[Y], c[Y])),
                               std::min(a[Z], std::min(b[Z], c[Z])) );
}

///@relates GenericVector3d
template<typename T>
inline GenericVector3d<T> min(GenericVector3d<T>& a, const GenericVector3d<T>& b, const GenericVector3d<T>& c, const GenericVector3d<T>& d)
{
    return GenericVector3d<T>( std::min(a[X], std::min(b[X], std::min(c[X], d[X]))),
                               std::min(a[Y], std::min(b[Y], std::min(c[Y], d[Y]))),
                               std::min(a[Z], std::min(b[Z], std::min(c[Z], d[Z]))) );
}

///@relates GenericVector3d
template<typename T>
inline GenericVector3d<T> max(GenericVector3d<T>& a, const GenericVector3d<T>& b)
{
    return GenericVector3d<T>( std::max(a[X], b[X]),
                               std::max(a[Y], b[Y]),
                               std::max(a[Z], b[Z]) );
}

///@relates GenericVector3d
template<typename T>
inline GenericVector3d<T> max(GenericVector3d<T>& a, const GenericVector3d<T>& b, const GenericVector3d<T>& c)
{
    return GenericVector3d<T>( std::max(a[X], std::max(b[X], c[X])),
                               std::max(a[Y], std::max(b[Y], c[Y])),
                               std::max(a[Z], std::max(b[Z], c[Z])) );
}

///@relates GenericVector3d
template<typename T>
inline GenericVector3d<T> max(GenericVector3d<T>& a, const GenericVector3d<T>& b, const GenericVector3d<T>& c, const GenericVector3d<T>& d)
{
    return GenericVector3d<T>( std::max(a[X], std::max(b[X], std::max(c[X], d[X]))),
                               std::max(a[Y], std::max(b[Y], std::max(c[Y], d[Y]))),
                               std::max(a[Z], std::max(b[Z], std::max(c[Z], d[Z]))) );
}

/// @}
///
//******************************************************************************
///
/// @name Bounding Box Stuff
/// @{

#if 0
#pragma mark * Bounding
#endif

typedef SNGL BBoxScalar;
typedef GenericVector3d<BBoxScalar> BBoxVector3d;

/// Structure holding bounding box data.
///
/// @note       The current implementation stores the data in lowerLeft/size format.
///
/// @todo       The reliability of the bounding mechanism could probably be improved by storing the
///             bounding data in min/max format rather than lowerLeft/size, and making sure
///             high-precision values are rounded towards positive/negative infinity as appropriate.
///
struct BoundingBox
{
    BBoxVector3d lowerLeft;
    BBoxVector3d size;

    SNGL GetMinX() const { return lowerLeft.x(); }
    SNGL GetMinY() const { return lowerLeft.y(); }
    SNGL GetMinZ() const { return lowerLeft.z(); }

    SNGL GetMaxX() const { return lowerLeft.x() + size.x(); }
    SNGL GetMaxY() const { return lowerLeft.y() + size.y(); }
    SNGL GetMaxZ() const { return lowerLeft.z() + size.z(); }

    bool isEmpty() const { return (size.x() < 0) || (size.y() < 0) || (size.z() < 0); }
};

/// @relates BoundingBox
inline void Make_BBox(BoundingBox& BBox, const BBoxScalar llx, const BBoxScalar lly, const BBoxScalar llz, const BBoxScalar lex, const BBoxScalar ley, const BBoxScalar lez)
{
    BBox.lowerLeft = BBoxVector3d(llx, lly, llz);
    BBox.size      = BBoxVector3d(lex, ley, lez);
}

/// @relates BoundingBox
inline void Make_BBox_from_min_max(BoundingBox& BBox, const BBoxVector3d& mins, const BBoxVector3d& maxs)
{
    BBox.lowerLeft = mins;
    BBox.size      = maxs - mins;
}

/// @relates BoundingBox
inline void Make_BBox_from_min_max(BoundingBox& BBox, const Vector3d& mins, const Vector3d& maxs)
{
    BBox.lowerLeft = BBoxVector3d(mins);
    BBox.size      = BBoxVector3d(maxs - mins);
}

/// @relates BoundingBox
inline void Make_min_max_from_BBox(BBoxVector3d& mins, BBoxVector3d& maxs, const BoundingBox& BBox)
{
    mins = BBox.lowerLeft;
    maxs = mins + BBox.size;
}

/// @relates BoundingBox
inline void Make_min_max_from_BBox(Vector3d& mins, Vector3d& maxs, const BoundingBox& BBox)
{
    mins = Vector3d(BBox.lowerLeft);
    maxs = mins + Vector3d(BBox.size);
}

/// @relates BoundingBox
inline bool Inside_BBox(const Vector3d& point, const BoundingBox& bbox)
{
    if (point.y() < (DBL)bbox.lowerLeft.x())
        return(false);
    if (point.y() < (DBL)bbox.lowerLeft.y())
        return(false);
    if (point.z() < (DBL)bbox.lowerLeft.z())
        return(false);
    if (point.y() > (DBL)bbox.lowerLeft.x() + (DBL)bbox.size.x())
        return(false);
    if (point.y() > (DBL)bbox.lowerLeft.y() + (DBL)bbox.size.y())
        return(false);
    if (point.z() > (DBL)bbox.lowerLeft.z() + (DBL)bbox.size.z())
        return(false);

    return(true);
}

/// Structure holding bounding box data in min/max format.
///
struct MinMaxBoundingBox
{
    BBoxVector3d pmin;
    BBoxVector3d pmax;
};

/// @}
///
//******************************************************************************
///
/// @name Blend Map Stuff
/// @{

#if 0
#pragma mark * Blend Map
#endif

typedef struct Pattern_Struct TPATTERN;
typedef struct Texture_Struct TEXTURE;
typedef struct Pigment_Struct PIGMENT;
typedef struct Tnormal_Struct TNORMAL;
typedef struct Finish_Struct FINISH;

typedef TEXTURE* TexturePtr;

template<typename DATA_T>
struct BlendMapEntry
{
    SNGL    value;
    DATA_T  Vals;
};

/// Template for blend maps classes.
template<typename DATA_T>
class BlendMap
{
    public:

        typedef DATA_T                  Data;
        typedef BlendMapEntry<DATA_T>   Entry;
        typedef Entry*                  EntryPtr;
        typedef const Entry*            EntryConstPtr;
        typedef vector<Entry>           Vector;

        BlendMap(int type);
        virtual ~BlendMap() {}

        void Set(const Vector& data);
        void Search(DBL value, EntryConstPtr& rpPrev, EntryConstPtr& rpNext, DBL& rPrevWeight, DBL& rNextWeight) const;

    // protected:

        unsigned char   Type;
        Vector          Blend_Map_Entries;
};

<<<<<<< HEAD
typedef PIGMENT*    PigmentBlendMapData;
typedef TransColour ColourBlendMapData;
typedef Vector2d    SlopeBlendMapData;
typedef TNORMAL*    NormalBlendMapData;
typedef TexturePtr  TextureBlendMapData;

/// Common interface for pigment-like blend maps.
/// 
/// This class provides the common interface for both pigment and colour blend maps.
///
class GenericPigmentBlendMap
{
    public:

        int             blendMode;
        GammaCurvePtr   blendGamma;

        GenericPigmentBlendMap() : blendMode(0), blendGamma() {}
        virtual ~GenericPigmentBlendMap() {}

        virtual bool Compute(TransColour& colour, DBL value, const Vector3d& IPoint, const Intersection *Intersect, const Ray *ray, TraceThreadData *Thread) = 0;
        virtual void ComputeAverage(TransColour& colour, const Vector3d& EPoint, const Intersection *Intersect, const Ray *ray, TraceThreadData *Thread) = 0;
        virtual bool ComputeUVMapped(TransColour& colour, const Intersection *Intersect, const Ray *ray, TraceThreadData *Thread) = 0;
        virtual void ConvertFilterToTransmit() = 0; ///< @deprecated Only used for backward compatibility with version 3.10 or earlier.
        virtual void Post(bool& rHasFilter) = 0;

        void Blend(TransColour& result, const TransColour& colour1, DBL weight1, const TransColour& colour2, DBL weight2, TraceThreadData *thread);
};

/// Colour blend map.
class ColourBlendMap : public BlendMap<ColourBlendMapData>, public GenericPigmentBlendMap
{
    public:

        ColourBlendMap();
        ColourBlendMap(int n, const Entry aEntries[]);

        virtual bool Compute(TransColour& colour, DBL value, const Vector3d& IPoint, const Intersection *Intersect, const Ray *ray, TraceThreadData *Thread);
        virtual void ComputeAverage(TransColour& colour, const Vector3d& EPoint, const Intersection *Intersect, const Ray *ray, TraceThreadData *Thread);
        virtual bool ComputeUVMapped(TransColour& colour, const Intersection *Intersect, const Ray *ray, TraceThreadData *Thread);
        virtual void ConvertFilterToTransmit(); ///< @deprecated Only used for backward compatibility with version 3.10 or earlier.
        virtual void Post(bool& rHasFilter);
};

/// Pigment blend map.
class PigmentBlendMap : public BlendMap<PigmentBlendMapData>, public GenericPigmentBlendMap
{
    public:

        PigmentBlendMap(int type);
        virtual ~PigmentBlendMap();

        virtual bool Compute(TransColour& colour, DBL value, const Vector3d& IPoint, const Intersection *Intersect, const Ray *ray, TraceThreadData *Thread);
        virtual void ComputeAverage(TransColour& colour, const Vector3d& EPoint, const Intersection *Intersect, const Ray *ray, TraceThreadData *Thread);
        virtual bool ComputeUVMapped(TransColour& colour, const Intersection *Intersect, const Ray *ray, TraceThreadData *Thread);
        virtual void ConvertFilterToTransmit(); ///< @deprecated Only used for backward compatibility with version 3.10 or earlier.
        virtual void Post(bool& rHasFilter);
};


/// Common interface for normal-like blend maps.
/// 
/// This purely abstract class provides the common interface for both normal and slope blend maps.
///
/// @note   This class is used in a multiple inheritance hierarchy, and therefore must continue to be purely abstract.
///
class GenericNormalBlendMap
{
    public:

        virtual ~GenericNormalBlendMap() {}

        virtual void Post(bool dontScaleBumps) = 0;
        virtual void ComputeAverage (const Vector3d& EPoint, Vector3d& normal, Intersection *Inter, const Ray *ray, TraceThreadData *Thread) = 0;
};

class SlopeBlendMap : public BlendMap<SlopeBlendMapData>, public GenericNormalBlendMap
{
    public:

        SlopeBlendMap();
        virtual ~SlopeBlendMap();

        virtual void Post(bool dontScaleBumps);
        virtual void ComputeAverage (const Vector3d& EPoint, Vector3d& normal, Intersection *Inter, const Ray *ray, TraceThreadData *Thread);
};

class NormalBlendMap : public BlendMap<NormalBlendMapData>, public GenericNormalBlendMap
{
    public:

        NormalBlendMap();
        virtual ~NormalBlendMap();

        virtual void Post(bool dontScaleBumps);
        virtual void ComputeAverage (const Vector3d& EPoint, Vector3d& normal, Intersection *Inter, const Ray *ray, TraceThreadData *Thread);
};


/// Texture blend map.
class TextureBlendMap : public BlendMap<TextureBlendMapData>
{
    public:

        TextureBlendMap();
        ~TextureBlendMap();
};

typedef shared_ptr<GenericPigmentBlendMap>          GenericPigmentBlendMapPtr;
typedef shared_ptr<const GenericPigmentBlendMap>    GenericPigmentBlendMapConstPtr;

typedef BlendMapEntry<PigmentBlendMapData>          PigmentBlendMapEntry;
typedef shared_ptr<PigmentBlendMap>                 PigmentBlendMapPtr;
typedef shared_ptr<const PigmentBlendMap>           PigmentBlendMapConstPtr;

typedef BlendMapEntry<ColourBlendMapData>           ColourBlendMapEntry;
typedef shared_ptr<ColourBlendMap>                  ColourBlendMapPtr;
typedef shared_ptr<const ColourBlendMap>            ColourBlendMapConstPtr;

typedef shared_ptr<GenericNormalBlendMap>           GenericNormalBlendMapPtr;
typedef shared_ptr<const GenericNormalBlendMap>     GenericNormalBlendMapConstPtr;

typedef BlendMapEntry<SlopeBlendMapData>            SlopeBlendMapEntry;
typedef shared_ptr<SlopeBlendMap>                   SlopeBlendMapPtr;
typedef shared_ptr<const SlopeBlendMap>             SlopeBlendMapConstPtr;

typedef BlendMapEntry<NormalBlendMapData>           NormalBlendMapEntry;
typedef shared_ptr<NormalBlendMap>                  NormalBlendMapPtr;
typedef shared_ptr<const NormalBlendMap>            NormalBlendMapConstPtr;

typedef BlendMapEntry<TextureBlendMapData>          TextureBlendMapEntry;
typedef shared_ptr<TextureBlendMap>                 TextureBlendMapPtr;
typedef shared_ptr<const TextureBlendMap>           TextureBlendMapConstPtr;

=======
>>>>>>> 725efe1f
/// @}
///
//******************************************************************************
///
/// @name Media and Interior Stuff
/// @{

#if 0
#pragma mark * Media, Interior
#endif

class Media
{
    public:
        int Type;
        int Intervals;
        int Min_Samples;
        int Max_Samples;
        unsigned Sample_Method : 8;
        bool is_constant : 1;
        bool use_absorption : 1;
        bool use_emission : 1;
        bool use_extinction : 1;
        bool use_scattering : 1;
        bool ignore_photons : 1;
        DBL Jitter;
        DBL Eccentricity;
        DBL sc_ext;
        AttenuatingColour Absorption;
        LightColour Emission;
        AttenuatingColour Extinction;
        AttenuatingColour Scattering;

        DBL Ratio;
        DBL Confidence;
        DBL Variance;
        DBL *Sample_Threshold;

        DBL AA_Threshold;
        int AA_Level;

        vector<PIGMENT*> Density;

        Media();
        Media(const Media&);
        ~Media();

        Media& operator=(const Media&);

        void Transform(const TRANSFORM *trans);

        void PostProcess();
};

class SubsurfaceInterior;
class Interior
{
    public:
        int  hollow, Disp_NElems;
        SNGL IOR, Dispersion;
        SNGL Caustics, Old_Refract;
        SNGL Fade_Distance, Fade_Power;
        AttenuatingColour Fade_Colour;
        vector<Media> media;
        shared_ptr<SubsurfaceInterior> subsurface;

        Interior();
        Interior(const Interior&);
        ~Interior();

        void Transform(const TRANSFORM *trans);

        void PostProcess();
    private:
        Interior& operator=(const Interior&);
};

typedef shared_ptr<Interior> InteriorPtr;
typedef shared_ptr<const Interior> ConstInteriorPtr;

/// @}
///
//******************************************************************************
///
/// @name Image Stuff
/// @{

#if 0
#pragma mark * Image
#endif

// Legal image attributes.

#define NO_FILE         0x00000000
#define GIF_FILE        0x00000001
#define POT_FILE        0x00000002
#define SYS_FILE        0x00000004
#define IFF_FILE        0x00000008
#define TGA_FILE        0x00000010
#define GRAD_FILE       0x00000020
#define PGM_FILE        0x00000040
#define PPM_FILE        0x00000080
#define PNG_FILE        0x00000100
#define JPEG_FILE       0x00000200
#define TIFF_FILE       0x00000400
#define BMP_FILE        0x00000800
#define EXR_FILE        0x00001000
#define HDR_FILE        0x00002000

// Image types.

#define IMAGE_FILE    GIF_FILE+SYS_FILE+TGA_FILE+PGM_FILE+PPM_FILE+PNG_FILE+JPEG_FILE+TIFF_FILE+BMP_FILE+EXR_FILE+HDR_FILE+IFF_FILE+GRAD_FILE
#define NORMAL_FILE   GIF_FILE+SYS_FILE+TGA_FILE+PGM_FILE+PPM_FILE+PNG_FILE+JPEG_FILE+TIFF_FILE+BMP_FILE+EXR_FILE+HDR_FILE+IFF_FILE+GRAD_FILE
#define MATERIAL_FILE GIF_FILE+SYS_FILE+TGA_FILE+PGM_FILE+PPM_FILE+PNG_FILE+JPEG_FILE+TIFF_FILE+BMP_FILE+EXR_FILE+HDR_FILE+IFF_FILE+GRAD_FILE
#define HF_FILE       GIF_FILE+SYS_FILE+TGA_FILE+PGM_FILE+PPM_FILE+PNG_FILE+JPEG_FILE+TIFF_FILE+BMP_FILE+EXR_FILE+HDR_FILE+POT_FILE

#define PIGMENT_TYPE  0
#define NORMAL_TYPE   1
#define PATTERN_TYPE  2
#define TEXTURE_TYPE  4
#define COLOUR_TYPE   5
#define SLOPE_TYPE    6
#define DENSITY_TYPE  7

#define DEFAULT_FRACTAL_EXTERIOR_TYPE 1
#define DEFAULT_FRACTAL_INTERIOR_TYPE 0
#define DEFAULT_FRACTAL_EXTERIOR_FACTOR 1
#define DEFAULT_FRACTAL_INTERIOR_FACTOR 1

/// @}
///
//******************************************************************************
///
/// @name Pigment, Tnormal, Finish, Texture and Warps Stuff
/// @{

#if 0
#pragma mark * Pigment, Normal, Finish, Texture, Warp
#endif

struct BasicPattern;

typedef shared_ptr<BasicPattern> PatternPtr;
typedef shared_ptr<const BasicPattern> ConstPatternPtr;


struct Pattern_Struct
{
    unsigned short Type;
    unsigned short Flags;
    PatternPtr pattern;
};

struct Finish_Struct
{
    SNGL Diffuse, DiffuseBack, Brilliance, BrillianceOut, BrillianceAdjust, BrillianceAdjustRad;
    SNGL Specular, Roughness;
    SNGL Phong, Phong_Size;
    SNGL Irid, Irid_Film_Thickness, Irid_Turb;
    SNGL Temp_Caustics, Temp_IOR, Temp_Dispersion, Temp_Refract, Reflect_Exp;
    SNGL Crand, Metallic;
    AttenuatingColour Ambient;
    LightColour Emission;
    AttenuatingColour Reflection_Max, Reflection_Min;
    PseudoColour SubsurfaceTranslucency, SubsurfaceAnisotropy;
    //PseudoColour SigmaPrimeS, SigmaA;
    SNGL Reflection_Falloff;  // Added by MBP 8/27/98
    bool Reflection_Fresnel;
    bool Fresnel;
    SNGL Reflect_Metallic; // MBP
    int Conserve_Energy;  // added by NK Dec 19 1999
    bool UseSubsurface;   // whether to use subsurface light transport
};

struct GenericWarp;

typedef GenericWarp* WarpPtr;
typedef const GenericWarp* ConstWarpPtr;
typedef vector<WarpPtr> WarpList;

typedef struct Material_Struct MATERIAL;

struct Material_Struct
{
    TEXTURE *Texture;
    TEXTURE *Interior_Texture;
    InteriorPtr interior;
};

/// @}
///
//******************************************************************************
///
/// @name Object Stuff
///
/// @{

#if 0
#pragma mark * Object
#endif

#ifndef DUMP_OBJECT_DATA
#define DUMP_OBJECT_DATA 0
#endif

class LightSource;
// These fields are common to all objects.
template<typename T>
class RefPool
{
    public:
        RefPool() { }
        ~RefPool() { for(typename vector<T*>::iterator i(pool.begin()); i != pool.end(); i++) delete *i; pool.clear(); }

        T *alloc() { if(pool.empty()) return new T(); T *ptr(pool.back()); pool.pop_back(); return ptr; }
        void release(T *ptr) { pool.push_back(ptr); }
    private:
        vector<T*> pool;

        RefPool(const RefPool&);
        RefPool& operator=(RefPool&);
};

template<typename T>
struct RefClearDefault
{
    void operator()(T&) { }
};

template<typename T>
struct RefClearContainer
{
    void operator()(T& p) { p.clear(); }
};

template<typename T, class C = RefClearDefault<T> >
class Ref
{
    public:
        Ref(RefPool<T>& p) : pool(p), ptr(p.alloc()) { }
        ~Ref() { C c; c(*ptr); pool.release(ptr); }

        T& operator*() { return *ptr; }
        const T& operator*() const { return *ptr; }

        T *operator->() { return ptr; }
        const T *operator->() const { return ptr; }
    private:
        RefPool<T>& pool;
        T *ptr;

        Ref();
        Ref(const Ref&);
        Ref& operator=(Ref&);
};

class ObjectDebugHelper
{
    public:
        int Index;
        bool IsCopy;
        std::string Tag;

        ObjectDebugHelper() { Index = ObjectIndex++; IsCopy = false; }
        ObjectDebugHelper& operator=(const ObjectDebugHelper& src) { Index = ObjectIndex++; IsCopy = true; Tag = src.Tag; return *this; }

        std::string& SimpleDesc (std::string& result);
    private:
        static int ObjectIndex;
        ObjectDebugHelper(const ObjectDebugHelper& src) { Index = ObjectIndex++; IsCopy = true; Tag = src.Tag; }
};

typedef struct BBox_Tree_Struct BBOX_TREE;
typedef BBOX_TREE* BBoxTreePtr;
typedef const BBOX_TREE* ConstBBoxTreePtr;

struct BBox_Tree_Struct
{
    short Infinite;   // Flag if node is infinite
    short Entries;    // Number of sub-nodes in this node
    BoundingBox BBox; // Bounding box of this node
    BBOX_TREE **Node; // If node: children; if leaf: element
};

typedef struct Project_Struct PROJECT;
typedef struct Project_Tree_Node_Struct PROJECT_TREE_NODE;

struct Project_Struct
{
    int x1, y1, x2, y2;
};

/*
 * The following structure represent the bounding box hierarchy in 2d space.
 * Because is_leaf, Object and Project are the first elements in both
 * structures they can be accessed without knowing at which structure
 * a pointer is pointing.
 */

struct Project_Tree_Node_Struct
{
    unsigned short is_leaf;
    BBOX_TREE *Node;
    PROJECT Project;
    unsigned short Entries;
    PROJECT_TREE_NODE **Entry;
};

typedef unsigned short HF_VAL;

/// @}
///
//******************************************************************************
///
/// @name Intersection Stack Stuff
///
/// @{

#if 0
#pragma mark * Intersection
#endif

/// Ray-object intersection data.
///
/// This class holds various information on a ray-object intersection.
///
class Intersection
{
    public:

        /// Distance from the intersecting ray's origin.
        DBL Depth;
        /// Point of the intersection in global coordinate space.
        Vector3d IPoint;
        /// Unpertubed surface normal at the intersection point.
        /// @attention This is not necessarily the true geometric surface normal, as it may include fake smoothing.
        /// @note This value is invalid if haveNormal is false.
        /// @todo We should have two distinct vectors: A true geometric one, and a separate one for faked smoothing.
        Vector3d INormal;
        /// Perturbed normal vector (set during texture evaluation).
        Vector3d PNormal;
        /// UV texture coordinate.
        Vector2d Iuv;
        /// Intersected object.
        ObjectPtr Object;

        /// @name Object-Specific Auxiliary Data
        /// These members hold information specific to particular object types, typically generated during
        /// intersection testing, to be re-used later for normal and/or UV coordinate computation.
        /// @note These values may be invalid or meaningless depending on the type of object intersected.
        /// @{

        /// Point of the intersection in local coordinate space (used by Blob)
        /// @note This value is invalid if haveLocalIPoint is false.
        Vector3d LocalIPoint;
        /// Flag to indicate whether INormal was computed during intersection testing (used by HField)
        /// @note Objects either always or never computing INormal during intersection testing don't use this flag.
        bool haveNormal;
        /// Flag to indicate whether LocalIPoint has already been computed.
        bool haveLocalIPoint;
        /// Generic auxiliary integer data #1 (used by Sor, Prism, Isosurface, Lathe, Cones, Boxes)
        int i1;
        /// Generic auxiliary integer data #2 (used by Sor, Prism, Isosurface)
        int i2;
        /// Generic auxiliary float data #1 (used by Prism, Lathe)
        DBL d1;
        /// Generic auxiliary pointer data (used by Mesh)
        const void *Pointer;

        /// @}

        /// Root-level parent CSG object for cutaway textures.
        ObjectPtr Csg;

        Intersection() :
            Depth(BOUND_HUGE), Object(NULL), Csg(NULL)
        {}

        Intersection(DBL d, const Vector3d& v, ObjectPtr o) :
            Depth(d), Object(o), IPoint(v), Iuv(v), haveNormal(false), haveLocalIPoint(false), Csg(NULL)
        {}

        Intersection(DBL d, const Vector3d& v, const Vector3d& n, ObjectPtr o) :
            Depth(d), Object(o), IPoint(v), Iuv(v), INormal(n), haveNormal(true), haveLocalIPoint(false), Csg(NULL)
        {}

        Intersection(DBL d, const Vector3d& v, const Vector2d& uv, ObjectPtr o) :
            Depth(d), Object(o), IPoint(v), Iuv(uv), haveNormal(false), haveLocalIPoint(false), Csg(NULL)
        {}

        Intersection(DBL d, const Vector3d& v, const Vector3d& n, const Vector2d& uv, ObjectPtr o) :
            Depth(d), Object(o), IPoint(v), INormal(n), Iuv(uv), haveNormal(true), haveLocalIPoint(false), Csg(NULL)
        {}

        Intersection(DBL d, const Vector3d& v, ObjectPtr o, const void *a) :
            Depth(d), Object(o), Pointer(a), IPoint(v), Iuv(v), haveNormal(false), haveLocalIPoint(false), Csg(NULL)
        {}

        Intersection(DBL d, const Vector3d& v, const Vector2d& uv, ObjectPtr o, const void *a) :
            Depth(d), Object(o), Pointer(a), IPoint(v), Iuv(uv), haveNormal(false), haveLocalIPoint(false), Csg(NULL)
        {}

        Intersection(DBL d, const Vector3d& v, ObjectPtr o, int a) :
            Depth(d), Object(o), i1(a), IPoint(v), haveNormal(false), haveLocalIPoint(false), Csg(NULL)
        {}

        Intersection(DBL d, const Vector3d& v, ObjectPtr o, DBL a) :
            Depth(d), Object(o), d1(a), IPoint(v), haveNormal(false), haveLocalIPoint(false), Csg(NULL)
        {}

        Intersection(DBL d, const Vector3d& v, ObjectPtr o, int a, int b) :
            Depth(d), Object(o), i1(a), i2(b), IPoint(v), haveNormal(false), haveLocalIPoint(false), Csg(NULL)
        {}

        Intersection(DBL d, const Vector3d& v, ObjectPtr o, int a, DBL b) :
            Depth(d), Object(o), i1(a), d1(b), IPoint(v), haveNormal(false), haveLocalIPoint(false), Csg(NULL)
        {}

        Intersection(DBL d, const Vector3d& v, ObjectPtr o, int a, int b, DBL c) :
            Depth(d), Object(o), i1(a), i2(b), d1(c), IPoint(v), haveNormal(false), haveLocalIPoint(false), Csg(NULL)
        {}

        ~Intersection() { }
};

typedef std::stack<Intersection, vector<Intersection> > IStackData;
typedef RefPool<IStackData> IStackPool;
typedef Ref<IStackData> IStack;

/// @}
///
//******************************************************************************
///
/// @name Ray Stuff
///
/// @{

#if 0
#pragma mark * Ray
#endif

struct BasicRay
{
    Vector3d Origin;
    Vector3d Direction;

    inline BasicRay() {}
    inline BasicRay(const BasicRay& obj) : Origin(obj.Origin), Direction(obj.Direction) {}
    inline BasicRay(const Vector3d& ov, const Vector3d& dv) : Origin(ov), Direction(dv) {}
    inline Vector3d Evaluate(double depth) const { return Origin + Direction * depth; }

    /// Make sure the ray's direction is normalized.
    /// @return     The length of the direction vector before normalization.
    inline DBL Normalize() { DBL len = Direction.length(); Direction /= len; return len; }

    inline const Vector3d& GetOrigin() const { return Origin; }
    inline const Vector3d& GetDirection() const { return Direction; }

    inline Vector3d& GetOrigin() { return Origin; }
    inline Vector3d& GetDirection() { return Direction; }
};

struct TraceTicket;

class Ray;

struct RayObjectCondition
{
    virtual bool operator()(const Ray& ray, ConstObjectPtr object, DBL data) const = 0;
};

struct TrueRayObjectCondition : public RayObjectCondition
{
    virtual bool operator()(const Ray&, ConstObjectPtr, DBL) const { return true; }
};

struct PointObjectCondition
{
    virtual bool operator()(const Vector3d& point, ConstObjectPtr object) const = 0;
};

struct TruePointObjectCondition : public PointObjectCondition
{
    virtual bool operator()(const Vector3d&, ConstObjectPtr) const { return true; }
};

/// @}
///
//******************************************************************************
///
/// @name Frame tracking information
///
/// @{

struct FrameSettings
{
    DBL Clock_Value;      // May change between frames of an animation
    int FrameNumber;      // May change between frames of an animation

    int InitialFrame;
    DBL InitialClock;

    int FinalFrame;
    int FrameNumWidth;
    DBL FinalClock;

    int SubsetStartFrame;
    DBL SubsetStartPercent;
    int SubsetEndFrame;
    DBL SubsetEndPercent;

    bool Field_Render_Flag;
    bool Odd_Field_Flag;
};

/// @}
///
//******************************************************************************

struct BYTE_XYZ
{
    unsigned char x, y, z;
};

inline void VUnpack(Vector3d& dest_vec, const BYTE_XYZ * pack_vec)
{
    dest_vec[X] = ((double)pack_vec->x * (1.0 / 255.0)) * 2.0 - 1.0;
    dest_vec[Y] = ((double)pack_vec->y * (1.0 / 255.0));
    dest_vec[Z] = ((double)pack_vec->z * (1.0 / 255.0)) * 2.0 - 1.0;

    dest_vec.normalize(); // already good to about 1%, but we can do better
}

class Fractal;

class FractalRules
{
    public:
        virtual ~FractalRules() {}
        virtual void CalcNormal (Vector3d&, int, const Fractal *, DBL **) const = 0;
        virtual bool Iterate (const Vector3d&, const Fractal *, DBL **) const = 0;
        virtual bool Iterate (const Vector3d&, const Fractal *, const Vector3d&, DBL *, DBL **) const = 0;
        virtual bool Bound (const BasicRay&, const Fractal *, DBL *, DBL *) const = 0;
};

typedef shared_ptr<FractalRules> FractalRulesPtr;


struct QualityFlags
{
    bool ambientOnly    : 1;
    bool quickColour    : 1;
    bool shadows        : 1;
    bool areaLights     : 1;
    bool refractions    : 1;
    bool reflections    : 1;
    bool normals        : 1;
    bool media          : 1;
    bool radiosity      : 1;
    bool photons        : 1;
    bool subsurface     : 1;

    explicit QualityFlags(int level) :
        ambientOnly (level <= 1),
        quickColour (level <= 5),
        shadows     (level >= 4),
        areaLights  (level >= 5),
        refractions (level >= 6),
        reflections (level >= 8),
        normals     (level >= 8),
        media       (level >= 9),
        radiosity   (level >= 9),
        photons     (level >= 9),
        subsurface  (level >= 9)
    {}
};


// platform-specific headers should have provided DECLARE_THREAD_LOCAL_PTR.
// if not, we default to using the boost thread_specific_ptr class.
#ifndef DECLARE_THREAD_LOCAL_PTR
#define DECLARE_THREAD_LOCAL_PTR(ptrType, ptrName)                boost::thread_specific_ptr<ptrType> ptrName
#define IMPLEMENT_THREAD_LOCAL_PTR(ptrType, ptrName, ptrCleanup)  boost::thread_specific_ptr<ptrType> ptrName(ptrCleanup)
#define GET_THREAD_LOCAL_PTR(ptrName)                             (ptrName.get())
#define SET_THREAD_LOCAL_PTR(ptrName, ptrValue)                   (ptrName.reset(ptrValue))
#endif

}

#endif<|MERGE_RESOLUTION|>--- conflicted
+++ resolved
@@ -903,143 +903,6 @@
         Vector          Blend_Map_Entries;
 };
 
-<<<<<<< HEAD
-typedef PIGMENT*    PigmentBlendMapData;
-typedef TransColour ColourBlendMapData;
-typedef Vector2d    SlopeBlendMapData;
-typedef TNORMAL*    NormalBlendMapData;
-typedef TexturePtr  TextureBlendMapData;
-
-/// Common interface for pigment-like blend maps.
-/// 
-/// This class provides the common interface for both pigment and colour blend maps.
-///
-class GenericPigmentBlendMap
-{
-    public:
-
-        int             blendMode;
-        GammaCurvePtr   blendGamma;
-
-        GenericPigmentBlendMap() : blendMode(0), blendGamma() {}
-        virtual ~GenericPigmentBlendMap() {}
-
-        virtual bool Compute(TransColour& colour, DBL value, const Vector3d& IPoint, const Intersection *Intersect, const Ray *ray, TraceThreadData *Thread) = 0;
-        virtual void ComputeAverage(TransColour& colour, const Vector3d& EPoint, const Intersection *Intersect, const Ray *ray, TraceThreadData *Thread) = 0;
-        virtual bool ComputeUVMapped(TransColour& colour, const Intersection *Intersect, const Ray *ray, TraceThreadData *Thread) = 0;
-        virtual void ConvertFilterToTransmit() = 0; ///< @deprecated Only used for backward compatibility with version 3.10 or earlier.
-        virtual void Post(bool& rHasFilter) = 0;
-
-        void Blend(TransColour& result, const TransColour& colour1, DBL weight1, const TransColour& colour2, DBL weight2, TraceThreadData *thread);
-};
-
-/// Colour blend map.
-class ColourBlendMap : public BlendMap<ColourBlendMapData>, public GenericPigmentBlendMap
-{
-    public:
-
-        ColourBlendMap();
-        ColourBlendMap(int n, const Entry aEntries[]);
-
-        virtual bool Compute(TransColour& colour, DBL value, const Vector3d& IPoint, const Intersection *Intersect, const Ray *ray, TraceThreadData *Thread);
-        virtual void ComputeAverage(TransColour& colour, const Vector3d& EPoint, const Intersection *Intersect, const Ray *ray, TraceThreadData *Thread);
-        virtual bool ComputeUVMapped(TransColour& colour, const Intersection *Intersect, const Ray *ray, TraceThreadData *Thread);
-        virtual void ConvertFilterToTransmit(); ///< @deprecated Only used for backward compatibility with version 3.10 or earlier.
-        virtual void Post(bool& rHasFilter);
-};
-
-/// Pigment blend map.
-class PigmentBlendMap : public BlendMap<PigmentBlendMapData>, public GenericPigmentBlendMap
-{
-    public:
-
-        PigmentBlendMap(int type);
-        virtual ~PigmentBlendMap();
-
-        virtual bool Compute(TransColour& colour, DBL value, const Vector3d& IPoint, const Intersection *Intersect, const Ray *ray, TraceThreadData *Thread);
-        virtual void ComputeAverage(TransColour& colour, const Vector3d& EPoint, const Intersection *Intersect, const Ray *ray, TraceThreadData *Thread);
-        virtual bool ComputeUVMapped(TransColour& colour, const Intersection *Intersect, const Ray *ray, TraceThreadData *Thread);
-        virtual void ConvertFilterToTransmit(); ///< @deprecated Only used for backward compatibility with version 3.10 or earlier.
-        virtual void Post(bool& rHasFilter);
-};
-
-
-/// Common interface for normal-like blend maps.
-/// 
-/// This purely abstract class provides the common interface for both normal and slope blend maps.
-///
-/// @note   This class is used in a multiple inheritance hierarchy, and therefore must continue to be purely abstract.
-///
-class GenericNormalBlendMap
-{
-    public:
-
-        virtual ~GenericNormalBlendMap() {}
-
-        virtual void Post(bool dontScaleBumps) = 0;
-        virtual void ComputeAverage (const Vector3d& EPoint, Vector3d& normal, Intersection *Inter, const Ray *ray, TraceThreadData *Thread) = 0;
-};
-
-class SlopeBlendMap : public BlendMap<SlopeBlendMapData>, public GenericNormalBlendMap
-{
-    public:
-
-        SlopeBlendMap();
-        virtual ~SlopeBlendMap();
-
-        virtual void Post(bool dontScaleBumps);
-        virtual void ComputeAverage (const Vector3d& EPoint, Vector3d& normal, Intersection *Inter, const Ray *ray, TraceThreadData *Thread);
-};
-
-class NormalBlendMap : public BlendMap<NormalBlendMapData>, public GenericNormalBlendMap
-{
-    public:
-
-        NormalBlendMap();
-        virtual ~NormalBlendMap();
-
-        virtual void Post(bool dontScaleBumps);
-        virtual void ComputeAverage (const Vector3d& EPoint, Vector3d& normal, Intersection *Inter, const Ray *ray, TraceThreadData *Thread);
-};
-
-
-/// Texture blend map.
-class TextureBlendMap : public BlendMap<TextureBlendMapData>
-{
-    public:
-
-        TextureBlendMap();
-        ~TextureBlendMap();
-};
-
-typedef shared_ptr<GenericPigmentBlendMap>          GenericPigmentBlendMapPtr;
-typedef shared_ptr<const GenericPigmentBlendMap>    GenericPigmentBlendMapConstPtr;
-
-typedef BlendMapEntry<PigmentBlendMapData>          PigmentBlendMapEntry;
-typedef shared_ptr<PigmentBlendMap>                 PigmentBlendMapPtr;
-typedef shared_ptr<const PigmentBlendMap>           PigmentBlendMapConstPtr;
-
-typedef BlendMapEntry<ColourBlendMapData>           ColourBlendMapEntry;
-typedef shared_ptr<ColourBlendMap>                  ColourBlendMapPtr;
-typedef shared_ptr<const ColourBlendMap>            ColourBlendMapConstPtr;
-
-typedef shared_ptr<GenericNormalBlendMap>           GenericNormalBlendMapPtr;
-typedef shared_ptr<const GenericNormalBlendMap>     GenericNormalBlendMapConstPtr;
-
-typedef BlendMapEntry<SlopeBlendMapData>            SlopeBlendMapEntry;
-typedef shared_ptr<SlopeBlendMap>                   SlopeBlendMapPtr;
-typedef shared_ptr<const SlopeBlendMap>             SlopeBlendMapConstPtr;
-
-typedef BlendMapEntry<NormalBlendMapData>           NormalBlendMapEntry;
-typedef shared_ptr<NormalBlendMap>                  NormalBlendMapPtr;
-typedef shared_ptr<const NormalBlendMap>            NormalBlendMapConstPtr;
-
-typedef BlendMapEntry<TextureBlendMapData>          TextureBlendMapEntry;
-typedef shared_ptr<TextureBlendMap>                 TextureBlendMapPtr;
-typedef shared_ptr<const TextureBlendMap>           TextureBlendMapConstPtr;
-
-=======
->>>>>>> 725efe1f
 /// @}
 ///
 //******************************************************************************
