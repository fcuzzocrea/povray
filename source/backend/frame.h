//******************************************************************************
///
/// @file backend/frame.h
///
/// Generic header for all back-end modules.
///
/// This header file is included by all C++ modules in the POV-Ray back-end.
/// It defines various ubiquitous types and constants.
///
/// @copyright
/// @parblock
///
/// Persistence of Vision Ray Tracer ('POV-Ray') version 3.7.
/// Copyright 1991-2015 Persistence of Vision Raytracer Pty. Ltd.
///
/// POV-Ray is free software: you can redistribute it and/or modify
/// it under the terms of the GNU Affero General Public License as
/// published by the Free Software Foundation, either version 3 of the
/// License, or (at your option) any later version.
///
/// POV-Ray is distributed in the hope that it will be useful,
/// but WITHOUT ANY WARRANTY; without even the implied warranty of
/// MERCHANTABILITY or FITNESS FOR A PARTICULAR PURPOSE.  See the
/// GNU Affero General Public License for more details.
///
/// You should have received a copy of the GNU Affero General Public License
/// along with this program.  If not, see <http://www.gnu.org/licenses/>.
///
/// ----------------------------------------------------------------------------
///
/// POV-Ray is based on the popular DKB raytracer version 2.12.
/// DKBTrace was originally written by David K. Buck.
/// DKBTrace Ver 2.0-2.12 were written by David K. Buck & Aaron A. Collins.
///
/// @endparblock
///
//******************************************************************************

#ifndef FRAME_H
#define FRAME_H

/// @file
///
/// @todo   The size of this file, and it being grouped into various thematical subsections,
///         indicate that its content should be split up into multiple files, to be included from
///         this one; furthermore, some contents may not really be that ubiquitous to warrant
///         including them in every module.

#include <new>

#include <cstdio>
#include <cstring>
#include <climits>
#include <cmath>

#include <stack>
#include <vector>

#include "base/configbase.h"
#include "backend/configbackend.h"

#include "base/colour.h"
#include "base/types.h"

#include "pov_mem.h"

namespace pov
{

using namespace pov_base;

// from <algorithm>; we don't want to always type the namespace for these.
using std::min;
using std::max;

// from <cmath>; we don't want to always type the namespace for these.
using std::abs;
using std::acos;
using std::asin;
using std::atan;
using std::atan2;
using std::ceil;
using std::cos;
using std::cosh;
using std::exp;
using std::fabs;
using std::floor;
using std::fmod;
using std::frexp;
using std::ldexp;
using std::log;
using std::log10;
using std::modf;
using std::pow;
using std::sin;
using std::sinh;
using std::sqrt;
using std::tan;
using std::tanh;

/// @name FixedSimpleVector Sizes
/// @{
///
/// These defines affect the maximum size of some types based on @ref pov::FixedSimpleVector.
///
/// @todo these sizes will need tweaking.

#ifndef MEDIA_VECTOR_SIZE
#define MEDIA_VECTOR_SIZE               256
#endif

#ifndef MEDIA_INTERVAL_VECTOR_SIZE
#define MEDIA_INTERVAL_VECTOR_SIZE      256
#endif

#ifndef LIT_INTERVAL_VECTOR_SIZE
#define LIT_INTERVAL_VECTOR_SIZE        512
#endif

#ifndef LIGHT_INTERSECTION_VECTOR_SIZE
#define LIGHT_INTERSECTION_VECTOR_SIZE  512
#endif

#ifndef LIGHTSOURCE_VECTOR_SIZE
#define LIGHTSOURCE_VECTOR_SIZE         1024
#endif

#ifndef WEIGHTEDTEXTURE_VECTOR_SIZE
#define WEIGHTEDTEXTURE_VECTOR_SIZE     512
#endif

#ifndef RAYINTERIOR_VECTOR_SIZE
#define RAYINTERIOR_VECTOR_SIZE         512
#endif

/// @}
///
//******************************************************************************
///
/// @name Forward Declarations
/// @{

class ObjectBase;
typedef ObjectBase * ObjectPtr;
typedef const ObjectBase * ConstObjectPtr;

class CompoundObject;

class Intersection;
class Ray;

// TODO FIXME
class SceneThreadData;
typedef SceneThreadData TraceThreadData;

typedef struct Transform_Struct TRANSFORM;


/// @}
///
//******************************************************************************
///
/// @name Scalar, Colour and Vector Stuff
///
/// @{

/// 2D Vector array elements.
/// @deprecated When using @ref pov::GenericVector2d, call the x() and y() access functions
///             instead of using the index operator with one of these as parameter.
enum
{
    U = 0,
    V = 1
};

/// 3D and 4D Vector array elements.
/// @deprecated When using @ref pov::GenericVector3d, call the x(), y() and z() access functions
///             instead of using the index operator with one of these as parameter.
enum
{
    X = 0,
    Y = 1,
    Z = 2,
    T = 3,
    W = 3
};

/// RGB and RGBFT Colour array elements.
/// @deprecated When using @ref pov_base::GenericRGBColour, @ref pov_base::GenericRGBTColour,
///             @ref pov_base::GenericRGBFTColour or  @ref pov_base::GenericTransColour, call the
///             red(), green(), blue(), filter() and transm() access functions instead of using the
///             index operator with one of these as parameter.
enum
{
    pRED    = 0,
    pGREEN  = 1,
    pBLUE   = 2,
    pFILTER = 3,
    pTRANSM = 4
};

inline void Destroy_Float(DBL *x)
{
    if(x != NULL)
        delete x;
}

<<<<<<< HEAD
inline void Destroy_Colour(RGBFTColour *x)
{
    if(x != NULL)
        delete x;
=======
inline void Destroy_Vector_4D(VECTOR_4D *x)
{
    if(x != NULL)
        POV_FREE(x);
>>>>>>> 44e5f50d
}

#if 0
#pragma mark * Vector2d
#endif

template<typename T>
class GenericVector3d;

/// Generic template class to hold a 2D vector.
///
/// @tparam T   Floating-point type to use for the individual vector components.
///
template<typename T>
class GenericVector2d
{
    public:

        typedef T UV_VECT_T[2];

        inline GenericVector2d()
        {
            vect[X] = 0.0;
            vect[Y] = 0.0;
        }

        inline explicit GenericVector2d(T d)
        {
            vect[X] = d;
            vect[Y] = d;
        }

        inline GenericVector2d(T x, T y)
        {
            vect[X] = x;
            vect[Y] = y;
        }

<<<<<<< HEAD
        inline explicit GenericVector2d(const T* vi)
=======
        inline explicit GenericVector2d(const EXPRESS& vi)
>>>>>>> 44e5f50d
        {
            vect[X] = T(vi[X]);
            vect[Y] = T(vi[Y]);
        }

        inline explicit GenericVector2d(const GenericVector3d<T>& b)
        {
            vect[X] = b[X];
            vect[Y] = b[Y];
        }

        template<typename T2>
        inline explicit GenericVector2d(const GenericVector2d<T2>& b)
        {
            vect[X] = T(b[X]);
            vect[Y] = T(b[Y]);
        }

        inline GenericVector2d(const GenericVector2d& b)
        {
            vect[X] = b[X];
            vect[Y] = b[Y];
        }

        inline GenericVector2d& operator=(const GenericVector2d& b)
        {
            vect[X] = b[X];
            vect[Y] = b[Y];
            return *this;
        }

        inline T operator[](int idx) const { return vect[idx]; }
        inline T& operator[](int idx) { return vect[idx]; }

        inline GenericVector2d operator+(const GenericVector2d& b) const
        {
            return GenericVector2d(vect[X] + b[X], vect[Y] + b[Y]);
        }

        inline GenericVector2d operator-(const GenericVector2d& b) const
        {
            return GenericVector2d(vect[X] - b[X], vect[Y] - b[Y]);
        }

        inline GenericVector2d operator*(const GenericVector2d& b) const
        {
            return GenericVector2d(vect[X] * b[X], vect[Y] * b[Y]);
        }

        inline GenericVector2d operator/(const GenericVector2d& b) const
        {
            return GenericVector2d(vect[X] / b[X], vect[Y] / b[Y]);
        }

        inline GenericVector2d& operator+=(const GenericVector2d& b)
        {
            vect[X] += b[X];
            vect[Y] += b[Y];
            return *this;
        }

        inline GenericVector2d& operator-=(const GenericVector2d& b)
        {
            vect[X] -= b[X];
            vect[Y] -= b[Y];
            return *this;
        }

        inline GenericVector2d& operator*=(const GenericVector2d& b)
        {
            vect[X] *= b[X];
            vect[Y] *= b[Y];
            return *this;
        }

        inline GenericVector2d& operator/=(const GenericVector2d& b)
        {
            vect[X] /= b[X];
            vect[Y] /= b[Y];
            return *this;
        }

        inline GenericVector2d operator-() const
        {
            return GenericVector2d(-vect[X], -vect[Y]);
        }

        inline GenericVector2d operator+(T b) const
        {
            return GenericVector2d(vect[X] + b, vect[Y] + b);
        }

        inline GenericVector2d operator-(T b) const
        {
            return GenericVector2d(vect[X] - b, vect[Y] - b);
        }

        inline GenericVector2d operator*(T b) const
        {
            return GenericVector2d(vect[X] * b, vect[Y] * b);
        }

        inline GenericVector2d operator/(T b) const
        {
            return GenericVector2d(vect[X] / b, vect[Y] / b);
        }

        inline GenericVector2d& operator+=(T b)
        {
            vect[X] += b;
            vect[Y] += b;
            return *this;
        }

        inline GenericVector2d& operator-=(T b)
        {
            vect[X] -= b;
            vect[Y] -= b;
            return *this;
        }

        inline GenericVector2d& operator*=(T b)
        {
            vect[X] *= b;
            vect[Y] *= b;
            return *this;
        }

        inline GenericVector2d& operator/=(T b)
        {
            vect[X] /= b;
            vect[Y] /= b;
            return *this;
        }

        inline const UV_VECT_T& operator*() const { return vect; }
        inline UV_VECT_T& operator*() { return vect; }

        inline T x() const { return vect[X]; }
        inline T& x() { return vect[X]; }

        inline T y() const { return vect[Y]; }
        inline T& y() { return vect[Y]; }

        inline T u() const { return vect[X]; }
        inline T& u() { return vect[X]; }

        inline T v() const { return vect[Y]; }
        inline T& v() { return vect[Y]; }

        inline T length() const
        {
            return sqrt(vect[X] * vect[X] + vect[Y] * vect[Y]);
        }
        inline T lengthSqr() const
        {
            return vect[X] * vect[X] + vect[Y] * vect[Y];
        }
        inline GenericVector2d normalized() const
        {
            T l = length();
            if (l != 0)
                return *this / l;
            else
                return *this;
        }
        inline void normalize()
        {
            T l = length();
            if (l != 0)
                *this /= l;
            // no else
        }

    private:

        UV_VECT_T vect;
};

#if 0
#pragma mark * Vector3d
#endif

/// Generic template class to hold a 3D vector.
///
/// @tparam T   Floating-point type to use for the individual vector components.
///
template<typename T>
class GenericVector3d
{
    public:

        typedef T VECTOR_T[3];

        inline GenericVector3d()
        {
            vect[X] = 0.0;
            vect[Y] = 0.0;
            vect[Z] = 0.0;
        }

        inline explicit GenericVector3d(T d)
        {
            vect[X] = d;
            vect[Y] = d;
            vect[Z] = d;
        }

        inline GenericVector3d(T x, T y, T z)
        {
            vect[X] = x;
            vect[Y] = y;
            vect[Z] = z;
        }

<<<<<<< HEAD
        inline explicit GenericVector3d(const T* vi)
=======
        inline explicit GenericVector3d(const EXPRESS& vi)
>>>>>>> 44e5f50d
        {
            vect[X] = T(vi[X]);
            vect[Y] = T(vi[Y]);
            vect[Z] = T(vi[Z]);
        }

        template<typename T2>
        inline explicit GenericVector3d(const GenericVector3d<T2>& b)
        {
            vect[X] = T(b[X]);
            vect[Y] = T(b[Y]);
            vect[Z] = T(b[Z]);
        }

        inline GenericVector3d(const GenericVector3d& b)
        {
            vect[X] = b[X];
            vect[Y] = b[Y];
            vect[Z] = b[Z];
        }

        inline GenericVector3d& operator=(const GenericVector3d& b)
        {
            vect[X] = b[X];
            vect[Y] = b[Y];
            vect[Z] = b[Z];
            return *this;
        }

        inline T operator[](int idx) const { return vect[idx]; }
        inline T& operator[](int idx) { return vect[idx]; }

        inline GenericVector3d operator+(const GenericVector3d& b) const
        {
            return GenericVector3d(vect[X] + b[X], vect[Y] + b[Y], vect[Z] + b[Z]);
        }

        inline GenericVector3d operator-(const GenericVector3d& b) const
        {
            return GenericVector3d(vect[X] - b[X], vect[Y] - b[Y], vect[Z] - b[Z]);
        }

        inline GenericVector3d operator*(const GenericVector3d& b) const
        {
            return GenericVector3d(vect[X] * b[X], vect[Y] * b[Y], vect[Z] * b[Z]);
        }

        inline GenericVector3d operator/(const GenericVector3d& b) const
        {
            return GenericVector3d(vect[X] / b[X], vect[Y] / b[Y], vect[Z] / b[Z]);
        }

        inline GenericVector3d& operator+=(const GenericVector3d& b)
        {
            vect[X] += b[X];
            vect[Y] += b[Y];
            vect[Z] += b[Z];
            return *this;
        }

        inline GenericVector3d& operator-=(const GenericVector3d& b)
        {
            vect[X] -= b[X];
            vect[Y] -= b[Y];
            vect[Z] -= b[Z];
            return *this;
        }

        inline GenericVector3d& operator*=(const GenericVector3d& b)
        {
            vect[X] *= b[X];
            vect[Y] *= b[Y];
            vect[Z] *= b[Z];
            return *this;
        }

        inline GenericVector3d& operator/=(const GenericVector3d& b)
        {
            vect[X] /= b[X];
            vect[Y] /= b[Y];
            vect[Z] /= b[Z];
            return *this;
        }

        inline GenericVector3d operator-() const
        {
            return GenericVector3d(-vect[X], -vect[Y], -vect[Z]);
        }

        inline GenericVector3d operator+(T b) const
        {
            return GenericVector3d(vect[X] + b, vect[Y] + b, vect[Z] + b);
        }

        inline GenericVector3d operator-(T b) const
        {
            return GenericVector3d(vect[X] - b, vect[Y] - b, vect[Z] - b);
        }

        inline GenericVector3d operator*(T b) const
        {
            return GenericVector3d(vect[X] * b, vect[Y] * b, vect[Z] * b);
        }

        inline GenericVector3d operator/(T b) const
        {
            return GenericVector3d(vect[X] / b, vect[Y] / b, vect[Z] / b);
        }

        inline GenericVector3d& operator+=(T b)
        {
            vect[X] += b;
            vect[Y] += b;
            vect[Z] += b;
            return *this;
        }

        inline GenericVector3d& operator-=(T b)
        {
            vect[X] -= b;
            vect[Y] -= b;
            vect[Z] -= b;
            return *this;
        }

        inline GenericVector3d& operator*=(T b)
        {
            vect[X] *= b;
            vect[Y] *= b;
            vect[Z] *= b;
            return *this;
        }

        inline GenericVector3d& operator/=(T b)
        {
            vect[X] /= b;
            vect[Y] /= b;
            vect[Z] /= b;
            return *this;
        }

        inline const VECTOR_T& operator*() const { return vect; }
        inline VECTOR_T& operator*() { return vect; }

        inline T x() const { return vect[X]; }
        inline T& x() { return vect[X]; }

        inline T y() const { return vect[Y]; }
        inline T& y() { return vect[Y]; }

        inline T z() const { return vect[Z]; }
        inline T& z() { return vect[Z]; }

        inline T length() const
        {
            return sqrt(vect[X] * vect[X] + vect[Y] * vect[Y] + vect[Z] * vect[Z]);
        }
        inline T lengthSqr() const
        {
            return vect[X] * vect[X] + vect[Y] * vect[Y] + vect[Z] * vect[Z];
        }
        inline GenericVector3d normalized() const
        {
            T l = length();
            if (l != 0)
                return *this / l;
            else
                return *this;
        }
        inline void normalize()
        {
            T l = length();
            if (l != 0)
                *this /= l;
            // no else
        }
        inline void invert()
        {
            vect[X] = -vect[X];
            vect[Y] = -vect[Y];
            vect[Z] = -vect[Z];
        }

    private:

        VECTOR_T vect;
};

typedef GenericVector2d<DBL> Vector2d;      ///< Double-precision 2D vector.
typedef GenericVector2d<SNGL> SnglVector2d; ///< Single-precision 2D vector.

typedef GenericVector3d<DBL> Vector3d;      ///< Double-precision 3D vector.
typedef GenericVector3d<SNGL> SnglVector3d; ///< Single-precision 3D vector.

typedef Vector3d Matrix3x3[3];              ///< Double-precision 3x3 matrix.

///@relates GenericVector2d
template<typename T>
inline T dot(const GenericVector2d<T>& a, const GenericVector2d<T>& b)
{
    return (a.x() * b.x()) + (a.y() * b.y());
}

///@relates GenericVector3d
template<typename T>
inline T dot(const GenericVector3d<T>& a, const GenericVector3d<T>& b)
{
    return ((a.x() * b.x()) + (a.y() * b.y()) + (a.z() * b.z()));
}

///@relates GenericVector3d
template<typename T>
inline GenericVector3d<T> cross(const GenericVector3d<T>& a, const GenericVector3d<T>& b)
{
    return GenericVector3d<T>( ((a.y() * b.z()) - (a.z() * b.y())),
                               ((a.z() * b.x()) - (a.x() * b.z())),
                               ((a.x() * b.y()) - (a.y() * b.x())) );
}

///@relates GenericVector3d
template<typename T>
inline GenericVector3d<T> midpoint(const GenericVector3d<T>& a, const GenericVector3d<T>& b)
{
    return 0.5 * (a + b);
}

///@relates GenericVector3d
template<typename T>
inline bool similar(const GenericVector3d<T>& a, const GenericVector3d<T>& b)
{
    return ( fabs(a.x()-b.x()) + fabs(a.y()-b.y()) + fabs(a.z()-b.z()) < EPSILON );
}

///@relates GenericVector2d
template<typename T>
inline GenericVector2d<T> operator* (T a, const GenericVector2d<T>& b) { return b * a; }

///@relates GenericVector3d
template<typename T>
inline GenericVector3d<T> operator* (T a, const GenericVector3d<T>& b) { return b * a; }

///@relates GenericVector3d
template<typename T>
inline GenericVector3d<T> min(GenericVector3d<T>& a, const GenericVector3d<T>& b)
{
    return GenericVector3d<T>( std::min(a[X], b[X]),
                               std::min(a[Y], b[Y]),
                               std::min(a[Z], b[Z]) );
}

///@relates GenericVector3d
template<typename T>
inline GenericVector3d<T> min(GenericVector3d<T>& a, const GenericVector3d<T>& b, const GenericVector3d<T>& c)
{
    return GenericVector3d<T>( std::min(a[X], std::min(b[X], c[X])),
                               std::min(a[Y], std::min(b[Y], c[Y])),
                               std::min(a[Z], std::min(b[Z], c[Z])) );
}

///@relates GenericVector3d
template<typename T>
inline GenericVector3d<T> min(GenericVector3d<T>& a, const GenericVector3d<T>& b, const GenericVector3d<T>& c, const GenericVector3d<T>& d)
{
    return GenericVector3d<T>( std::min(a[X], std::min(b[X], std::min(c[X], d[X]))),
                               std::min(a[Y], std::min(b[Y], std::min(c[Y], d[Y]))),
                               std::min(a[Z], std::min(b[Z], std::min(c[Z], d[Z]))) );
}

///@relates GenericVector3d
template<typename T>
inline GenericVector3d<T> max(GenericVector3d<T>& a, const GenericVector3d<T>& b)
{
    return GenericVector3d<T>( std::max(a[X], b[X]),
                               std::max(a[Y], b[Y]),
                               std::max(a[Z], b[Z]) );
}

///@relates GenericVector3d
template<typename T>
inline GenericVector3d<T> max(GenericVector3d<T>& a, const GenericVector3d<T>& b, const GenericVector3d<T>& c)
{
    return GenericVector3d<T>( std::max(a[X], std::max(b[X], c[X])),
                               std::max(a[Y], std::max(b[Y], c[Y])),
                               std::max(a[Z], std::max(b[Z], c[Z])) );
}

///@relates GenericVector3d
template<typename T>
inline GenericVector3d<T> max(GenericVector3d<T>& a, const GenericVector3d<T>& b, const GenericVector3d<T>& c, const GenericVector3d<T>& d)
{
    return GenericVector3d<T>( std::max(a[X], std::max(b[X], std::max(c[X], d[X]))),
                               std::max(a[Y], std::max(b[Y], std::max(c[Y], d[Y]))),
                               std::max(a[Z], std::max(b[Z], std::max(c[Z], d[Z]))) );
}

/// @}
///
//******************************************************************************
///
/// @name Bounding Box Stuff
/// @{

#if 0
#pragma mark * Bounding
#endif

typedef SNGL BBoxScalar;
typedef GenericVector3d<BBoxScalar> BBoxVector3d;

/// Structure holding bounding box data.
///
/// @note       The current implementation stores the data in lowerLeft/size format.
///
/// @todo       The reliability of the bounding mechanism could probably be improved by storing the
///             bounding data in min/max format rather than lowerLeft/size, and making sure
///             high-precision values are rounded towards positive/negative infinity as appropriate.
///
struct BoundingBox
{
    BBoxVector3d lowerLeft;
    BBoxVector3d size;

    SNGL GetMinX() const { return lowerLeft[X]; }
    SNGL GetMinY() const { return lowerLeft[Y]; }
    SNGL GetMinZ() const { return lowerLeft[Z]; }

    SNGL GetMaxX() const { return lowerLeft[X] + size[X]; }
    SNGL GetMaxY() const { return lowerLeft[Y] + size[Y]; }
    SNGL GetMaxZ() const { return lowerLeft[Z] + size[Z]; }

    bool isEmpty() const { return (size[X] < 0) || (size[Y] < 0) || (size[Z] < 0); }
};

/// @relates BoundingBox
inline void Make_BBox(BoundingBox& BBox, const BBoxScalar llx, const BBoxScalar lly, const BBoxScalar llz, const BBoxScalar lex, const BBoxScalar ley, const BBoxScalar lez)
{
    BBox.lowerLeft = BBoxVector3d(llx, lly, llz);
    BBox.size      = BBoxVector3d(lex, ley, lez);
}

/// @relates BoundingBox
inline void Make_BBox_from_min_max(BoundingBox& BBox, const BBoxVector3d& mins, const BBoxVector3d& maxs)
{
    BBox.lowerLeft = mins;
    BBox.size      = maxs - mins;
}

/// @relates BoundingBox
inline void Make_BBox_from_min_max(BoundingBox& BBox, const Vector3d& mins, const Vector3d& maxs)
{
    BBox.lowerLeft = BBoxVector3d(mins);
    BBox.size      = BBoxVector3d(maxs - mins);
}

/// @relates BoundingBox
inline void Make_min_max_from_BBox(BBoxVector3d& mins, BBoxVector3d& maxs, const BoundingBox& BBox)
{
    mins = BBox.lowerLeft;
    maxs = mins + BBox.size;
}

/// @relates BoundingBox
inline void Make_min_max_from_BBox(Vector3d& mins, Vector3d& maxs, const BoundingBox& BBox)
{
    mins = Vector3d(BBox.lowerLeft);
    maxs = mins + Vector3d(BBox.size);
}

/// @relates BoundingBox
inline bool Inside_BBox(const Vector3d& point, const BoundingBox& bbox)
{
    if (point[X] < (DBL)bbox.lowerLeft[X])
        return(false);
    if (point[Y] < (DBL)bbox.lowerLeft[Y])
        return(false);
    if (point[Z] < (DBL)bbox.lowerLeft[Z])
        return(false);
    if (point[X] > (DBL)bbox.lowerLeft[X] + (DBL)bbox.size[X])
        return(false);
    if (point[Y] > (DBL)bbox.lowerLeft[Y] + (DBL)bbox.size[Y])
        return(false);
    if (point[Z] > (DBL)bbox.lowerLeft[Z] + (DBL)bbox.size[Z])
        return(false);

    return(true);
}

/// Structure holding bounding box data in min/max format.
///
struct MinMaxBoundingBox
{
    BBoxVector3d pmin;
    BBoxVector3d pmax;
};

/// @}
///
//******************************************************************************
///
/// @name Blend Map Stuff
/// @{

#if 0
#pragma mark * Blend Map
#endif

typedef struct Pattern_Struct TPATTERN;
typedef struct Texture_Struct TEXTURE;
typedef struct Pigment_Struct PIGMENT;
typedef struct Tnormal_Struct TNORMAL;
typedef struct Finish_Struct FINISH;

typedef TEXTURE* TexturePtr;

template<typename DATA_T>
struct BlendMapEntry
{
    SNGL    value;
    DATA_T  Vals;
};

/// Template for blend maps classes.
template<typename DATA_T>
class BlendMap
{
    public:

        typedef DATA_T                  Data;
        typedef BlendMapEntry<DATA_T>   Entry;
        typedef Entry*                  EntryPtr;
        typedef const Entry*            EntryConstPtr;
        typedef vector<Entry>           Vector;

        BlendMap(int type);
        virtual ~BlendMap() {}

        void Set(const Vector& data);
        void Search(DBL value, EntryConstPtr& rpPrev, EntryConstPtr& rpNext, DBL& rPrevWeight, DBL& rNextWeight) const;

    // protected:

        unsigned char   Type;
        Vector          Blend_Map_Entries;
};

<<<<<<< HEAD
=======

/// Common interface for pigment-like blend maps.
///
/// This class provides the common interface for both pigment and colour blend maps.
///
class GenericPigmentBlendMap
{
    public:

        int             blendMode;
        GammaCurvePtr   blendGamma;

        GenericPigmentBlendMap() : blendMode(0), blendGamma() {}
        virtual ~GenericPigmentBlendMap() {}

        virtual bool Compute(TransColour& colour, DBL value, const Vector3d& IPoint, const Intersection *Intersect, const Ray *ray, TraceThreadData *Thread) = 0;
        virtual void ComputeAverage(TransColour& colour, const Vector3d& EPoint, const Intersection *Intersect, const Ray *ray, TraceThreadData *Thread) = 0;
        virtual bool ComputeUVMapped(TransColour& colour, const Intersection *Intersect, const Ray *ray, TraceThreadData *Thread) = 0;
        virtual void ConvertFilterToTransmit() = 0; ///< @deprecated Only used for backward compatibility with version 3.10 or earlier.
        virtual void Post(bool& rHasFilter) = 0;

        void Blend(TransColour& result, const TransColour& colour1, DBL weight1, const TransColour& colour2, DBL weight2, TraceThreadData *thread);
};

/// Colour blend map.
class ColourBlendMap : public BlendMap<TransColour>, public GenericPigmentBlendMap
{
    public:

        ColourBlendMap();
        ColourBlendMap(int n, const Entry aEntries[]);

        virtual bool Compute(TransColour& colour, DBL value, const Vector3d& IPoint, const Intersection *Intersect, const Ray *ray, TraceThreadData *Thread);
        virtual void ComputeAverage(TransColour& colour, const Vector3d& EPoint, const Intersection *Intersect, const Ray *ray, TraceThreadData *Thread);
        virtual bool ComputeUVMapped(TransColour& colour, const Intersection *Intersect, const Ray *ray, TraceThreadData *Thread);
        virtual void ConvertFilterToTransmit(); ///< @deprecated Only used for backward compatibility with version 3.10 or earlier.
        virtual void Post(bool& rHasFilter);
};

/// Pigment blend map.
class PigmentBlendMap : public BlendMap<PIGMENT*>, public GenericPigmentBlendMap
{
    public:

        PigmentBlendMap(int type);
        virtual ~PigmentBlendMap();

        virtual bool Compute(TransColour& colour, DBL value, const Vector3d& IPoint, const Intersection *Intersect, const Ray *ray, TraceThreadData *Thread);
        virtual void ComputeAverage(TransColour& colour, const Vector3d& EPoint, const Intersection *Intersect, const Ray *ray, TraceThreadData *Thread);
        virtual bool ComputeUVMapped(TransColour& colour, const Intersection *Intersect, const Ray *ray, TraceThreadData *Thread);
        virtual void ConvertFilterToTransmit(); ///< @deprecated Only used for backward compatibility with version 3.10 or earlier.
        virtual void Post(bool& rHasFilter);
};


/// Common interface for normal-like blend maps.
///
/// This purely abstract class provides the common interface for both normal and slope blend maps.
///
/// @note   This class is used in a multiple inheritance hierarchy, and therefore must continue to be purely abstract.
///
class GenericNormalBlendMap
{
    public:

        virtual ~GenericNormalBlendMap() {}

        virtual void Post(bool dontScaleBumps) = 0;
        virtual void ComputeAverage (const Vector3d& EPoint, Vector3d& normal, Intersection *Inter, const Ray *ray, TraceThreadData *Thread) = 0;
};

class SlopeBlendMap : public BlendMap<Vector2d>, public GenericNormalBlendMap
{
    public:

        SlopeBlendMap();
        virtual ~SlopeBlendMap();

        virtual void Post(bool dontScaleBumps);
        virtual void ComputeAverage (const Vector3d& EPoint, Vector3d& normal, Intersection *Inter, const Ray *ray, TraceThreadData *Thread);
};

class NormalBlendMap : public BlendMap<TNORMAL*>, public GenericNormalBlendMap
{
    public:

        NormalBlendMap();
        virtual ~NormalBlendMap();

        virtual void Post(bool dontScaleBumps);
        virtual void ComputeAverage (const Vector3d& EPoint, Vector3d& normal, Intersection *Inter, const Ray *ray, TraceThreadData *Thread);
};


/// Texture blend map.
class TextureBlendMap : public BlendMap<TexturePtr>
{
    public:

        TextureBlendMap();
        ~TextureBlendMap();
};

typedef shared_ptr<GenericPigmentBlendMap>          GenericPigmentBlendMapPtr;
typedef shared_ptr<const GenericPigmentBlendMap>    GenericPigmentBlendMapConstPtr;

typedef PIGMENT*                                    PigmentBlendMapData;
typedef BlendMapEntry<PigmentBlendMapData>          PigmentBlendMapEntry;
typedef shared_ptr<PigmentBlendMap>                 PigmentBlendMapPtr;
typedef shared_ptr<const PigmentBlendMap>           PigmentBlendMapConstPtr;

typedef TransColour                                 ColourBlendMapData;
typedef BlendMapEntry<ColourBlendMapData>           ColourBlendMapEntry;
typedef shared_ptr<ColourBlendMap>                  ColourBlendMapPtr;
typedef shared_ptr<const ColourBlendMap>            ColourBlendMapConstPtr;

typedef shared_ptr<GenericNormalBlendMap>           GenericNormalBlendMapPtr;
typedef shared_ptr<const GenericNormalBlendMap>     GenericNormalBlendMapConstPtr;

typedef Vector2d                                    SlopeBlendMapData;
typedef BlendMapEntry<SlopeBlendMapData>            SlopeBlendMapEntry;
typedef shared_ptr<SlopeBlendMap>                   SlopeBlendMapPtr;
typedef shared_ptr<const SlopeBlendMap>             SlopeBlendMapConstPtr;

typedef TNORMAL*                                    NormalBlendMapData;
typedef BlendMapEntry<NormalBlendMapData>           NormalBlendMapEntry;
typedef shared_ptr<NormalBlendMap>                  NormalBlendMapPtr;
typedef shared_ptr<const NormalBlendMap>            NormalBlendMapConstPtr;

typedef BlendMapEntry<TexturePtr>                   TextureBlendMapEntry;
typedef shared_ptr<TextureBlendMap>                 TextureBlendMapPtr;
typedef shared_ptr<const TextureBlendMap>           TextureBlendMapConstPtr;

>>>>>>> 44e5f50d
/// @}
///
//******************************************************************************
///
/// @name Media and Interior Stuff
/// @{

#if 0
#pragma mark * Media, Interior
#endif

class Media
{
    public:
        int Type;
        int Intervals;
        int Min_Samples;
        int Max_Samples;
        unsigned Sample_Method : 8;
        bool is_constant : 1;
        bool use_absorption : 1;
        bool use_emission : 1;
        bool use_extinction : 1;
        bool use_scattering : 1;
        bool ignore_photons : 1;
        DBL Jitter;
        DBL Eccentricity;
        DBL sc_ext;
        MathColour Absorption;
        MathColour Emission;
        MathColour Extinction;
        MathColour Scattering;

        DBL Ratio;
        DBL Confidence;
        DBL Variance;
        DBL *Sample_Threshold;

        DBL AA_Threshold;
        int AA_Level;

        vector<PIGMENT*> Density;

        Media();
        Media(const Media&);
        ~Media();

        Media& operator=(const Media&);

        void Transform(const TRANSFORM *trans);

        void PostProcess();
};

class SubsurfaceInterior;
class Interior
{
    public:
        int  hollow, Disp_NElems;
        SNGL IOR, Dispersion;
        SNGL Caustics, Old_Refract;
        SNGL Fade_Distance, Fade_Power;
        MathColour Fade_Colour;
        vector<Media> media;
        shared_ptr<SubsurfaceInterior> subsurface;

        Interior();
        Interior(const Interior&);
        ~Interior();

        void Transform(const TRANSFORM *trans);

        void PostProcess();
    private:
        Interior& operator=(const Interior&);
};

typedef shared_ptr<Interior> InteriorPtr;
typedef shared_ptr<const Interior> ConstInteriorPtr;

/// @}
///
//******************************************************************************
///
/// @name Image Stuff
/// @{

#if 0
#pragma mark * Image
#endif

// Legal image attributes.

#define NO_FILE         0x00000000
#define GIF_FILE        0x00000001
#define POT_FILE        0x00000002
#define SYS_FILE        0x00000004
#define IFF_FILE        0x00000008
#define TGA_FILE        0x00000010
#define GRAD_FILE       0x00000020
#define PGM_FILE        0x00000040
#define PPM_FILE        0x00000080
#define PNG_FILE        0x00000100
#define JPEG_FILE       0x00000200
#define TIFF_FILE       0x00000400
#define BMP_FILE        0x00000800
#define EXR_FILE        0x00001000
#define HDR_FILE        0x00002000

// Image types.

#define IMAGE_FILE    GIF_FILE+SYS_FILE+TGA_FILE+PGM_FILE+PPM_FILE+PNG_FILE+JPEG_FILE+TIFF_FILE+BMP_FILE+EXR_FILE+HDR_FILE+IFF_FILE+GRAD_FILE
#define NORMAL_FILE   GIF_FILE+SYS_FILE+TGA_FILE+PGM_FILE+PPM_FILE+PNG_FILE+JPEG_FILE+TIFF_FILE+BMP_FILE+EXR_FILE+HDR_FILE+IFF_FILE+GRAD_FILE
#define MATERIAL_FILE GIF_FILE+SYS_FILE+TGA_FILE+PGM_FILE+PPM_FILE+PNG_FILE+JPEG_FILE+TIFF_FILE+BMP_FILE+EXR_FILE+HDR_FILE+IFF_FILE+GRAD_FILE
#define HF_FILE       GIF_FILE+SYS_FILE+TGA_FILE+PGM_FILE+PPM_FILE+PNG_FILE+JPEG_FILE+TIFF_FILE+BMP_FILE+EXR_FILE+HDR_FILE+POT_FILE

#define PIGMENT_TYPE  0
#define NORMAL_TYPE   1
#define PATTERN_TYPE  2
#define TEXTURE_TYPE  4
#define COLOUR_TYPE   5
#define SLOPE_TYPE    6
#define DENSITY_TYPE  7

#define DEFAULT_FRACTAL_EXTERIOR_TYPE 1
#define DEFAULT_FRACTAL_INTERIOR_TYPE 0
#define DEFAULT_FRACTAL_EXTERIOR_FACTOR 1
#define DEFAULT_FRACTAL_INTERIOR_FACTOR 1

/// @}
///
//******************************************************************************
///
/// @name Pigment, Tnormal, Finish, Texture and Warps Stuff
/// @{

#if 0
#pragma mark * Pigment, Normal, Finish, Texture, Warp
#endif

struct BasicPattern;

typedef shared_ptr<BasicPattern> PatternPtr;
typedef shared_ptr<const BasicPattern> ConstPatternPtr;


struct Pattern_Struct
{
    unsigned short Type;
    unsigned short Flags;
    PatternPtr pattern;
};

struct Finish_Struct
{
    SNGL Diffuse, DiffuseBack, Brilliance, BrillianceOut, BrillianceAdjust, BrillianceAdjustRad;
    SNGL Specular, Roughness;
    SNGL Phong, Phong_Size;
    SNGL Irid, Irid_Film_Thickness, Irid_Turb;
    SNGL Temp_Caustics, Temp_IOR, Temp_Dispersion, Temp_Refract, Reflect_Exp;
    SNGL Crand, Metallic;
    MathColour Ambient, Emission, Reflection_Max, Reflection_Min;
    MathColour SubsurfaceTranslucency, SubsurfaceAnisotropy;
    //MathColour SigmaPrimeS, SigmaA;
    SNGL Reflection_Falloff;  // Added by MBP 8/27/98
    bool Reflection_Fresnel;
    bool Fresnel;
    SNGL Reflect_Metallic; // MBP
    int Conserve_Energy;  // added by NK Dec 19 1999
    bool UseSubsurface;   // whether to use subsurface light transport
};

struct GenericWarp;

typedef GenericWarp* WarpPtr;
typedef const GenericWarp* ConstWarpPtr;
typedef vector<WarpPtr> WarpList;

typedef struct Material_Struct MATERIAL;

struct Material_Struct
{
    TEXTURE *Texture;
    TEXTURE *Interior_Texture;
    InteriorPtr interior;
};

/// @}
///
//******************************************************************************
///
/// @name Object Stuff
///
/// @{

#if 0
#pragma mark * Object
#endif

#ifndef DUMP_OBJECT_DATA
#define DUMP_OBJECT_DATA 0
#endif

class LightSource;
// These fields are common to all objects.
template<typename T>
class RefPool
{
    public:
        RefPool() { }
        ~RefPool() { for(typename vector<T*>::iterator i(pool.begin()); i != pool.end(); i++) delete *i; pool.clear(); }

        T *alloc() { if(pool.empty()) return new T(); T *ptr(pool.back()); pool.pop_back(); return ptr; }
        void release(T *ptr) { pool.push_back(ptr); }
    private:
        vector<T*> pool;

        RefPool(const RefPool&);
        RefPool& operator=(RefPool&);
};

template<typename T>
struct RefClearDefault
{
    void operator()(T&) { }
};

template<typename T>
struct RefClearContainer
{
    void operator()(T& p) { p.clear(); }
};

template<typename T, class C = RefClearDefault<T> >
class Ref
{
    public:
        Ref(RefPool<T>& p) : pool(p), ptr(p.alloc()) { }
        ~Ref() { C c; c(*ptr); pool.release(ptr); }

        T& operator*() { return *ptr; }
        const T& operator*() const { return *ptr; }

        T *operator->() { return ptr; }
        const T *operator->() const { return ptr; }
    private:
        RefPool<T>& pool;
        T *ptr;

        Ref();
        Ref(const Ref&);
        Ref& operator=(Ref&);
};

class ObjectDebugHelper
{
    public:
        int Index;
        bool IsCopy;
        std::string Tag;

        ObjectDebugHelper() { Index = ObjectIndex++; IsCopy = false; }
        ObjectDebugHelper& operator=(const ObjectDebugHelper& src) { Index = ObjectIndex++; IsCopy = true; Tag = src.Tag; return *this; }

        std::string& SimpleDesc (std::string& result);
    private:
        static int ObjectIndex;
        ObjectDebugHelper(const ObjectDebugHelper& src) { Index = ObjectIndex++; IsCopy = true; Tag = src.Tag; }
};

typedef struct BBox_Tree_Struct BBOX_TREE;
typedef BBOX_TREE* BBoxTreePtr;
typedef const BBOX_TREE* ConstBBoxTreePtr;

struct BBox_Tree_Struct
{
    short Infinite;   // Flag if node is infinite
    short Entries;    // Number of sub-nodes in this node
    BoundingBox BBox; // Bounding box of this node
    BBOX_TREE **Node; // If node: children; if leaf: element
};

typedef struct Project_Struct PROJECT;
typedef struct Project_Tree_Node_Struct PROJECT_TREE_NODE;

struct Project_Struct
{
    int x1, y1, x2, y2;
};

/*
 * The following structure represent the bounding box hierarchy in 2d space.
 * Because is_leaf, Object and Project are the first elements in both
 * structures they can be accessed without knowing at which structure
 * a pointer is pointing.
 */

struct Project_Tree_Node_Struct
{
    unsigned short is_leaf;
    BBOX_TREE *Node;
    PROJECT Project;
    unsigned short Entries;
    PROJECT_TREE_NODE **Entry;
};

typedef unsigned short HF_VAL;

/// @}
///
//******************************************************************************
///
/// @name Intersection Stack Stuff
///
/// @{

#if 0
#pragma mark * Intersection
#endif

/// Ray-object intersection data.
///
/// This class holds various information on a ray-object intersection.
///
class Intersection
{
    public:

        /// Distance from the intersecting ray's origin.
        DBL Depth;
        /// Point of the intersection in global coordinate space.
        Vector3d IPoint;
        /// Unpertubed surface normal at the intersection point.
        /// @attention This is not necessarily the true geometric surface normal, as it may include fake smoothing.
        /// @note This value is invalid if haveNormal is false.
        /// @todo We should have two distinct vectors: A true geometric one, and a separate one for faked smoothing.
        Vector3d INormal;
        /// Perturbed normal vector (set during texture evaluation).
        Vector3d PNormal;
        /// UV texture coordinate.
        Vector2d Iuv;
        /// Intersected object.
        ObjectPtr Object;

        /// @name Object-Specific Auxiliary Data
        /// These members hold information specific to particular object types, typically generated during
        /// intersection testing, to be re-used later for normal and/or UV coordinate computation.
        /// @note These values may be invalid or meaningless depending on the type of object intersected.
        /// @{

        /// Point of the intersection in local coordinate space (used by Blob)
        /// @note This value is invalid if haveLocalIPoint is false.
        Vector3d LocalIPoint;
        /// Flag to indicate whether INormal was computed during intersection testing (used by HField)
        /// @note Objects either always or never computing INormal during intersection testing don't use this flag.
        bool haveNormal;
        /// Flag to indicate whether LocalIPoint has already been computed.
        bool haveLocalIPoint;
        /// Generic auxiliary integer data #1 (used by Sor, Prism, Isosurface, Lathe, Cones, Boxes)
        int i1;
        /// Generic auxiliary integer data #2 (used by Sor, Prism, Isosurface)
        int i2;
        /// Generic auxiliary float data #1 (used by Prism, Lathe)
        DBL d1;
        /// Generic auxiliary pointer data (used by Mesh)
        const void *Pointer;

        /// @}

        /// Root-level parent CSG object for cutaway textures.
        ObjectPtr Csg;

        Intersection() :
            Depth(BOUND_HUGE), Object(NULL), Csg(NULL)
        {}

        Intersection(DBL d, const Vector3d& v, ObjectPtr o) :
            Depth(d), Object(o), IPoint(v), Iuv(v), haveNormal(false), haveLocalIPoint(false), Csg(NULL)
        {}

        Intersection(DBL d, const Vector3d& v, const Vector3d& n, ObjectPtr o) :
            Depth(d), Object(o), IPoint(v), Iuv(v), INormal(n), haveNormal(true), haveLocalIPoint(false), Csg(NULL)
        {}

        Intersection(DBL d, const Vector3d& v, const Vector2d& uv, ObjectPtr o) :
            Depth(d), Object(o), IPoint(v), Iuv(uv), haveNormal(false), haveLocalIPoint(false), Csg(NULL)
        {}

        Intersection(DBL d, const Vector3d& v, const Vector3d& n, const Vector2d& uv, ObjectPtr o) :
            Depth(d), Object(o), IPoint(v), INormal(n), Iuv(uv), haveNormal(true), haveLocalIPoint(false), Csg(NULL)
        {}

        Intersection(DBL d, const Vector3d& v, ObjectPtr o, const void *a) :
            Depth(d), Object(o), Pointer(a), IPoint(v), Iuv(v), haveNormal(false), haveLocalIPoint(false), Csg(NULL)
        {}

        Intersection(DBL d, const Vector3d& v, const Vector2d& uv, ObjectPtr o, const void *a) :
            Depth(d), Object(o), Pointer(a), IPoint(v), Iuv(uv), haveNormal(false), haveLocalIPoint(false), Csg(NULL)
        {}

        Intersection(DBL d, const Vector3d& v, ObjectPtr o, int a) :
            Depth(d), Object(o), i1(a), IPoint(v), haveNormal(false), haveLocalIPoint(false), Csg(NULL)
        {}

        Intersection(DBL d, const Vector3d& v, ObjectPtr o, DBL a) :
            Depth(d), Object(o), d1(a), IPoint(v), haveNormal(false), haveLocalIPoint(false), Csg(NULL)
        {}

        Intersection(DBL d, const Vector3d& v, ObjectPtr o, int a, int b) :
            Depth(d), Object(o), i1(a), i2(b), IPoint(v), haveNormal(false), haveLocalIPoint(false), Csg(NULL)
        {}

        Intersection(DBL d, const Vector3d& v, ObjectPtr o, int a, DBL b) :
            Depth(d), Object(o), i1(a), d1(b), IPoint(v), haveNormal(false), haveLocalIPoint(false), Csg(NULL)
        {}

        Intersection(DBL d, const Vector3d& v, ObjectPtr o, int a, int b, DBL c) :
            Depth(d), Object(o), i1(a), i2(b), d1(c), IPoint(v), haveNormal(false), haveLocalIPoint(false), Csg(NULL)
        {}

        ~Intersection() { }
};

typedef std::stack<Intersection, vector<Intersection> > IStackData;
typedef RefPool<IStackData> IStackPool;
typedef Ref<IStackData> IStack;

/// @}
///
//******************************************************************************
///
/// @name Ray Stuff
///
/// @{

#if 0
#pragma mark * Ray
#endif

struct BasicRay
{
    Vector3d Origin;
    Vector3d Direction;

    inline BasicRay() {}
    inline BasicRay(const BasicRay& obj) : Origin(obj.Origin), Direction(obj.Direction) {}
    inline BasicRay(const Vector3d& ov, const Vector3d& dv) : Origin(ov), Direction(dv) {}
    inline Vector3d Evaluate(double depth) const { return Origin + Direction * depth; }

    /// Make sure the ray's direction is normalized.
    /// @return     The length of the direction vector before normalization.
    inline DBL Normalize() { DBL len = Direction.length(); Direction /= len; return len; }

    inline const Vector3d& GetOrigin() const { return Origin; }
    inline const Vector3d& GetDirection() const { return Direction; }

    inline Vector3d& GetOrigin() { return Origin; }
    inline Vector3d& GetDirection() { return Direction; }
};

struct TraceTicket;

class Ray;

struct RayObjectCondition
{
    virtual bool operator()(const Ray& ray, ConstObjectPtr object, DBL data) const = 0;
};

struct TrueRayObjectCondition : public RayObjectCondition
{
    virtual bool operator()(const Ray&, ConstObjectPtr, DBL) const { return true; }
};

struct PointObjectCondition
{
    virtual bool operator()(const Vector3d& point, ConstObjectPtr object) const = 0;
};

struct TruePointObjectCondition : public PointObjectCondition
{
    virtual bool operator()(const Vector3d&, ConstObjectPtr) const { return true; }
};

/// @}
///
//******************************************************************************
///
/// @name Frame tracking information
///
/// @{

struct FrameSettings
{
    DBL Clock_Value;      // May change between frames of an animation
    int FrameNumber;      // May change between frames of an animation

    int InitialFrame;
    DBL InitialClock;

    int FinalFrame;
    int FrameNumWidth;
    DBL FinalClock;

    int SubsetStartFrame;
    DBL SubsetStartPercent;
    int SubsetEndFrame;
    DBL SubsetEndPercent;

    bool Field_Render_Flag;
    bool Odd_Field_Flag;
};

/// @}
///
//******************************************************************************

struct BYTE_XYZ
{
    unsigned char x, y, z;
};

inline void VUnpack(Vector3d& dest_vec, const BYTE_XYZ * pack_vec)
{
    dest_vec[X] = ((double)pack_vec->x * (1.0 / 255.0)) * 2.0 - 1.0;
    dest_vec[Y] = ((double)pack_vec->y * (1.0 / 255.0));
    dest_vec[Z] = ((double)pack_vec->z * (1.0 / 255.0)) * 2.0 - 1.0;

    dest_vec.normalize(); // already good to about 1%, but we can do better
}

class Fractal;

class FractalRules
{
    public:
        virtual ~FractalRules() {}
        virtual void CalcNormal (Vector3d&, int, const Fractal *, DBL **) const = 0;
        virtual bool Iterate (const Vector3d&, const Fractal *, DBL **) const = 0;
        virtual bool Iterate (const Vector3d&, const Fractal *, const Vector3d&, DBL *, DBL **) const = 0;
        virtual bool Bound (const BasicRay&, const Fractal *, DBL *, DBL *) const = 0;
};

typedef shared_ptr<FractalRules> FractalRulesPtr;


struct QualityFlags
{
    bool ambientOnly    : 1;
    bool quickColour    : 1;
    bool shadows        : 1;
    bool areaLights     : 1;
    bool refractions    : 1;
    bool reflections    : 1;
    bool normals        : 1;
    bool media          : 1;
    bool radiosity      : 1;
    bool photons        : 1;
    bool subsurface     : 1;

    explicit QualityFlags(int level) :
        ambientOnly (level <= 1),
        quickColour (level <= 5),
        shadows     (level >= 4),
        areaLights  (level >= 5),
        refractions (level >= 6),
        reflections (level >= 8),
        normals     (level >= 8),
        media       (level >= 9),
        radiosity   (level >= 9),
        photons     (level >= 9),
        subsurface  (level >= 9)
    {}
};


// platform-specific headers should have provided DECLARE_THREAD_LOCAL_PTR.
// if not, we default to using the boost thread_specific_ptr class.
#ifndef DECLARE_THREAD_LOCAL_PTR
#define DECLARE_THREAD_LOCAL_PTR(ptrType, ptrName)                boost::thread_specific_ptr<ptrType> ptrName
#define IMPLEMENT_THREAD_LOCAL_PTR(ptrType, ptrName, ptrCleanup)  boost::thread_specific_ptr<ptrType> ptrName(ptrCleanup)
#define GET_THREAD_LOCAL_PTR(ptrName)                             (ptrName.get())
#define SET_THREAD_LOCAL_PTR(ptrName, ptrValue)                   (ptrName.reset(ptrValue))
#endif

}

#endif<|MERGE_RESOLUTION|>--- conflicted
+++ resolved
@@ -205,19 +205,6 @@
         delete x;
 }
 
-<<<<<<< HEAD
-inline void Destroy_Colour(RGBFTColour *x)
-{
-    if(x != NULL)
-        delete x;
-=======
-inline void Destroy_Vector_4D(VECTOR_4D *x)
-{
-    if(x != NULL)
-        POV_FREE(x);
->>>>>>> 44e5f50d
-}
-
 #if 0
 #pragma mark * Vector2d
 #endif
@@ -254,11 +241,7 @@
             vect[Y] = y;
         }
 
-<<<<<<< HEAD
-        inline explicit GenericVector2d(const T* vi)
-=======
-        inline explicit GenericVector2d(const EXPRESS& vi)
->>>>>>> 44e5f50d
+        inline explicit GenericVector2d(const DBL* vi)
         {
             vect[X] = T(vi[X]);
             vect[Y] = T(vi[Y]);
@@ -474,11 +457,7 @@
             vect[Z] = z;
         }
 
-<<<<<<< HEAD
-        inline explicit GenericVector3d(const T* vi)
-=======
-        inline explicit GenericVector3d(const EXPRESS& vi)
->>>>>>> 44e5f50d
+        inline explicit GenericVector3d(const DBL* vi)
         {
             vect[X] = T(vi[X]);
             vect[Y] = T(vi[Y]);
@@ -801,15 +780,15 @@
     BBoxVector3d lowerLeft;
     BBoxVector3d size;
 
-    SNGL GetMinX() const { return lowerLeft[X]; }
-    SNGL GetMinY() const { return lowerLeft[Y]; }
-    SNGL GetMinZ() const { return lowerLeft[Z]; }
-
-    SNGL GetMaxX() const { return lowerLeft[X] + size[X]; }
-    SNGL GetMaxY() const { return lowerLeft[Y] + size[Y]; }
-    SNGL GetMaxZ() const { return lowerLeft[Z] + size[Z]; }
-
-    bool isEmpty() const { return (size[X] < 0) || (size[Y] < 0) || (size[Z] < 0); }
+    SNGL GetMinX() const { return lowerLeft.x(); }
+    SNGL GetMinY() const { return lowerLeft.y(); }
+    SNGL GetMinZ() const { return lowerLeft.z(); }
+
+    SNGL GetMaxX() const { return lowerLeft.x() + size.x(); }
+    SNGL GetMaxY() const { return lowerLeft.y() + size.y(); }
+    SNGL GetMaxZ() const { return lowerLeft.z() + size.z(); }
+
+    bool isEmpty() const { return (size.x() < 0) || (size.y() < 0) || (size.z() < 0); }
 };
 
 /// @relates BoundingBox
@@ -850,17 +829,17 @@
 /// @relates BoundingBox
 inline bool Inside_BBox(const Vector3d& point, const BoundingBox& bbox)
 {
-    if (point[X] < (DBL)bbox.lowerLeft[X])
+    if (point.y() < (DBL)bbox.lowerLeft.x())
         return(false);
-    if (point[Y] < (DBL)bbox.lowerLeft[Y])
+    if (point.y() < (DBL)bbox.lowerLeft.y())
         return(false);
-    if (point[Z] < (DBL)bbox.lowerLeft[Z])
+    if (point.z() < (DBL)bbox.lowerLeft.z())
         return(false);
-    if (point[X] > (DBL)bbox.lowerLeft[X] + (DBL)bbox.size[X])
+    if (point.y() > (DBL)bbox.lowerLeft.x() + (DBL)bbox.size.x())
         return(false);
-    if (point[Y] > (DBL)bbox.lowerLeft[Y] + (DBL)bbox.size[Y])
+    if (point.y() > (DBL)bbox.lowerLeft.y() + (DBL)bbox.size.y())
         return(false);
-    if (point[Z] > (DBL)bbox.lowerLeft[Z] + (DBL)bbox.size[Z])
+    if (point.z() > (DBL)bbox.lowerLeft.z() + (DBL)bbox.size.z())
         return(false);
 
     return(true);
@@ -924,142 +903,6 @@
         Vector          Blend_Map_Entries;
 };
 
-<<<<<<< HEAD
-=======
-
-/// Common interface for pigment-like blend maps.
-///
-/// This class provides the common interface for both pigment and colour blend maps.
-///
-class GenericPigmentBlendMap
-{
-    public:
-
-        int             blendMode;
-        GammaCurvePtr   blendGamma;
-
-        GenericPigmentBlendMap() : blendMode(0), blendGamma() {}
-        virtual ~GenericPigmentBlendMap() {}
-
-        virtual bool Compute(TransColour& colour, DBL value, const Vector3d& IPoint, const Intersection *Intersect, const Ray *ray, TraceThreadData *Thread) = 0;
-        virtual void ComputeAverage(TransColour& colour, const Vector3d& EPoint, const Intersection *Intersect, const Ray *ray, TraceThreadData *Thread) = 0;
-        virtual bool ComputeUVMapped(TransColour& colour, const Intersection *Intersect, const Ray *ray, TraceThreadData *Thread) = 0;
-        virtual void ConvertFilterToTransmit() = 0; ///< @deprecated Only used for backward compatibility with version 3.10 or earlier.
-        virtual void Post(bool& rHasFilter) = 0;
-
-        void Blend(TransColour& result, const TransColour& colour1, DBL weight1, const TransColour& colour2, DBL weight2, TraceThreadData *thread);
-};
-
-/// Colour blend map.
-class ColourBlendMap : public BlendMap<TransColour>, public GenericPigmentBlendMap
-{
-    public:
-
-        ColourBlendMap();
-        ColourBlendMap(int n, const Entry aEntries[]);
-
-        virtual bool Compute(TransColour& colour, DBL value, const Vector3d& IPoint, const Intersection *Intersect, const Ray *ray, TraceThreadData *Thread);
-        virtual void ComputeAverage(TransColour& colour, const Vector3d& EPoint, const Intersection *Intersect, const Ray *ray, TraceThreadData *Thread);
-        virtual bool ComputeUVMapped(TransColour& colour, const Intersection *Intersect, const Ray *ray, TraceThreadData *Thread);
-        virtual void ConvertFilterToTransmit(); ///< @deprecated Only used for backward compatibility with version 3.10 or earlier.
-        virtual void Post(bool& rHasFilter);
-};
-
-/// Pigment blend map.
-class PigmentBlendMap : public BlendMap<PIGMENT*>, public GenericPigmentBlendMap
-{
-    public:
-
-        PigmentBlendMap(int type);
-        virtual ~PigmentBlendMap();
-
-        virtual bool Compute(TransColour& colour, DBL value, const Vector3d& IPoint, const Intersection *Intersect, const Ray *ray, TraceThreadData *Thread);
-        virtual void ComputeAverage(TransColour& colour, const Vector3d& EPoint, const Intersection *Intersect, const Ray *ray, TraceThreadData *Thread);
-        virtual bool ComputeUVMapped(TransColour& colour, const Intersection *Intersect, const Ray *ray, TraceThreadData *Thread);
-        virtual void ConvertFilterToTransmit(); ///< @deprecated Only used for backward compatibility with version 3.10 or earlier.
-        virtual void Post(bool& rHasFilter);
-};
-
-
-/// Common interface for normal-like blend maps.
-///
-/// This purely abstract class provides the common interface for both normal and slope blend maps.
-///
-/// @note   This class is used in a multiple inheritance hierarchy, and therefore must continue to be purely abstract.
-///
-class GenericNormalBlendMap
-{
-    public:
-
-        virtual ~GenericNormalBlendMap() {}
-
-        virtual void Post(bool dontScaleBumps) = 0;
-        virtual void ComputeAverage (const Vector3d& EPoint, Vector3d& normal, Intersection *Inter, const Ray *ray, TraceThreadData *Thread) = 0;
-};
-
-class SlopeBlendMap : public BlendMap<Vector2d>, public GenericNormalBlendMap
-{
-    public:
-
-        SlopeBlendMap();
-        virtual ~SlopeBlendMap();
-
-        virtual void Post(bool dontScaleBumps);
-        virtual void ComputeAverage (const Vector3d& EPoint, Vector3d& normal, Intersection *Inter, const Ray *ray, TraceThreadData *Thread);
-};
-
-class NormalBlendMap : public BlendMap<TNORMAL*>, public GenericNormalBlendMap
-{
-    public:
-
-        NormalBlendMap();
-        virtual ~NormalBlendMap();
-
-        virtual void Post(bool dontScaleBumps);
-        virtual void ComputeAverage (const Vector3d& EPoint, Vector3d& normal, Intersection *Inter, const Ray *ray, TraceThreadData *Thread);
-};
-
-
-/// Texture blend map.
-class TextureBlendMap : public BlendMap<TexturePtr>
-{
-    public:
-
-        TextureBlendMap();
-        ~TextureBlendMap();
-};
-
-typedef shared_ptr<GenericPigmentBlendMap>          GenericPigmentBlendMapPtr;
-typedef shared_ptr<const GenericPigmentBlendMap>    GenericPigmentBlendMapConstPtr;
-
-typedef PIGMENT*                                    PigmentBlendMapData;
-typedef BlendMapEntry<PigmentBlendMapData>          PigmentBlendMapEntry;
-typedef shared_ptr<PigmentBlendMap>                 PigmentBlendMapPtr;
-typedef shared_ptr<const PigmentBlendMap>           PigmentBlendMapConstPtr;
-
-typedef TransColour                                 ColourBlendMapData;
-typedef BlendMapEntry<ColourBlendMapData>           ColourBlendMapEntry;
-typedef shared_ptr<ColourBlendMap>                  ColourBlendMapPtr;
-typedef shared_ptr<const ColourBlendMap>            ColourBlendMapConstPtr;
-
-typedef shared_ptr<GenericNormalBlendMap>           GenericNormalBlendMapPtr;
-typedef shared_ptr<const GenericNormalBlendMap>     GenericNormalBlendMapConstPtr;
-
-typedef Vector2d                                    SlopeBlendMapData;
-typedef BlendMapEntry<SlopeBlendMapData>            SlopeBlendMapEntry;
-typedef shared_ptr<SlopeBlendMap>                   SlopeBlendMapPtr;
-typedef shared_ptr<const SlopeBlendMap>             SlopeBlendMapConstPtr;
-
-typedef TNORMAL*                                    NormalBlendMapData;
-typedef BlendMapEntry<NormalBlendMapData>           NormalBlendMapEntry;
-typedef shared_ptr<NormalBlendMap>                  NormalBlendMapPtr;
-typedef shared_ptr<const NormalBlendMap>            NormalBlendMapConstPtr;
-
-typedef BlendMapEntry<TexturePtr>                   TextureBlendMapEntry;
-typedef shared_ptr<TextureBlendMap>                 TextureBlendMapPtr;
-typedef shared_ptr<const TextureBlendMap>           TextureBlendMapConstPtr;
-
->>>>>>> 44e5f50d
 /// @}
 ///
 //******************************************************************************
