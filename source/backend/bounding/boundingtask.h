//******************************************************************************
///
/// @file backend/bounding/boundingtask.h
///
/// @todo   What's in here?
///
/// @copyright
/// @parblock
///
<<<<<<< HEAD
/// UberPOV Raytracer version 1.37.
/// Portions Copyright 2013-2014 Christoph Lipka.
///
/// UberPOV 1.37 is an experimental unofficial branch of POV-Ray 3.7, and is
/// subject to the same licensing terms and conditions.
///
/// ----------------------------------------------------------------------------
///
/// Persistence of Vision Ray Tracer ('POV-Ray') version 3.7.
/// Copyright 1991-2013 Persistence of Vision Raytracer Pty. Ltd.
=======
/// Persistence of Vision Ray Tracer ('POV-Ray') version 3.7.
/// Copyright 1991-2015 Persistence of Vision Raytracer Pty. Ltd.
>>>>>>> 8f001a62
///
/// POV-Ray is free software: you can redistribute it and/or modify
/// it under the terms of the GNU Affero General Public License as
/// published by the Free Software Foundation, either version 3 of the
/// License, or (at your option) any later version.
///
/// POV-Ray is distributed in the hope that it will be useful,
/// but WITHOUT ANY WARRANTY; without even the implied warranty of
/// MERCHANTABILITY or FITNESS FOR A PARTICULAR PURPOSE.  See the
/// GNU Affero General Public License for more details.
///
/// You should have received a copy of the GNU Affero General Public License
/// along with this program.  If not, see <http://www.gnu.org/licenses/>.
///
/// ----------------------------------------------------------------------------
///
/// POV-Ray is based on the popular DKB raytracer version 2.12.
/// DKBTrace was originally written by David K. Buck.
/// DKBTrace Ver 2.0-2.12 were written by David K. Buck & Aaron A. Collins.
///
/// @endparblock
///
//*******************************************************************************

#ifndef POVRAY_BACKEND_BOUNDINGTASK_H
#define POVRAY_BACKEND_BOUNDINGTASK_H

#include <vector>

#include <boost/thread.hpp>

#include "backend/frame.h"
<<<<<<< HEAD
#include "backend/povray.h"
#include "backend/render/rendertask.h"
#include "backend/render/trace.h"
#include "backend/scene/view.h"
#include "backend/scene/scene.h"
#include "backend/support/bsptree.h"
#include "backend/support/taskqueue.h"
=======
#include "backend/render/rendertask.h"
>>>>>>> 8f001a62

namespace pov
{

class SceneData;
class SceneThreadData;

class BoundingTask : public SceneTask
{
    public:
<<<<<<< HEAD
        BoundingTask(shared_ptr<SceneData> sd, unsigned int bt, size_t seed);
=======
        BoundingTask(shared_ptr<SceneData> sd, unsigned int bt);
>>>>>>> 8f001a62
        virtual ~BoundingTask();

        virtual void Run();
        virtual void Stopped();
        virtual void Finish();

        void AppendObject(ObjectPtr p);

        inline SceneThreadData *GetSceneDataPtr() { return reinterpret_cast<SceneThreadData *>(GetDataPtr()); }
    private:
        shared_ptr<SceneData> sceneData;
        unsigned int boundingThreshold;

        void SendFatalError(pov_base::Exception& e);
};

}

#endif // POVRAY_BACKEND_BOUNDINGTASK_H<|MERGE_RESOLUTION|>--- conflicted
+++ resolved
@@ -7,9 +7,8 @@
 /// @copyright
 /// @parblock
 ///
-<<<<<<< HEAD
 /// UberPOV Raytracer version 1.37.
-/// Portions Copyright 2013-2014 Christoph Lipka.
+/// Portions Copyright 2013-2015 Christoph Lipka.
 ///
 /// UberPOV 1.37 is an experimental unofficial branch of POV-Ray 3.7, and is
 /// subject to the same licensing terms and conditions.
@@ -17,11 +16,7 @@
 /// ----------------------------------------------------------------------------
 ///
 /// Persistence of Vision Ray Tracer ('POV-Ray') version 3.7.
-/// Copyright 1991-2013 Persistence of Vision Raytracer Pty. Ltd.
-=======
-/// Persistence of Vision Ray Tracer ('POV-Ray') version 3.7.
 /// Copyright 1991-2015 Persistence of Vision Raytracer Pty. Ltd.
->>>>>>> 8f001a62
 ///
 /// POV-Ray is free software: you can redistribute it and/or modify
 /// it under the terms of the GNU Affero General Public License as
@@ -54,17 +49,7 @@
 #include <boost/thread.hpp>
 
 #include "backend/frame.h"
-<<<<<<< HEAD
-#include "backend/povray.h"
 #include "backend/render/rendertask.h"
-#include "backend/render/trace.h"
-#include "backend/scene/view.h"
-#include "backend/scene/scene.h"
-#include "backend/support/bsptree.h"
-#include "backend/support/taskqueue.h"
-=======
-#include "backend/render/rendertask.h"
->>>>>>> 8f001a62
 
 namespace pov
 {
@@ -75,11 +60,7 @@
 class BoundingTask : public SceneTask
 {
     public:
-<<<<<<< HEAD
         BoundingTask(shared_ptr<SceneData> sd, unsigned int bt, size_t seed);
-=======
-        BoundingTask(shared_ptr<SceneData> sd, unsigned int bt);
->>>>>>> 8f001a62
         virtual ~BoundingTask();
 
         virtual void Run();
