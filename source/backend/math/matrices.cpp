--- conflicted
+++ resolved
@@ -31,11 +31,7 @@
 ///
 /// @endparblock
 ///
-<<<<<<< HEAD
 //******************************************************************************
-=======
-//*******************************************************************************
->>>>>>> 44e5f50d
 
 // frame.h must always be the first POV file included (pulls in platform config)
 #include "backend/frame.h"
@@ -109,15 +105,9 @@
 {
     register int i, j;
 
-<<<<<<< HEAD
-    for (i = 0 ; i < 4 ; i++)
-    {
-        for (j = 0 ; j < 4 ; j++)
-=======
     for (i = 0; i < 4; i++)
     {
         for (j = 0; j < 4; j++)
->>>>>>> 44e5f50d
         {
             result[i][j] = 0.0;
         }
@@ -159,15 +149,9 @@
 {
     register int i, j;
 
-<<<<<<< HEAD
-    for (i = 0 ; i < 4 ; i++)
-    {
-        for (j = 0 ; j < 4 ; j++)
-=======
     for (i = 0; i < 4; i++)
     {
         for (j = 0; j < 4; j++)
->>>>>>> 44e5f50d
         {
             if (i == j)
             {
@@ -318,13 +302,8 @@
 {
     register int i, j;
 
-<<<<<<< HEAD
-    for (i = 0 ; i < 4 ; i++)
-        for (j = 0 ; j < 4 ; j++)
-=======
     for (i = 0; i < 4; i++)
         for (j = 0; j < 4; j++)
->>>>>>> 44e5f50d
             result[i][j] = (*matrix1)[i][j] + (*matrix2)[i][j];
 }
 
@@ -332,13 +311,8 @@
 {
     register int i, j;
 
-<<<<<<< HEAD
-    for (i = 0 ; i < 4 ; i++)
-        for (j = 0 ; j < 4 ; j++)
-=======
     for (i = 0; i < 4; i++)
         for (j = 0; j < 4; j++)
->>>>>>> 44e5f50d
             result[i][j] = matrix1[i][j] - matrix2[i][j];
 }
 
@@ -346,13 +320,8 @@
 {
     register int i, j;
 
-<<<<<<< HEAD
-    for (i = 0 ; i < 4 ; i++)
-        for (j = 0 ; j < 4 ; j++)
-=======
     for (i = 0; i < 4; i++)
         for (j = 0; j < 4; j++)
->>>>>>> 44e5f50d
             result[i][j] = matrix1[i][j] * amount;
 }
 ... up to here! */
@@ -403,15 +372,9 @@
 {
     register int i, j;
 
-<<<<<<< HEAD
-    for (i = 0 ; i < 4 ; i++)
-    {
-        for (j = 0 ; j < 4 ; j++)
-=======
     for (i = 0; i < 4; i++)
     {
         for (j = 0; j < 4; j++)
->>>>>>> 44e5f50d
         {
             result[i][j] = matrix1[j][i];
         }
@@ -450,11 +413,7 @@
 
     matrix = &transform->matrix;
 
-<<<<<<< HEAD
-    for (i = 0 ; i < 3 ; i++)
-=======
     for (i = 0; i < 3; i++)
->>>>>>> 44e5f50d
     {
         answer_array[i] = vector[X] * (*matrix)[0][i] +
                           vector[Y] * (*matrix)[1][i] +
@@ -500,11 +459,7 @@
 
     matrix = &transform->inverse;
 
-<<<<<<< HEAD
-    for (i = 0 ; i < 3 ; i++)
-=======
     for (i = 0; i < 3; i++)
->>>>>>> 44e5f50d
     {
         answer_array[i] = vector[X] * (*matrix)[0][i] +
                           vector[Y] * (*matrix)[1][i] +
@@ -550,11 +505,7 @@
 
     matrix = &transform->matrix;
 
-<<<<<<< HEAD
-    for (i = 0 ; i < 3 ; i++)
-=======
     for (i = 0; i < 3; i++)
->>>>>>> 44e5f50d
     {
         answer_array[i] = vector[X] * (*matrix)[0][i] +
                           vector[Y] * (*matrix)[1][i] +
@@ -600,11 +551,7 @@
 
     matrix = &transform->inverse;
 
-<<<<<<< HEAD
-    for (i = 0 ; i < 3 ; i++)
-=======
     for (i = 0; i < 3; i++)
->>>>>>> 44e5f50d
     {
         answer_array[i] = vector[X] * (*matrix)[0][i] +
                           vector[Y] * (*matrix)[1][i] +
@@ -650,11 +597,7 @@
 
     matrix = &transform->inverse;
 
-<<<<<<< HEAD
-    for (i = 0 ; i < 3 ; i++)
-=======
     for (i = 0; i < 3; i++)
->>>>>>> 44e5f50d
     {
         answer_array[i] = vector[X] * (*matrix)[i][0] +
                           vector[Y] * (*matrix)[i][1] +
@@ -700,11 +643,7 @@
 
     matrix = &transform->matrix;
 
-<<<<<<< HEAD
-    for (i = 0 ; i < 3 ; i++)
-=======
     for (i = 0; i < 3; i++)
->>>>>>> 44e5f50d
     {
         answer_array[i] = vector[X] * (*matrix)[i][0] +
                           vector[Y] * (*matrix)[i][1] +
@@ -1145,11 +1084,7 @@
 {
     TRANSFORM *New;
 
-<<<<<<< HEAD
-    New = reinterpret_cast<TRANSFORM *>(POV_MALLOC(sizeof (TRANSFORM), "transform"));
-=======
     New = new TRANSFORM;
->>>>>>> 44e5f50d
 
     MIdentity (New->matrix);
     MIdentity (New->inverse);
@@ -1228,11 +1163,7 @@
 void Destroy_Transform (TRANSFORM *Trans)
 {
     if(Trans != NULL)
-<<<<<<< HEAD
-        POV_FREE(Trans);
-=======
         delete Trans;
->>>>>>> 44e5f50d
 }
 
 
@@ -1265,11 +1196,7 @@
 {
     DBL *New_Float;
 
-<<<<<<< HEAD
-    New_Float = reinterpret_cast<DBL *>(POV_MALLOC(sizeof (DBL), "float"));
-=======
     New_Float = new DBL;
->>>>>>> 44e5f50d
 
     *New_Float = 0.0;
 
@@ -1421,23 +1348,6 @@
     r[1][0] = -d01/D; r[1][1] =  d11/D;  r[1][2] = -d21/D; r[1][3] =  d31/D;
     r[2][0] =  d02/D; r[2][1] = -d12/D;  r[2][2] =  d22/D; r[2][3] = -d32/D;
     r[3][0] = -d03/D; r[3][1] =  d13/D;  r[3][2] = -d23/D; r[3][3] =  d33/D;
-<<<<<<< HEAD
-=======
-}
-
-VECTOR_4D *Create_Vector_4D ()
-{
-    VECTOR_4D *New;
-
-    New = reinterpret_cast<VECTOR_4D *>(POV_MALLOC(sizeof (VECTOR_4D), "4d vector"));
-
-    (*New)[0]= 0.0;
-    (*New)[1]= 0.0;
-    (*New)[2]= 0.0;
-    (*New)[3]= 0.0;
-
-    return (New);
->>>>>>> 44e5f50d
 }
 
 }