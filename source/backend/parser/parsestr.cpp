/*******************************************************************************
 * parsestr.cpp
 *
 * This module implements parsing and conversion of string expressions.
 *
 * ---------------------------------------------------------------------------
 * UberPOV Raytracer version 1.37.
 * Partial Copyright 2013 Christoph Lipka.
 *
 * UberPOV 1.37 is an experimental unofficial branch of POV-Ray 3.7, and is
 * subject to the same licensing terms and conditions.
 * ---------------------------------------------------------------------------
 * Persistence of Vision Ray Tracer ('POV-Ray') version 3.7.
 * Copyright 1991-2013 Persistence of Vision Raytracer Pty. Ltd.
 *
 * POV-Ray is free software: you can redistribute it and/or modify
 * it under the terms of the GNU Affero General Public License as
 * published by the Free Software Foundation, either version 3 of the
 * License, or (at your option) any later version.
 *
 * POV-Ray is distributed in the hope that it will be useful,
 * but WITHOUT ANY WARRANTY; without even the implied warranty of
 * MERCHANTABILITY or FITNESS FOR A PARTICULAR PURPOSE.  See the
 * GNU Affero General Public License for more details.
 *
 * You should have received a copy of the GNU Affero General Public License
 * along with this program.  If not, see <http://www.gnu.org/licenses/>.
 * ---------------------------------------------------------------------------
 * POV-Ray is based on the popular DKB raytracer version 2.12.
 * DKBTrace was originally written by David K. Buck.
 * DKBTrace Ver 2.0-2.12 were written by David K. Buck & Aaron A. Collins.
 * ---------------------------------------------------------------------------
<<<<<<< HEAD
 * $File: //depot/clipka/upov/source/backend/parser/parsestr.cpp $
 * $Revision: #3 $
 * $Change: 5944 $
 * $DateTime: 2013/07/22 09:27:03 $
 * $Author: clipka $
=======
 * $File: N/A $
 * $Revision: N/A $
 * $Change: N/A $
 * $DateTime: N/A $
 * $Author: N/A $
>>>>>>> 8c26649c
 *******************************************************************************/

#include <stdlib.h>
#include <ctype.h>

#include <boost/date_time/posix_time/posix_time.hpp>

// frame.h must always be the first POV file included (pulls in platform config)
#include "backend/frame.h"
#include "backend/parser/parse.h"

#include "pov_mem.h" // TODO

// this must be the last file included
#include "base/povdebug.h"

namespace pov
{

/*****************************************************************************
* Local variables
******************************************************************************/

const unsigned char gUTF8SequenceArray[256] =
{
	0, 0, 0, 0, 0, 0, 0, 0, 0, 0, 0, 0, 0, 0, 0, 0,
	0, 0, 0, 0, 0, 0, 0, 0, 0, 0, 0, 0, 0, 0, 0, 0,
	0, 0, 0, 0, 0, 0, 0, 0, 0, 0, 0, 0, 0, 0, 0, 0,
	0, 0, 0, 0, 0, 0, 0, 0, 0, 0, 0, 0, 0, 0, 0, 0,
	0, 0, 0, 0, 0, 0, 0, 0, 0, 0, 0, 0, 0, 0, 0, 0,
	0, 0, 0, 0, 0, 0, 0, 0, 0, 0, 0, 0, 0, 0, 0, 0,
	0, 0, 0, 0, 0, 0, 0, 0, 0, 0, 0, 0, 0, 0, 0, 0,
	0, 0, 0, 0, 0, 0, 0, 0, 0, 0, 0, 0, 0, 0, 0, 0,
	0, 0, 0, 0, 0, 0, 0, 0, 0, 0, 0, 0, 0, 0, 0, 0,
	0, 0, 0, 0, 0, 0, 0, 0, 0, 0, 0, 0, 0, 0, 0, 0,
	0, 0, 0, 0, 0, 0, 0, 0, 0, 0, 0, 0, 0, 0, 0, 0,
	0, 0, 0, 0, 0, 0, 0, 0, 0, 0, 0, 0, 0, 0, 0, 0,
	1, 1, 1, 1, 1, 1, 1, 1, 1, 1, 1, 1, 1, 1, 1, 1,
	1, 1, 1, 1, 1, 1, 1, 1, 1, 1, 1, 1, 1, 1, 1, 1,
	2, 2, 2, 2, 2, 2, 2, 2, 2, 2, 2, 2, 2, 2, 2, 2,
	3, 3, 3, 3, 3, 3, 3, 3, 4, 4, 4, 4, 5, 5, 5, 5
};

const unsigned int gUTF8Offsets[6] =
{
	0x00000000UL,
	0x00003080UL,
	0x000E2080UL,
	0x03C82080UL,
	0xFA082080UL,
	0x82082080UL
};


/*****************************************************************************
 *
 * FUNCTION
 *
 * INPUT
 *
 * OUTPUT
 *
 * RETURNS
 *
 * AUTHOR
 *
 * DESCRIPTION
 *
 * CHANGES
 *
******************************************************************************/

char *Parser::Parse_C_String(bool pathname, bool require)
{
	UCS2 *str = Parse_String(pathname, require);
	if (str)
	{
		char *New = UCS2_To_String(str, pathname);

		POV_FREE(str);

		return New;
	}
	else
		return NULL;
}


/*****************************************************************************
 *
 * FUNCTION
 *
 * INPUT
 *
 * OUTPUT
 *
 * RETURNS
 *
 * AUTHOR
 *
 * DESCRIPTION
 *
 * CHANGES
 *
******************************************************************************/

UCS2 *Parser::Parse_String(bool pathname, bool require)
{
	UCS2 *New = NULL;
	int len = 0;

	EXPECT
		CASE(STRING_LITERAL_TOKEN)
			New = String_To_UCS2(Token.Token_String, pathname);
			EXIT
		END_CASE

		CASE(STR_TOKEN)
			New = Parse_Str(pathname);
			EXIT
		END_CASE

		CASE(VSTR_TOKEN)
			New = Parse_VStr(pathname);
			EXIT
		END_CASE

		CASE(CONCAT_TOKEN)
			New = Parse_Concat(pathname);
			EXIT
		END_CASE

		CASE(CHR_TOKEN)
			New = Parse_Chr(pathname);
			EXIT
		END_CASE

		CASE(DATETIME_TOKEN)
			New = Parse_Datetime(pathname);
			EXIT
		END_CASE

		CASE(SUBSTR_TOKEN)
			New = Parse_Substr(pathname);
			EXIT
		END_CASE

		CASE(STRUPR_TOKEN)
			New = Parse_Strupr(pathname);
			EXIT
		END_CASE

		CASE(STRLWR_TOKEN)
			New = Parse_Strlwr(pathname);
			EXIT
		END_CASE

		CASE(STRING_ID_TOKEN)
			len = UCS2_strlen(reinterpret_cast<UCS2 *>(Token.Data)) + 1;
			New = reinterpret_cast<UCS2 *>(POV_MALLOC(len * sizeof(UCS2), "UCS2 String"));
			POV_MEMMOVE(reinterpret_cast<void *>(New), reinterpret_cast<void *>(Token.Data), len * sizeof(UCS2));
			EXIT
		END_CASE

		OTHERWISE
			if(require)
				Expectation_Error("string expression");
			else
			{
				UNGET
				EXIT
			}
		END_CASE
	END_EXPECT

	return New;
}


/*****************************************************************************
 *
 * FUNCTION
 *
 * INPUT
 *
 * OUTPUT
 *
 * RETURNS
 *
 * AUTHOR
 *
 * DESCRIPTION
 *
 * CHANGES
 *
******************************************************************************/

UCS2 *Parser::Parse_Str(bool pathname)
{
	char *p;
	char temp3[128];
	char temp4[256];
	DBL val;
	int l, d;

	GET(LEFT_PAREN_TOKEN);
	val = Parse_Float();
	Parse_Comma();
	l = (int)Parse_Float();
	Parse_Comma();
	d = (int)Parse_Float();
	GET(RIGHT_PAREN_TOKEN);

	p = temp3;
	*p++ = '%';
	if (l > 0)
	{
		p += sprintf(p, "%d", l);
	}
	else
	{
		if (l)
			p += sprintf(p, "0%d", abs(l));
	}

	if (d >= 0)
		p += sprintf(p, ".%d", d);
	strcpy(p, "f");

	// a very large floating point value (e.g. 1e251) will overflow the buffer.
	// TODO: consider changing to %g rather than %f for large numbers (e.g.
	// anything over 1e+64 for example). for now, we will only use %g if the
	// snprintf filled the buffer.
	// NB test for < 0 is because stupid windows _snprintf can return negative values.
	if (((l = snprintf(temp4, sizeof(temp4) - 1, temp3, val)) >= sizeof(temp4) - 1) || (l < 0))
	{
		*p = 'g';

		// it should not be possible to overflow with %g. but just in case ...
		if (((l = snprintf(temp4, sizeof(temp4) - 1, temp3, val)) >= sizeof(temp4) - 1) || (l < 0))
			strcpy(temp4, "<invalid>");
	}

	return String_To_UCS2(temp4, pathname);
}


/*****************************************************************************
 *
 * FUNCTION
 *
 * INPUT
 *
 * OUTPUT
 *
 * RETURNS
 *
 * AUTHOR
 *
 * DESCRIPTION
 *
 * CHANGES
 *
******************************************************************************/

UCS2 *Parser::Parse_VStr(bool pathname)
{
	char *p;
	char temp3[128];
	char temp4[768];
	int l, d, vl;
	EXPRESS Express;
	int Terms;
	int Dim = 5;
	UCS2 *str;
	UCS2 *str2;
	UCS2 *New;

	GET(LEFT_PAREN_TOKEN);

	vl = (int)Parse_Float();
	Parse_Comma();

	if(vl < 2)
		vl = 2;
	else if(vl > 5)
		vl = 5;
	Dim = vl;

	Terms = Parse_Unknown_Vector(Express);

	Parse_Comma();
	str = Parse_String(pathname);
	Parse_Comma();
	l = (int)Parse_Float();
	Parse_Comma();
	d = (int)Parse_Float();

	GET(RIGHT_PAREN_TOKEN);

	p = temp3;
	*(p++) = '%';
	if (l > 0)
	{
		sprintf(p, "%d", l);
		while (*p != '\0')
			p++;
	}
	else
	{
		if (l)
		{
			sprintf(p, "0%d", abs(l));
			while (*p != '\0')
				p++;
		}
	}

	if (d >= 0)
	{
		*(p++) = '.';
		sprintf(p, "%d", d);
		while (*(++p))
			;
	}
	*(p++) = 'f';
	*p = '\0';

	sprintf(temp4, temp3, Express[X]);
	New = String_To_UCS2(temp4, pathname);       // add first component

	for(Terms = 1; Terms < Dim; Terms++)
	{
		New = UCS2_strcat(New, str);   // add separator
		sprintf(temp4, temp3, Express[Terms]);
		str2 = String_To_UCS2(temp4, pathname);
		New = UCS2_strcat(New, str2);  // add component
		POV_FREE(str2);
	}

	POV_FREE(str);

	return New;
}


/*****************************************************************************
 *
 * FUNCTION
 *
 * INPUT
 *
 * OUTPUT
 *
 * RETURNS
 *
 * AUTHOR
 *
 * DESCRIPTION
 *
 * CHANGES
 *
******************************************************************************/

UCS2 *Parser::Parse_Concat(bool pathname)
{
	UCS2 *str;
	UCS2 *New;

	GET(LEFT_PAREN_TOKEN);

	New = Parse_String();

	EXPECT
		CASE(RIGHT_PAREN_TOKEN)
			EXIT
		END_CASE

		OTHERWISE
			UNGET
			Parse_Comma();
			str = Parse_String(pathname);
			New = UCS2_strcat(New, str);
			POV_FREE(str);
		END_CASE
	END_EXPECT

	return New;
}


/*****************************************************************************
 *
 * FUNCTION
 *
 * INPUT
 *
 * OUTPUT
 *
 * RETURNS
 *
 * AUTHOR
 *
 * DESCRIPTION
 *
 * CHANGES
 *
******************************************************************************/

UCS2 *Parser::Parse_Chr(bool /*pathname*/)
{
	UCS2 *New;
	int d;

	New = reinterpret_cast<UCS2 *>(POV_MALLOC(sizeof(UCS2) * 2, "temporary string"));

	d = (int)Parse_Float_Param();
	if((d < 0) || (d > 65535))
		Error("Value %d cannot be used in chr(...).", d);

	New[0] = d;
	New[1] = 0;

	return New;
}


/*****************************************************************************
 *
 * FUNCTION
 *
 * INPUT
 *
 * OUTPUT
 *
 * RETURNS
 *
 * AUTHOR
 *
 * DESCRIPTION
 *
 * CHANGES
 *
******************************************************************************/

#define PARSE_NOW_VAL_LENGTH 200

UCS2 *Parser::Parse_Datetime(bool pathname)
{
	char *FormatStr = NULL;
	bool CallFree;
	int vlen = 0;
	char val[PARSE_NOW_VAL_LENGTH + 1]; // Arbitrary size, usually a date format string is far less

	GET(LEFT_PAREN_TOKEN);
	std::time_t timestamp = floor((Parse_Float() + (365*30+7)) * 24*60*60 + 0.5);
	Parse_Comma();
	EXPECT
		CASE(RIGHT_PAREN_TOKEN)
			CallFree = false;
			// we use GMT as some platforms (e.g. windows) have different ideas of what to print when handling '%z'.
			FormatStr = "%Y-%m-%d %H:%M:%SZ";
			EXIT
		END_CASE

		OTHERWISE
			UNGET
			CallFree = true;
			FormatStr = Parse_C_String(pathname);
			if (strlen(FormatStr) == 0)
			{
				POV_FREE(FormatStr);
				Error("Empty format string.");
			}
			if (strlen(FormatStr) > PARSE_NOW_VAL_LENGTH)
			{
				POV_FREE(FormatStr);
				Error("Format string too long.");
			}
			GET(RIGHT_PAREN_TOKEN);
			EXIT
		END_CASE
	END_EXPECT

	// NB don't wrap only the call to strftime() in the try, because visual C++ will, in release mode,
	// optimize the try/catch away since it doesn't believe that the RTL can throw exceptions. since
	// the windows version of POV hooks the invalid parameter handler RTL callback and throws an exception
	// if it's called, they can.
	try
	{
		std::tm t = boost::posix_time::to_tm(boost::posix_time::from_time_t(timestamp));
		// TODO FIXME - we should either have this locale setting globally, or avoid it completely; in either case it shouldn't be *here*.
		setlocale(LC_TIME,""); // Get the local prefered format
		vlen = strftime(val, PARSE_NOW_VAL_LENGTH, FormatStr, &t);
	}
	catch (pov_base::Exception& e)
	{
		// the windows version of strftime calls the invalid parameter handler if
		// it gets a bad format string. this will in turn raise an exception of type
		// kParamErr. if the exception isn't that, allow normal exception processing
		// to continue, otherwise we issue a more useful error message.
		if ((e.codevalid() == false) || (e.code() != kParamErr))
			throw;
		vlen = 0;
	}
	if ((vlen == PARSE_NOW_VAL_LENGTH)) // on error: max for libc 4.4.1 & before
		vlen = 0; // return an empty string on error (content of val[] is undefined)
	val[vlen]='\0'; // whatever, that operation is now safe (and superflous except for error)

	if (CallFree)
	{
		POV_FREE(FormatStr);
	}

	if (vlen == 0)
		Error("Invalid formatting code in format string, or resulting string too long.");

	return String_To_UCS2(val, pathname);
}


/*****************************************************************************
 *
 * FUNCTION
 *
 * INPUT
 *
 * OUTPUT
 *
 * RETURNS
 *
 * AUTHOR
 *
 * DESCRIPTION
 *
 * CHANGES
 *
******************************************************************************/

UCS2 *Parser::Parse_Substr(bool pathname)
{
	UCS2 *str;
	UCS2 *New;
	int l, d;

	GET(LEFT_PAREN_TOKEN);

	str = Parse_String(pathname);
	Parse_Comma();
	l = (int)Parse_Float();
	Parse_Comma();
	d = (int)Parse_Float();

	GET(RIGHT_PAREN_TOKEN);

	if(((l + d - 1) > UCS2_strlen(str)) || (l < 0) || (d < 0))
		Error("Illegal parameters in substr.");

	New = reinterpret_cast<UCS2 *>(POV_MALLOC(sizeof(UCS2) * (d + 1), "temporary string"));
	UCS2_strncpy(New, &(str[l - 1]), d);
	New[d] = 0;

	POV_FREE(str);

	return New;
}


/*****************************************************************************
 *
 * FUNCTION
 *
 * INPUT
 *
 * OUTPUT
 *
 * RETURNS
 *
 * AUTHOR
 *
 * DESCRIPTION
 *
 * CHANGES
 *
******************************************************************************/

UCS2 *Parser::Parse_Strupr(bool pathname)
{
	UCS2 *New;

	GET(LEFT_PAREN_TOKEN);

	New = Parse_String(pathname);
	UCS2_strupr(New);

	GET(RIGHT_PAREN_TOKEN);

	return New;
}


/*****************************************************************************
 *
 * FUNCTION
 *
 * INPUT
 *
 * OUTPUT
 *
 * RETURNS
 *
 * AUTHOR
 *
 * DESCRIPTION
 *
 * CHANGES
 *
******************************************************************************/

UCS2 *Parser::Parse_Strlwr(bool pathname)
{
	UCS2 *New;

	GET(LEFT_PAREN_TOKEN);

	New = Parse_String(pathname);
	UCS2_strlwr(New);

	GET(RIGHT_PAREN_TOKEN);

	return New;
}


/*****************************************************************************
 *
 * FUNCTION
 *
 * INPUT
 *
 * OUTPUT
 *
 * RETURNS
 *
 * AUTHOR
 *
 * DESCRIPTION
 *
 * CHANGES
 *
******************************************************************************/

UCS2 *Parser::String_To_UCS2(const char *str, bool pathname)
{
	UCS2 *char_string = NULL;
	UCS2 *char_array = NULL;
	int char_array_size = 0;
	int utf8arraysize = 0;
	unsigned char *utf8array = NULL;
	int index_in = 0;
	int index_out = 0;
	char buffer[8];
	char *dummy_ptr = NULL;
	int i = 0;

	if(strlen(str) == 0)
	{
		char_string = reinterpret_cast<UCS2 *>(POV_MALLOC(sizeof(UCS2), "UCS2 String"));
		char_string[0] = 0;

		return char_string;
	}

	switch(sceneData->stringEncoding)
	{
		case 0: // ASCII
			char_array_size = (int)strlen(str);
			char_array = reinterpret_cast<UCS2 *>(POV_MALLOC(char_array_size * sizeof(UCS2), "Character Array"));
			for(i = 0; i < char_array_size; i++)
			{
				if(sceneData->languageVersion < 350)
					char_array[i] = (unsigned char)(str[i]);
				else
				{
					char_array[i] = str[i] & 0x007F;
					if(char_array[i] != str[i])
					{
						char_array[i] = ' ';
						PossibleError("Non-ASCII character has been replaced by space character.");
					}
				}
			}
			break;
		case 1: // UTF8
			char_array = Convert_UTF8_To_UCS2(reinterpret_cast<const unsigned char *>(str), (int)strlen(str), &char_array_size);
			break;
		case 2: // System Specific
			char_array = POV_CONVERT_TEXT_TO_UCS2(reinterpret_cast<const unsigned char *>(str), strlen(str), &char_array_size);
			if(char_array == NULL)
				Error("Cannot convert system specific text format to Unicode.");
			break;
		default:
			Error("Unsupported text encoding format.");
			break;
	}

	if(char_array == NULL)
		Error("Cannot convert text to UCS2 format.");

	char_string = reinterpret_cast<UCS2 *>(POV_MALLOC((char_array_size + 1) * sizeof(UCS2), "UCS2 String"));
	for(index_in = 0, index_out = 0; index_in < char_array_size; index_in++, index_out++)
	{
		if((char_array[index_in] == '\\') && (pathname == false))
		{
			index_in++;

			switch(char_array[index_in])
			{
				case 'a':
					char_string[index_out] = 0x07;
					break;
				case 'b':
					char_string[index_out] = 0x08;
					break;
				case 'f':
					char_string[index_out] = 0x0c;
					break;
				case 'n':
					char_string[index_out] = 0x0a;
					break;
				case 'r':
					char_string[index_out] = 0x0d;
					break;
				case 't':
					char_string[index_out] = 0x09;
					break;
				case 'v':
					char_string[index_out] = 0x0b;
					break;
				case '\0':
					char_string[index_out] = 0x5c;
					break;
				case '\'':
					char_string[index_out] = 0x27;
					break;
				case '\\':
					char_string[index_out] = '\\';
					break;
				case 'u':
					if(index_in + 4 >= char_array_size)
						Error("Unexpected end of escape sequence in text string.");

					buffer[0] = char_array[++index_in];
					buffer[1] = char_array[++index_in];
					buffer[2] = char_array[++index_in];
					buffer[3] = char_array[++index_in];
					buffer[4] = 0;

					char_string[index_out] = (UCS2)strtoul(buffer, &dummy_ptr, 16);
					break;
				default:
					char_string[index_out] = char_array[index_in];
					if ( char_array )
						POV_FREE(char_array);
					char_array = NULL;
					Error( "Illegal escape sequence in string." );
					break;
			}
		}
		else
			char_string[index_out] = char_array[index_in];
	}

	char_string[index_out] = 0;
	index_out++;

	char_string = reinterpret_cast<UCS2 *>(POV_REALLOC(char_string, index_out * sizeof(UCS2), "UCS2 String"));

	if(char_array != NULL)
		POV_FREE(char_array);

	return char_string;
}


/*****************************************************************************
 *
 * FUNCTION
 *
 * INPUT
 *
 * OUTPUT
 *
 * RETURNS
 *
 * AUTHOR
 *
 * DESCRIPTION
 *
 * CHANGES
 *
******************************************************************************/

char *Parser::UCS2_To_String(const UCS2 *str, bool)
{
	char *str_out;
	char *strp;

	str_out = reinterpret_cast<char *>(POV_MALLOC(UCS2_strlen(str)+1, "C String"));

	for(strp = str_out; *str != 0; str++, strp++)
	{
		if((*str > 127) && (sceneData->languageVersion >= 350))
			*strp = ' ';
		else
			*strp = (char)(*str);
	}

	*strp = 0;

	return str_out;
}


/*****************************************************************************
*
* FUNCTION
*
*   Convert_UTF8_To_UCS4
*
* INPUT
*
*   Array of bytes, length of this sequence
*
* OUTPUT
*
*   Size of the array of UCS4s returned
*
* RETURNS
*
*   Array of UCS4s (allocated with POV_MALLOC)
*
* AUTHOR
*
* DESCRIPTION
*
*   Converts UTF8 to UCS4 characters.
*
* CHANGES
*
*   -
*
******************************************************************************/

UCS4 *Parser::Convert_UTF8_To_UCS4(const unsigned char *text_array, int text_array_size, int *char_array_size)
{
	UCS4 *char_array = NULL;
	UCS4 chr;
	int i, j, k, seqlen;

	if((text_array == NULL) || (text_array_size == 0) || (char_array_size == NULL))
		return NULL;

	char_array = reinterpret_cast<UCS4 *>(POV_MALLOC(text_array_size * sizeof(UCS4), "Character Array"));
	if(char_array == NULL)
		throw POV_EXCEPTION_CODE(kOutOfMemoryErr);

	for(i = 0, k = 0; i < text_array_size; k++, i++)
	{
		seqlen = gUTF8SequenceArray[text_array[i]];
		chr = 0;
		for(j = seqlen; j > 0; j--)
		{
			chr += text_array[i];
			chr <<= 6;
			i++;
		}
		chr += text_array[i];

		char_array[k] = chr - gUTF8Offsets[seqlen];
	}

	char_array = reinterpret_cast<UCS4 *>(POV_REALLOC(char_array, k * sizeof(UCS4), "Character Array"));
	*char_array_size = k;

	return char_array;
}

/*****************************************************************************
*
* FUNCTION
*
*   Convert_UTF8_To_UCS2
*
* INPUT
*
*   Array of bytes, length of this sequence
*
* OUTPUT
*
*   Size of the array of UCS2s returned
*
* RETURNS
*
*   Array of UCS2s (allocated with POV_MALLOC)
*
* AUTHOR
*
* DESCRIPTION
*
*   Converts UTF8 to UCS2 characters, however all surrogates are dropped.
*
* CHANGES
*
*   -
*
******************************************************************************/

UCS2 *Parser::Convert_UTF8_To_UCS2(const unsigned char *text_array, int text_array_size, int *char_array_size)
{
	UCS2 *char_array = NULL;
	UCS4 chr;
	int i, j, k, seqlen;

	if((text_array == NULL) || (text_array_size == 0) || (char_array_size == NULL))
		return NULL;

	char_array = reinterpret_cast<UCS2 *>(POV_MALLOC(text_array_size * sizeof(UCS2), "Character Array"));
	if(char_array == NULL)
		throw POV_EXCEPTION_CODE(kOutOfMemoryErr);

	for(i = 0, k = 0; i < text_array_size; k++, i++)
	{
		seqlen = gUTF8SequenceArray[text_array[i]];
		chr = 0;
		for(j = seqlen; j > 0; j--)
		{
			chr += text_array[i];
			chr <<= 6;
			i++;
		}

		chr += text_array[i];
		chr -= gUTF8Offsets[seqlen];

		if(chr <= 0x0000FFFFUL)
			char_array[k] = chr;
		else
			char_array[k] = 0x0000FFFDUL;
	}

	char_array = reinterpret_cast<UCS2 *>(POV_REALLOC(char_array, k * sizeof(UCS2), "Character Array"));
	*char_array_size = k;

	return char_array;
}


/*****************************************************************************
 *
 * FUNCTION
 *
 * INPUT
 *
 * OUTPUT
 *
 * RETURNS
 *
 * AUTHOR
 *
 * DESCRIPTION
 *
 * CHANGES
 *
******************************************************************************/

UCS2 *Parser::UCS2_strcat(UCS2 *s1, const UCS2 *s2)
{
	int l1, l2;

	l1 = UCS2_strlen(s1);
	l2 = UCS2_strlen(s2);

	s1 = reinterpret_cast<UCS2 *>(POV_REALLOC(s1, sizeof(UCS2) * (l1 + l2 + 1), "UCS2 String"));

	UCS2_strcpy(&s1[l1], s2);

	return s1;
}


/*****************************************************************************
 *
 * FUNCTION
 *
 * INPUT
 *
 * OUTPUT
 *
 * RETURNS
 *
 * AUTHOR
 *
 * DESCRIPTION
 *
 * CHANGES
 *
******************************************************************************/

int Parser::UCS2_strlen(const UCS2 *str)
{
	register int i;

	for(i = 0; *str != 0; str++, i++) { }

	return i;
}


/*****************************************************************************
 *
 * FUNCTION
 *
 * INPUT
 *
 * OUTPUT
 *
 * RETURNS
 *
 * AUTHOR
 *
 * DESCRIPTION
 *
 * CHANGES
 *
******************************************************************************/

int Parser::UCS2_strcmp(const UCS2 *s1, const UCS2 *s2)
{
	UCS2 t1, t2;

	while((t1 = *s1++) == (t2 = *s2++))
	{
		if(t1 == 0)
			return 0;
	}

	return (t1 - t2);
}


/*****************************************************************************
 *
 * FUNCTION
 *
 * INPUT
 *
 * OUTPUT
 *
 * RETURNS
 *
 * AUTHOR
 *
 * DESCRIPTION
 *
 * CHANGES
 *
******************************************************************************/

void Parser::UCS2_strcpy(UCS2 *s1, const UCS2 *s2)
{
	for(; *s2 != 0; s1++, s2++)
		*s1 = *s2;

	*s1 = 0;
}


/*****************************************************************************
 *
 * FUNCTION
 *
 * INPUT
 *
 * OUTPUT
 *
 * RETURNS
 *
 * AUTHOR
 *
 * DESCRIPTION
 *
 * CHANGES
 *
******************************************************************************/

void Parser::UCS2_strncpy(UCS2 *s1, const UCS2 *s2, int n)
{
	for(; (*s2 != 0) && (n > 0); s1++, s2++, n--)
		*s1 = *s2;

	*s1 = 0;
}


/*****************************************************************************
 *
 * FUNCTION
 *
 * INPUT
 *
 * OUTPUT
 *
 * RETURNS
 *
 * AUTHOR
 *
 * DESCRIPTION
 *
 * CHANGES
 *
******************************************************************************/

void Parser::UCS2_strupr(UCS2 *str)
{
	bool err = false;

	while(true)
	{
		if (((int) *str < 0) || (*str > 127))
			err = true;
		else if(*str == 0)
			break;

		*str = toupper(*str);
		str++;
	}

	if(err == true)
		Warning(0, "Non-ASCII charcater in string, strupr may not work as expected.");
}


/*****************************************************************************
 *
 * FUNCTION
 *
 * INPUT
 *
 * OUTPUT
 *
 * RETURNS
 *
 * AUTHOR
 *
 * DESCRIPTION
 *
 * CHANGES
 *
******************************************************************************/

void Parser::UCS2_strlwr(UCS2 *str)
{
	bool err = false;

	while(true)
	{
		if (((int) *str < 0) || (*str > 127))
			err = true;
		else if(*str == 0)
			break;

		*str = tolower(*str);
		str++;
	}

	if(err == true)
		Warning(0, "Non-ASCII charcater in string, strlwr may not work as expected.");
}

UCS2 *Parser::UCS2_strdup(const UCS2 *s)
{
	UCS2 *New;

	New=reinterpret_cast<UCS2 *>(POV_MALLOC((UCS2_strlen(s)+1) * sizeof(UCS2), UCS2toASCIIString(s).c_str()));
	UCS2_strcpy(New,s);
	return (New);
}

}<|MERGE_RESOLUTION|>--- conflicted
+++ resolved
@@ -5,7 +5,7 @@
  *
  * ---------------------------------------------------------------------------
  * UberPOV Raytracer version 1.37.
- * Partial Copyright 2013 Christoph Lipka.
+ * Portions Copyright 2013 Christoph Lipka.
  *
  * UberPOV 1.37 is an experimental unofficial branch of POV-Ray 3.7, and is
  * subject to the same licensing terms and conditions.
@@ -30,19 +30,11 @@
  * DKBTrace was originally written by David K. Buck.
  * DKBTrace Ver 2.0-2.12 were written by David K. Buck & Aaron A. Collins.
  * ---------------------------------------------------------------------------
-<<<<<<< HEAD
- * $File: //depot/clipka/upov/source/backend/parser/parsestr.cpp $
- * $Revision: #3 $
- * $Change: 5944 $
- * $DateTime: 2013/07/22 09:27:03 $
- * $Author: clipka $
-=======
  * $File: N/A $
  * $Revision: N/A $
  * $Change: N/A $
  * $DateTime: N/A $
  * $Author: N/A $
->>>>>>> 8c26649c
  *******************************************************************************/
 
 #include <stdlib.h>
@@ -504,7 +496,7 @@
 		CASE(RIGHT_PAREN_TOKEN)
 			CallFree = false;
 			// we use GMT as some platforms (e.g. windows) have different ideas of what to print when handling '%z'.
-			FormatStr = "%Y-%m-%d %H:%M:%SZ";
+			FormatStr = (char *)"%Y-%m-%d %H:%M:%SZ";
 			EXIT
 		END_CASE
 
@@ -512,7 +504,7 @@
 			UNGET
 			CallFree = true;
 			FormatStr = Parse_C_String(pathname);
-			if (strlen(FormatStr) == 0)
+			if (FormatStr[0] == '\0')
 			{
 				POV_FREE(FormatStr);
 				Error("Empty format string.");
@@ -548,7 +540,7 @@
 			throw;
 		vlen = 0;
 	}
-	if ((vlen == PARSE_NOW_VAL_LENGTH)) // on error: max for libc 4.4.1 & before
+	if (vlen == PARSE_NOW_VAL_LENGTH) // on error: max for libc 4.4.1 & before
 		vlen = 0; // return an empty string on error (content of val[] is undefined)
 	val[vlen]='\0'; // whatever, that operation is now safe (and superflous except for error)
 
