//******************************************************************************
///
/// @file backend/parser/parse.cpp
///
/// This module implements a parser for the scene description files.
///
/// @copyright
/// @parblock
///
/// Persistence of Vision Ray Tracer ('POV-Ray') version 3.7.
/// Copyright 1991-2015 Persistence of Vision Raytracer Pty. Ltd.
///
/// POV-Ray is free software: you can redistribute it and/or modify
/// it under the terms of the GNU Affero General Public License as
/// published by the Free Software Foundation, either version 3 of the
/// License, or (at your option) any later version.
///
/// POV-Ray is distributed in the hope that it will be useful,
/// but WITHOUT ANY WARRANTY; without even the implied warranty of
/// MERCHANTABILITY or FITNESS FOR A PARTICULAR PURPOSE.  See the
/// GNU Affero General Public License for more details.
///
/// You should have received a copy of the GNU Affero General Public License
/// along with this program.  If not, see <http://www.gnu.org/licenses/>.
///
/// ----------------------------------------------------------------------------
///
/// POV-Ray is based on the popular DKB raytracer version 2.12.
/// DKBTrace was originally written by David K. Buck.
/// DKBTrace Ver 2.0-2.12 were written by David K. Buck & Aaron A. Collins.
///
/// @endparblock
///
//*******************************************************************************

#include <cctype>
#include <cmath>
#include <cstdlib>
#include <algorithm>

#include <boost/bind.hpp>

// frame.h must always be the first POV file included (pulls in platform config)
#include "backend/frame.h"
#include "backend/parser/parse.h"

#include "base/povmsgid.h"
#include "backend/bounding/bcyl.h"
#include "backend/bounding/bsphere.h"
#include "backend/colour/colour_old.h"
#include "backend/interior/interior.h"
#include "backend/lighting/photons.h"
#include "backend/lighting/point.h"
#include "backend/lighting/radiosity.h"
#include "backend/lighting/subsurface.h"
#include "backend/math/matrices.h"
#include "backend/math/polysolv.h"
#include "backend/math/splines.h"
#include "backend/math/vector.h"
#include "backend/scene/atmosph.h"
#include "backend/scene/objects.h"
#include "backend/scene/threaddata.h"
#include "backend/shape/bezier.h"
#include "backend/shape/blob.h"
#include "backend/shape/boxes.h"
#include "backend/shape/cones.h"
#include "backend/shape/csg.h"
#include "backend/shape/discs.h"
#include "backend/shape/fpmetric.h"
#include "backend/shape/fractal.h"
#include "backend/shape/hfield.h"
#include "backend/shape/isosurf.h"
#include "backend/shape/lathe.h"
#include "backend/shape/mesh.h"
#include "backend/shape/ovus.h"
#include "backend/shape/planes.h"
#include "backend/shape/poly.h"
#include "backend/shape/polygon.h"
#include "backend/shape/prism.h"
#include "backend/shape/quadrics.h"
#include "backend/shape/sor.h"
#include "backend/shape/spheres.h"
#include "backend/shape/sphsweep.h"
#include "backend/shape/super.h"
#include "backend/shape/torus.h"
#include "backend/shape/triangle.h"
#include "backend/shape/truetype.h"
#include "backend/support/imageutil.h"
#include "backend/support/octree.h"
#include "backend/texture/normal.h"
#include "backend/texture/pigment.h"
#include "backend/texture/texture.h"
#include "backend/vm/fnpovfpu.h"

#include "lightgrp.h" // TODO

// this must be the last file included
#include "base/povdebug.h"

namespace pov
{

/*****************************************************************************
* Local preprocessor defines
******************************************************************************/

/* Volume that is considered to be infinite. [DB 9/94] */

const DBL INFINITE_VOLUME = BOUND_HUGE;


/*****************************************************************************
*
* FUNCTION
*
* INPUT
*
* OUTPUT
*
* RETURNS
*
* AUTHOR
*
* DESCRIPTION
*
* CHANGES
*
******************************************************************************/

Parser::Parser(shared_ptr<SceneData> sd, bool useclk, DBL clk) :
    SceneTask(new SceneThreadData(sd), boost::bind(&Parser::SendFatalError, this, _1), "Parse", sd),
    sceneData(sd),
    clockValue(clk),
    useClock(useclk),
    fnVMContext(sd->functionVM->NewContext(GetParserDataPtr())),
    Destroying_Frame(false),
    String_Index(0),
    String_Buffer_Free(0),
    String(NULL),
    String2(NULL),
    last_progress(0),
    Current_Token_Count(0),
    token_count(0),
    line_count(10),
    next_rand(NULL),
    Debug_Message_Buffer(sd->backendAddress, sd->frontendAddress, sd->sceneId)
{
    pre_init_tokenizer();
    if (sceneData->realTimeRaytracing)
        mBetaFeatureFlags.realTimeRaytracing = true;
}

/* Parse the file. */
void Parser::Run()
{
    int         error_line = -1;
    int         error_col = -1;
    UCS2String  error_filename(MAX_PATH, 0);
    POV_LONG    error_pos = -1;

    try
    {
        Init_Random_Generators();

        Initialize_Tokenizer();
        Brace_Stack = reinterpret_cast<TOKEN *>(POV_MALLOC(MAX_BRACES*sizeof (TOKEN), "brace stack"));
        Brace_Index = 0;

        Default_Texture = Create_Texture ();
        Default_Texture->Pigment = Create_Pigment();
        Default_Texture->Tnormal = NULL;
        Default_Texture->Finish  = Create_Finish();

        Not_In_Default = true;
        Ok_To_Declare = true;
        LValue_Ok = false;

        Frame_Init ();

        for(SceneData::DeclaredVariablesMap::const_iterator i(sceneData->declaredVariables.begin()); i != sceneData->declaredVariables.end(); i++)
        {
            if(i->second.length() > 0)
            {
                SYM_ENTRY *Temp_Entry = NULL;

                if(i->second[0] == '\"')
                {
                    string tmp(i->second, 1, i->second.length() - 2);
                    Temp_Entry = Add_Symbol(1, const_cast<char *>(i->first.c_str()), STRING_ID_TOKEN);
                    Temp_Entry->Data = String_Literal_To_UCS2(const_cast<char *>(tmp.c_str()), false);
                }
                else
                {
                    Temp_Entry = Add_Symbol(1, const_cast<char *>(i->first.c_str()), FLOAT_ID_TOKEN);
                    Temp_Entry->Data = Create_Float();
                    *(reinterpret_cast<DBL *>(Temp_Entry->Data)) = atof(i->second.c_str());
                }
            }
        }

        IncludeHeader(sceneData->headerFile);

        Parse_Frame();

        // post process atmospheric media
        for(vector<Media>::iterator i(sceneData->atmosphere.begin()); i != sceneData->atmosphere.end(); i++)
            i->PostProcess();

        // post process global light sources
        for(size_t i = 0; i < sceneData->lightSources.size(); i++)
        {
            sceneData->lightSources[i]->index = i;
            sceneData->lightSources[i]->lightGroupLight = false;
        }

        // post process local light sources
        for(size_t i = 0; i < sceneData->lightGroupLightSources.size(); i++)
        {
            sceneData->lightGroupLightSources[i]->index = i;
            sceneData->lightGroupLightSources[i]->lightGroupLight = true;
        }
    }
    catch(std::bad_alloc&)
    {
        try
        {
            if (Token.FileHandle != NULL)
            {
                // take a (local) copy of error location prior to freeing token data
                // NB error_filename has been pre-allocated for strings up to _MAX_PATH
                error_filename = Token.FileHandle->name();
                error_line = Token.Token_File_Pos.lineno;
                error_col = Token.Token_Col_No;
                error_pos = Token.FileHandle->tellg().offset;
            }

            // free up some memory before proceeding with error notification.
            Terminate_Tokenizer();
            Destroy_Textures(Default_Texture);
            Default_Texture = NULL;
            POV_FREE (Brace_Stack);
            Brace_Stack = NULL;
            Destroy_Random_Generators();

            if (error_line != -1)
                messageFactory.ErrorAt(POV_EXCEPTION_CODE(kOutOfMemoryErr), error_filename.c_str(), error_line, error_col, error_pos, "Out of memory.");
            else
                Error("Out of memory.");
        }
        catch (std::bad_alloc&)
        {
            // ran out of memory during processing of bad_alloc above ...
            // not much we can do except return
            return;
        }
        catch(...)
        {
            // other exceptions are OK to re-throw here (in particular, Error/ErrorAt will throw one)
            throw;
        }
    }

    // validate scene contents
    if(sceneData->objects.empty())
        Warning("No objects in scene.");

    Terminate_Tokenizer();
    Destroy_Textures(Default_Texture);

    POV_FREE (Brace_Stack);

    Destroy_Random_Generators();

    Default_Texture = NULL;
    Brace_Stack = NULL;

    // Check for experimental features
    char str[512] = "";

    if(mExperimentalFlags.backsideIllumination)
        strcat(str, str [0] ? ", backside illumination" : "backside illumination");
    if(mExperimentalFlags.functionHf)
        strcat(str, str [0] ? ", function '.hf'" : "function '.hf'");
    if(mExperimentalFlags.meshCamera)
        strcat(str, str [0] ? ", mesh camera" : "mesh camera");
    if(mExperimentalFlags.slopeAltitude)
        strcat(str, str [0] ? ", slope pattern altitude" : "slope pattern altitude");
    if(mExperimentalFlags.spline)
        strcat(str, str [0] ? ", spline" : "spline");
    if(mExperimentalFlags.subsurface)
        strcat(str, str [0] ? ", subsurface light transport" : "subsurface light transport");
    if(mExperimentalFlags.tiff)
        strcat(str, str [0] ? ", TIFF image support" : "TIFF image support");

    if (str[0] != '\0')
        Warning("This rendering uses the following experimental feature(s): %s.\n"
                "The design and implementation of these features is likely to change in future\n"
                "versions of POV-Ray. Backward compatibility with the current implementation is\n"
                "not guaranteed.",
                str);

    // Check for beta features
    str[0] = '\0';

    if(mBetaFeatureFlags.videoCapture)
        strcat(str, str [0] ? ", video capture" : "video capture");
    if(mBetaFeatureFlags.realTimeRaytracing)
        strcat(str, str [0] ? ", real-time raytracing render loop" : "real-time raytracing render loop");

    if (str[0] != '\0')
        Warning("This rendering uses the following beta-test feature(s): %s.\n"
                "The implementation of these features is likely to change or be completely\n"
                "removed in subsequent beta-test versions of POV-Ray. There is no guarantee\n"
                "that they will be available in the next full release version.\n",
                str);

    if ((sceneData->bspMaxDepth != 0) ||
        (sceneData->bspObjectIsectCost != 0.0f) || (sceneData->bspBaseAccessCost != 0.0f) ||
        (sceneData->bspChildAccessCost != 0.0f) || (sceneData->bspMissChance != 0.0f))
    {
        Warning("You have overridden a default BSP tree cost constant. Note that these "
                "INI settings may be removed or changed prior to the final 3.7 release.\n");
    }

    // TODO FIXME - review whole if-statement and line after it below [trf]
    // we set this before resetting languageVersion since there's nothing to
    // be gained from disabling the defaulting of the noise generator to
    // something other than compatibilty mode.
    if (sceneData->explicitNoiseGenerator == false)
        sceneData->noiseGenerator = (sceneData->EffectiveLanguageVersion() < 350 ?
                                     kNoiseGen_Original : kNoiseGen_RangeCorrected);

    if((sceneData->gammaMode != kPOVList_GammaMode_AssumedGamma36) && (sceneData->gammaMode != kPOVList_GammaMode_AssumedGamma37))
    {
        if (sceneData->EffectiveLanguageVersion() < 370)
        {
            sceneData->gammaMode = kPOVList_GammaMode_None;
            sceneData->workingGamma.reset();
            sceneData->workingGammaToSRGB.reset();
            Warning("assumed_gamma not specified, so gamma_correction is turned off for compatibility\n"
                    "with this pre POV-Ray 3.7 scene. See the documentation for more details.");
        }
        else
        {
            sceneData->gammaMode = kPOVList_GammaMode_AssumedGamma37Implied;
            sceneData->workingGamma = GetGammaCurve(DEFAULT_WORKING_GAMMA_TYPE, DEFAULT_WORKING_GAMMA);
            sceneData->workingGammaToSRGB = TranscodingGammaCurve::Get(sceneData->workingGamma, SRGBGammaCurve::Get());
            PossibleError("assumed_gamma not specified in this POV-Ray 3.7 or later scene. Future\n"
                          "versions of POV-Ray may consider this a fatal error. To avoid this\n"
                          "warning, explicitly specify 'assumed_gamma " DEFAULT_WORKING_GAMMA_TEXT "' in the global_settings\n"
                          "section. See the documentation for more details.");
        }
    }

    if(sceneData->EffectiveLanguageVersion() < 350)
    {
        Warning("The scene finished parsing with a language version set to 3.1 or earlier. Full\n"
                "backward compatibility with scenes requiring support for bugs in POV-Ray\n"
                "version 3.1 or earlier is not guaranteed. Please use POV-Ray 3.5 or earlier if\n"
                "your scene depends on rendering defects caused by these bugs.");

        sceneData->languageVersion = 350;
    }

    if(sceneData->languageVersionLate)
    {
        Warning("This scene had other declarations preceding the first #version directive.\n"
                "Please be aware that as of POV-Ray 3.7, unless already specified via an INI\n"
                "option, a #version is expected as the first declaration in a scene file. If\n"
                "this is not done, POV-Ray may apply compatibility settings to some features\n"
                "that are intended to make pre-3.7 scenes render as designed. You are strongly\n"
                "encouraged to add a #version statement to the scene to make your intent clear.\n"
                "Future versions of POV-Ray may make the presence of a #version mandatory.");
    }
    else if(sceneData->languageVersionSet == false)
    {
        Warning("This scene did not contain a #version directive. Please be aware that as of\n"
                "POV-Ray 3.7, unless already specified via an INI option, a #version is\n"
                "expected as the first declaration in a scene file. POV-Ray may apply settings\n"
                "to some features that are intended to maintain compatibility with pre-3.7\n"
                "scenes. You are strongly encouraged to add a #version statement to the scene\n"
                "to make your intent clear. Future versions of POV-Ray may make the presence of\n"
                "a #version statement mandatory.");
    }

    sceneData->parsedMaxTraceLevel = Max_Trace_Level;

    if (sceneData->clocklessAnimation == true)
    {
        if (sceneData->cameras.size() < 2)
        {
            Warning("Need at least two cameras for a clockless animation loop - treating\nscene as single frame.");
            sceneData->clocklessAnimation = false;
        }
        else
        {
            Warning("Clockless animation: total of %d cameras will be used.", sceneData->cameras.size());
            sceneData->parsedCamera = sceneData->cameras[0];
        }
    }

    if (sceneData->radiositySettings.pretraceEnd > sceneData->radiositySettings.pretraceStart)
        Error("Radiosity pretrace end must be smaller than or equal to pretrace start.");

    if (sceneData->radiositySettings.minimumReuse > sceneData->radiositySettings.maximumReuse * 0.5)
    {
        if (!sceneData->radiositySettings.minimumReuseSet)
        {
            sceneData->radiositySettings.minimumReuse = sceneData->radiositySettings.maximumReuse * 0.5;
            Warning("Radiosity maximum_reuse should be significantly larger than minimum_reuse.\n"
                    "Decreasing minimum_reuse to %lf instead of the default.",
                    sceneData->radiositySettings.minimumReuse);
        }
        else if (!sceneData->radiositySettings.maximumReuseSet)
        {
            sceneData->radiositySettings.maximumReuse = sceneData->radiositySettings.minimumReuse * 2.0;
            Warning("Radiosity maximum_reuse should be significantly larger than minimum_reuse.\n"
                    "Increasing maximum_reuse to %lf instead of the default.",
                    sceneData->radiositySettings.maximumReuse);
        }
        else if (sceneData->radiositySettings.minimumReuse >= sceneData->radiositySettings.maximumReuse)
        {
            Error("Radiosity maximum_reuse must be larger than minimum_reuse.\n");
        }
        else
        {
            Warning("Radiosity maximum_reuse should be significantly larger than minimum_reuse.\n");
        }
    }
}

void Parser::Cleanup()
{
    sceneData->functionVM->DeleteContext(fnVMContext);

    // TODO FIXME - cleanup [trf]
    Terminate_Tokenizer();

    Destroy_Textures(Default_Texture);
    Default_Texture = NULL;

    if (Brace_Stack != NULL)
        POV_FREE (Brace_Stack);
    Brace_Stack = NULL;

    Destroy_Random_Generators();
}

void Parser::Stopped()
{
    RenderBackend::SendSceneFailedResult(sceneData->sceneId, kUserAbortErr, sceneData->frontendAddress);
}

void Parser::Finish()
{
    Cleanup();

    GetParserDataPtr()->timeType = SceneThreadData::kParseTime;
    GetParserDataPtr()->realTime = ConsumedRealTime();
    GetParserDataPtr()->cpuTime = ConsumedCPUTime();
}


/*****************************************************************************
*
* FUNCTION
*
* INPUT
*
* OUTPUT
*
* RETURNS
*
* AUTHOR
*
* DESCRIPTION
*
* CHANGES
*
******************************************************************************/

/* Set up the fields in the frame to default values. */
void Parser::Frame_Init()
{
    Destroying_Frame = false;
    sceneData->parsedCamera = Default_Camera;
    sceneData->lightSources.clear();
    sceneData->atmosphereIOR = 1.0;
    sceneData->atmosphereDispersion = 1.0;
    // TODO FIXME Frame.Antialias_Threshold = opts.Antialias_Threshold;

    /* Init atmospheric stuff. [DB 12/94] */

    sceneData->fog = NULL;
    sceneData->rainbow = NULL;
    sceneData->skysphere = NULL;
}



/*****************************************************************************
*
* FUNCTION
*
* INPUT
*
* OUTPUT
*
* RETURNS
*
* AUTHOR
*
* DESCRIPTION
*
* CHANGES
*
******************************************************************************/

void Parser::Destroy_Frame()
{
    FOG *Fog, *Next_Fog;
    RAINBOW *Rainbow, *Next_Rainbow;

    // This is necessary as a user who hits CANCEL during any IO performed
    // by this routine (e.g. Destroy_Object(), which can complain about
    // isosurface max_gradient), will cause this routine to be entered again
    // before the relevent data member has been set to NULL (this is able
    // to happen since cancel will invoke a longjmp on most platforms).
    // This causes the currently-executing segment to be destroyed twice,
    // which is a Bad Thing(tm). [CJC 11/01]
    if (Destroying_Frame)
        return;
    Destroying_Frame = true;

    /* Destroy fogs. [DB 12/94] */

    for (Fog = sceneData->fog; Fog != NULL;)
    {
        Next_Fog = Fog->Next;

        Destroy_Fog(Fog);

        Fog = Next_Fog;
    }

    sceneData->fog = NULL;

    /* Destroy rainbows. [DB 12/94] */

    for (Rainbow = sceneData->rainbow; Rainbow != NULL;)
    {
        Next_Rainbow = Rainbow->Next;

        Destroy_Rainbow(Rainbow);

        Rainbow = Next_Rainbow;
    }

    sceneData->rainbow = NULL;

    /* Destroy skysphere. [DB 12/94] */
    Destroy_Skysphere(sceneData->skysphere);
    sceneData->skysphere = NULL;

    if(!sceneData->objects.empty())
    {
        Destroy_Object(sceneData->objects);
        sceneData->objects.clear();
        sceneData->lightSources.clear();
    }

    if(!sceneData->lightGroupLightSources.empty())
    {
        for(vector<LightSource *>::iterator i = sceneData->lightGroupLightSources.begin(); i != sceneData->lightGroupLightSources.end(); i++)
            Destroy_Object(*i);
        sceneData->lightGroupLightSources.clear();
    }
}


/*****************************************************************************
*
* FUNCTION
*
* INPUT
*
* OUTPUT
*
* RETURNS
*
* AUTHOR
*
* DESCRIPTION
*
* CHANGES
*
******************************************************************************/

void Parser::Parse_Begin ()
{
    const char *front;

    if(++Brace_Index >= MAX_BRACES)
    {
        Warning("Too many nested '{' braces.");
        Brace_Index--;
    }

    Brace_Stack[Brace_Index]=Token.Token_Id;

    Get_Token();

    if(Token.Token_Id == LEFT_CURLY_TOKEN)
    {
        return;
    }

    front = Get_Token_String(Brace_Stack[Brace_Index]);
    Found_Instead_Error("Missing { after", front);
}


/*****************************************************************************
*
* FUNCTION
*
* INPUT
*
* OUTPUT
*
* RETURNS
*
* AUTHOR
*
* DESCRIPTION
*
* CHANGES
*
******************************************************************************/

void Parser::Parse_End ()
{
    const char *front;

    Get_Token();

    if(Token.Token_Id == RIGHT_CURLY_TOKEN)
    {
        if(--Brace_Index < 0)
        {
            Warning("Possible '}' brace missmatch.");
            Brace_Index = 0;
        }
        return;
    }

    front = Get_Token_String (Brace_Stack[Brace_Index]);
    Found_Instead_Error("No matching } in", front);
}

/*****************************************************************************
*
* FUNCTION
*
* INPUT
*
* OUTPUT
*
* RETURNS
*
* AUTHOR
*
* DESCRIPTION
*
* CHANGES
*
******************************************************************************/

ObjectPtr Parser::Parse_Bicubic_Patch ()
{
    BicubicPatch *Object;
    int i, j;

    Parse_Begin ();

    if ( (Object = reinterpret_cast<BicubicPatch *>(Parse_Object_Id())) != NULL)
    {
        return (reinterpret_cast<ObjectPtr>(Object));
    }

    Object = new BicubicPatch();

    EXPECT
        CASE_FLOAT_UNGET
            VersionWarning(150, "Should use keywords for bicubic parameters.");
            Object->Patch_Type = (int)Parse_Float();
            if (Object->Patch_Type == 2 ||
                Object->Patch_Type == 3)
            {
                Object->Flatness_Value = Parse_Float();
            }
            else
            {
                Object->Flatness_Value = 0.1;
            }
            Object->U_Steps = (int)Parse_Float();
            Object->V_Steps = (int)Parse_Float();
            EXIT
        END_CASE

        CASE (TYPE_TOKEN)
            Object->Patch_Type = (int)Parse_Float();
        END_CASE

        CASE (FLATNESS_TOKEN)
            Object->Flatness_Value = Parse_Float();
        END_CASE

        CASE (V_STEPS_TOKEN)
            Object->V_Steps = (int)Parse_Float();
        END_CASE

        CASE (U_STEPS_TOKEN)
            Object->U_Steps = (int)Parse_Float();
        END_CASE

        CASE (ACCURACY_TOKEN)
            Object->accuracy = Parse_Float();
        END_CASE

        CASE(UV_VECTORS_TOKEN)
            /* Store 4 ST coords for quadrilateral  */
            Parse_UV_Vect(Object->ST[0]);  Parse_Comma();
            Parse_UV_Vect(Object->ST[1]);  Parse_Comma();
            Parse_UV_Vect(Object->ST[2]);  Parse_Comma();
            Parse_UV_Vect(Object->ST[3]);

            EXIT
        END_CASE

        OTHERWISE
            UNGET
            EXIT
        END_CASE
    END_EXPECT

    if (Object->Patch_Type > 1)
    {
        Object->Patch_Type = 1;
        Warning("Patch type no longer supported. Using type 1.");
    }

    if ((Object->Patch_Type < 0) || (Object->Patch_Type > MAX_PATCH_TYPE))
    {
        Error("Undefined bicubic patch type.");
    }

    Parse_Comma();

    for (i=0;i<4;i++)
    {
        for (j=0;j<4;j++)
        {
            Parse_Vector(Object->Control_Points[i][j]);
            if(!((i == 3) && (j == 3)))
                Parse_Comma();
        }
    }

    Object->Precompute_Patch_Values(); /* interpolated mesh coords */

    Object->Compute_BBox();

    Parse_Object_Mods(reinterpret_cast<ObjectPtr>(Object));

    return (reinterpret_cast<ObjectPtr>(Object));
}


/*****************************************************************************
*
* FUNCTION
*
*   Parse_Blob
*
* INPUT
*
* OUTPUT
*
* RETURNS
*
* AUTHOR
*
*   Dieter Bayer
*
* DESCRIPTION
*
*   -
*
* CHANGES
*
*   Jul 1994 : Creation.
*
******************************************************************************/

ObjectPtr Parser::Parse_Blob()
{
    int npoints;
    DBL threshold;
    Vector3d Axis, Base, Apex;
    Blob *Object;
    Blob_List_Struct *blob_components, *blob_component;

    Parse_Begin();

    if ((Object = reinterpret_cast<Blob *>(Parse_Object_Id())) != NULL)
    {
        return (reinterpret_cast<ObjectPtr>(Object));
    }

    Object = new Blob();

    blob_components = NULL;

    npoints = 0;

    threshold = 1.0;

    EXPECT
        CASE (THRESHOLD_TOKEN)
            threshold = Parse_Float();
        END_CASE

        /*************************************************************************
         * Read sperical component (old syntax).
         *************************************************************************/

        CASE (COMPONENT_TOKEN)
            blob_component = Object->Create_Blob_List_Element();

            blob_component->elem.Type = BLOB_SPHERE;

            blob_component->elem.c[2] = Parse_Float();

            Parse_Comma();

            blob_component->elem.rad2 = Parse_Float();

            Parse_Comma();

            blob_component->elem.rad2 = Sqr(blob_component->elem.rad2);

            Parse_Vector(blob_component->elem.O);

            /* Next component. */

            blob_component->next = blob_components;

            blob_components = blob_component;

            npoints++;
        END_CASE

        /*************************************************************************
         * Read sperical component (new syntax).
         *************************************************************************/

        CASE (SPHERE_TOKEN)
            blob_component = Object->Create_Blob_List_Element();

            blob_component->elem.Type = BLOB_SPHERE;

            Parse_Begin();

            Parse_Vector(blob_component->elem.O);

            Parse_Comma();

            blob_component->elem.rad2 = Parse_Float();

            blob_component->elem.rad2 = Sqr(blob_component->elem.rad2);

            Parse_Comma();

            ALLOW(STRENGTH_TOKEN)

            blob_component->elem.c[2] = Parse_Float();

            Parse_Blob_Element_Mods(&blob_component->elem);

            /* Next component. */

            blob_component->next = blob_components;

            blob_components = blob_component;

            npoints++;
        END_CASE

        /*************************************************************************
         * Read cylindrical component.
         *************************************************************************/

        CASE (CYLINDER_TOKEN)
            blob_component = Object->Create_Blob_List_Element();

            blob_component->elem.Type = BLOB_CYLINDER;

            blob_component->elem.Trans = Create_Transform();

            Parse_Begin();

            Parse_Vector(Base);

            Parse_Comma();

            Parse_Vector(Apex);

            Parse_Comma();

            blob_component->elem.rad2 = Parse_Float();

            blob_component->elem.rad2 = Sqr(blob_component->elem.rad2);

            Parse_Comma();

            ALLOW(STRENGTH_TOKEN)

            blob_component->elem.c[2] = Parse_Float();

            /* Calculate cylinder's coordinate system. */

            Axis = Apex - Base;

            blob_component->elem.len = Axis.length();

            if (blob_component->elem.len < EPSILON)
            {
                Error("Degenerate cylindrical component in blob.");
            }

            Axis /= blob_component->elem.len;

            Compute_Coordinate_Transform(blob_component->elem.Trans, Base, Axis, 1.0, 1.0);

            Parse_Blob_Element_Mods(&blob_component->elem);

            /* Next component. */

            blob_component->next = blob_components;

            blob_components = blob_component;

            npoints++;
        END_CASE

        OTHERWISE
            UNGET
            EXIT
        END_CASE
    END_EXPECT

    Object->Create_Blob_Element_Texture_List(blob_components, npoints);

    Parse_Object_Mods(reinterpret_cast<ObjectPtr>(Object));

    /* The blob's texture has to be processed before Make_Blob() is called. */

    Post_Textures(Object->Texture);

    /* Finally, process the information */

    int components = Object->Make_Blob(threshold, blob_components, npoints, GetParserDataPtr());
    if (components > sceneData->Max_Blob_Components)
        sceneData->Max_Blob_Components = components;

    return (reinterpret_cast<ObjectPtr>(Object));
}



/*****************************************************************************
*
* FUNCTION
*
*   Parse_Blob_Element_Mods
*
* INPUT
*
* OUTPUT
*
* RETURNS
*
* AUTHOR
*
*   Dieter Bayer
*
* DESCRIPTION
*
*   -
*
* CHANGES
*
*   Sep 1994 : Creation.
*
******************************************************************************/

void Parser::Parse_Blob_Element_Mods(Blob_Element *Element)
{
    Vector3d Local_Vector;
    MATRIX Local_Matrix;
    TRANSFORM Local_Trans;
    TEXTURE *Local_Texture;

    EXPECT
        CASE (TRANSLATE_TOKEN)
            Parse_Vector (Local_Vector);
            Blob::Translate_Blob_Element (Element, Local_Vector);
        END_CASE

        CASE (ROTATE_TOKEN)
            Parse_Vector (Local_Vector);
            Blob::Rotate_Blob_Element (Element, Local_Vector);
        END_CASE

        CASE (SCALE_TOKEN)
            Parse_Scale_Vector (Local_Vector);
            Blob::Scale_Blob_Element (Element, Local_Vector);
        END_CASE

        CASE (TRANSFORM_TOKEN)
            Blob::Transform_Blob_Element (Element, Parse_Transform(&Local_Trans));
        END_CASE

        CASE (MATRIX_TOKEN)
            Parse_Matrix (Local_Matrix);
            Compute_Matrix_Transform(&Local_Trans, Local_Matrix);
            Blob::Transform_Blob_Element (Element, &Local_Trans);
        END_CASE

        CASE (TEXTURE_TOKEN)
            Parse_Begin ();
            Local_Texture = Parse_Texture();
            Parse_End ();
            Link_Textures(&Element->Texture, Local_Texture);
        END_CASE

        CASE3 (PIGMENT_TOKEN, TNORMAL_TOKEN, FINISH_TOKEN)
            if (Element->Texture == NULL)
            {
                Element->Texture = Copy_Textures(Default_Texture);
            }
            else
            {
                if (Element->Texture->Type != PLAIN_PATTERN)
                {
                    Link_Textures(&Element->Texture, Copy_Textures(Default_Texture));
                }
            }
            UNGET
            EXPECT
                CASE (PIGMENT_TOKEN)
                    Parse_Begin ();
                    Parse_Pigment(&Element->Texture->Pigment);
                    Parse_End ();
                END_CASE

                CASE (TNORMAL_TOKEN)
                    Parse_Begin ();
                    Parse_Tnormal(&Element->Texture->Tnormal);
                    Parse_End ();
                END_CASE

                CASE (FINISH_TOKEN)
                    Parse_Finish(&Element->Texture->Finish);
                END_CASE

                OTHERWISE
                    UNGET
                    EXIT
                END_CASE
            END_EXPECT
        END_CASE

        OTHERWISE
            UNGET
            EXIT
        END_CASE
    END_EXPECT

    Parse_End();

    /* Postprocess to make sure that HAS_FILTER will be set correctly. */

    Post_Textures(Element->Texture);
}



/*****************************************************************************
*
* FUNCTION
*
* INPUT
*
* OUTPUT
*
* RETURNS
*
* AUTHOR
*
* DESCRIPTION
*
* CHANGES
*
******************************************************************************/

ObjectPtr Parser::Parse_Box ()
{
    Box *Object;
    DBL temp;

    Parse_Begin ();

    if ( (Object = reinterpret_cast<Box *>(Parse_Object_Id())) != NULL)
        return (reinterpret_cast<ObjectPtr>(Object));

    Object = new Box();

    Parse_Vector(Object->bounds[0]);     Parse_Comma();
    Parse_Vector(Object->bounds[1]);

    if (Object->bounds[0][X] > Object->bounds[1][X]) {
        temp = Object->bounds[0][X];
        Object->bounds[0][X] = Object->bounds[1][X];
        Object->bounds[1][X] = temp;
    }
    if (Object->bounds[0][Y] > Object->bounds[1][Y]) {
        temp = Object->bounds[0][Y];
        Object->bounds[0][Y] = Object->bounds[1][Y];
        Object->bounds[1][Y] = temp;
    }
    if (Object->bounds[0][Z] > Object->bounds[1][Z]) {
        temp = Object->bounds[0][Z];
        Object->bounds[0][Z] = Object->bounds[1][Z];
        Object->bounds[1][Z] = temp;
    }

    Object->Compute_BBox();

    Parse_Object_Mods (reinterpret_cast<ObjectPtr>(Object));

    return (reinterpret_cast<ObjectPtr>(Object));
}

void Parser::Parse_Mesh_Camera (Camera& Cam)
{
    Cam.Type = MESH_CAMERA;
    Parse_Begin ();

    // Get the rays per pixel
    Cam.Rays_Per_Pixel = (unsigned int) Parse_Float();
    if (Cam.Rays_Per_Pixel == 0)
        Error("Rays per pixel may not be 0");

    // Now get the distribution type.
    Cam.Face_Distribution_Method = (unsigned int) Parse_Float();
    if (Cam.Face_Distribution_Method > 3)
        Error("Unrecognized distribution method");
    if (Cam.Face_Distribution_Method == 2 || Cam.Face_Distribution_Method == 3)
        if (Cam.Rays_Per_Pixel != 1)
            Error("Rays per pixel must be 1 for distribution method #2 or #3");

    // Now the optional maximum ray length
    Cam.Max_Ray_Distance = Allow_Float(0.0);

    EXPECT
        CASE2 (MESH_TOKEN, MESH2_TOKEN)
            Cam.Meshes.push_back(Parse_Mesh());
        END_CASE

        OTHERWISE
            UNGET
            EXIT
        END_CASE
    END_EXPECT

    ALLOW(SMOOTH_TOKEN);
    Cam.Smooth = Token.Token_Id == SMOOTH_TOKEN;
    if (Cam.Smooth && Cam.Face_Distribution_Method != 3)
        Error("Smooth can only be used with distribution method #3");

    Parse_End ();

    if (Cam.Meshes.size() == 0)
        Expectation_Error("mesh or mesh2");
    if ((Cam.Face_Distribution_Method) == 0)
        if (Cam.Rays_Per_Pixel > Cam.Meshes.size())
            Error("Rays per pixel must be <= number of meshes for distribution method #0");

    unsigned int faces = 0;
    for (std::vector<ObjectPtr>::const_iterator it = Cam.Meshes.begin(); it != Cam.Meshes.end(); it++)
        Cam.Mesh_Index.push_back(faces += static_cast<const Mesh *>(*it)->Data->Number_Of_Triangles);

    if (Cam.Face_Distribution_Method == 3)
    {
        if (Cam.Meshes.size() > 1)
            Warning("Additional meshes after the first are ignored for distribution method #3");

        // build a 10 row and 10 column index relating faces to UV co-ordinates. each face is represented
        // by a single bit at each node of the index. to determine which faces cover a given pair of
        // co-ordinates, we just need to AND the two columns together.
        const Mesh *mesh = static_cast<const Mesh *>(Cam.Meshes[0]);
        unsigned int size = (mesh->Data->Number_Of_Triangles + 31) / 32;
        for (int i = 0; i < 10; i++) {
            Cam.U_Xref[i].resize(size);
            Cam.V_Xref[i].resize(size);
        }

        Mesh_Triangle_Struct *tr(mesh->Data->Triangles);
        for (int i = 0, idx = 0, bit = 1; i < mesh->Data->Number_Of_Triangles; i++, tr++)
        {
            int P1u(mesh->Data->UVCoords[tr->UV1][U] * 10);
            int P2u(mesh->Data->UVCoords[tr->UV2][U] * 10);
            int P3u(mesh->Data->UVCoords[tr->UV3][U] * 10);
            int P1v(mesh->Data->UVCoords[tr->UV1][V] * 10);
            int P2v(mesh->Data->UVCoords[tr->UV2][V] * 10);
            int P3v(mesh->Data->UVCoords[tr->UV3][V] * 10);

            int minU = min(min(P1u, min(P2u, P3u)), 9);
            int minV = min(min(P1v, min(P2v, P3v)), 9);
            int maxU = min(max(P1u, max(P2u, P3u)), 9);
            int maxV = min(max(P1v, max(P2v, P3v)), 9);

            for (int u = minU; u <= maxU; u++)
                Cam.U_Xref[u][idx] |= bit;
            for (int v = minV; v <= maxV; v++)
                Cam.V_Xref[v][idx] |= bit;

            if ((bit <<= 1) == 0)
            {
                idx++;
                bit = 1;
            }
        }
    }
}

/*****************************************************************************
*
* FUNCTION
*
* INPUT
*
* OUTPUT
*
* RETURNS
*
* AUTHOR
*
* DESCRIPTION
*
* CHANGES
*
******************************************************************************/

void Parser::Parse_Camera (Camera& Cam)
{
    int i;
    DBL Direction_Length = 1.0, Up_Length, Right_Length, Handedness;
    DBL k1, k2, k3;
    Vector3d tempv;
    MATRIX Local_Matrix;
    TRANSFORM Local_Trans;
    bool only_mods = false;

    Parse_Begin ();

    EXPECT
        CASE (CAMERA_ID_TOKEN)
            Cam = *reinterpret_cast<Camera *>(Token.Data);
            if (sceneData->EffectiveLanguageVersion() >= 350)
                only_mods = true;
            EXIT
        END_CASE

        OTHERWISE
            UNGET
            EXIT
        END_CASE
    END_EXPECT

    Camera& New = Cam;

    if ((sceneData->EffectiveLanguageVersion() >= 350) && (only_mods == true))
    {
        // keep a copy and clear it because this is a copy of a camera
        // and this will prevent that transforms are applied twice [trf]
        TRANSFORM Backup_Trans = *New.Trans;
        Destroy_Transform(New.Trans);
        New.Trans = Create_Transform();

        EXPECT
            CASE (TRANSLATE_TOKEN)
                Parse_Vector (tempv);
                Compute_Translation_Transform(&Local_Trans, tempv);
                Compose_Transforms(New.Trans, &Local_Trans);
            END_CASE

            CASE (ROTATE_TOKEN)
                Parse_Vector (tempv);
                Compute_Rotation_Transform(&Local_Trans, tempv);
                Compose_Transforms(New.Trans, &Local_Trans);
            END_CASE

            CASE (SCALE_TOKEN)
                Parse_Scale_Vector(tempv);
                Compute_Scaling_Transform(&Local_Trans, tempv);
                Compose_Transforms(New.Trans, &Local_Trans);
            END_CASE

            CASE (TRANSFORM_TOKEN)
                Parse_Transform(&Local_Trans);
                Compose_Transforms(New.Trans, &Local_Trans);
            END_CASE

            CASE (MATRIX_TOKEN)
                Parse_Matrix(Local_Matrix);
                Compute_Matrix_Transform(&Local_Trans, Local_Matrix);
                Compose_Transforms(New.Trans, &Local_Trans);
            END_CASE

            OTHERWISE
                UNGET
                EXIT
            END_CASE
        END_EXPECT

        // apply camera transformations
        New.Transform(New.Trans);
        Compose_Transforms(&Backup_Trans, New.Trans);
    }
    else if (sceneData->EffectiveLanguageVersion() >= 350)
    {

        /*
         * The camera statement in version 3.5 is a tiny bit more restrictive
         * than in previous versions (Note: Backward compatibility is available
         * with the version switch!).  It will always apply camera modifiers in
         * the same order, regardless of the order in which they appeared in the
         * camera statement.  The order is as follows:
         *
         * right
         * direction
         * angle (depends on right, changes direction-length)
         * up
         * sky
         * location
         * look_at (depends on location, right, direction, up, sky, changes right, up, direction)
         * focal_point (depends on location)
         *
         * VERIFY: Is there a need to modify look_at to consider angle, right, up and/or direction??? [trf]
         * VERIFY: Is there a need to modify angle to consider direction??? [trf]
         */

        bool had_angle = false, had_up = false, had_right = false;
        Vector3d old_look_at, old_up, old_right, old_focal_point;
        DBL old_angle;

        old_look_at     = New.Look_At;
        New.Look_At     = Vector3d(HUGE_VAL);
        old_up          = New.Up;
        New.Up          = Vector3d(HUGE_VAL);
        old_right       = New.Right;
        New.Right       = Vector3d(HUGE_VAL);
        old_focal_point = New.Focal_Point;
        New.Focal_Point = Vector3d(HUGE_VAL);
        old_angle       = New.Angle;
        New.Angle       = HUGE_VAL;

        EXPECT
            CASE (PERSPECTIVE_TOKEN)
                New.Type = PERSPECTIVE_CAMERA;
            END_CASE

            CASE (ORTHOGRAPHIC_TOKEN)
                New.Type = ORTHOGRAPHIC_CAMERA;
            END_CASE

            CASE (FISHEYE_TOKEN)
                New.Type = FISHEYE_CAMERA;
            END_CASE

            CASE (ULTRA_WIDE_ANGLE_TOKEN)
                New.Type = ULTRA_WIDE_ANGLE_CAMERA;
            END_CASE

            CASE (OMNIMAX_TOKEN)
                New.Type = OMNIMAX_CAMERA;
            END_CASE

            CASE (PANORAMIC_TOKEN)
                New.Type = PANORAMIC_CAMERA;
            END_CASE

            CASE (SPHERICAL_TOKEN)
                New.Type = SPHERICAL_CAMERA;
            END_CASE

            CASE (CYLINDER_TOKEN)
                i = (int)Parse_Float();
                switch (i)
                {
                    case 1: New.Type = CYL_1_CAMERA; break;
                    case 2: New.Type = CYL_2_CAMERA; break;
                    case 3: New.Type = CYL_3_CAMERA; break;
                    case 4: New.Type = CYL_4_CAMERA; break;
                    default: Error("Invalid cylinder camera type, valid are types 1 to 4."); break;
                }
            END_CASE

            CASE (MESH_CAMERA_TOKEN)
                mExperimentalFlags.meshCamera = true;
                Parse_Mesh_Camera(New);
            END_CASE

            OTHERWISE
                UNGET
                EXIT
            END_CASE
        END_EXPECT

        switch(New.Type)
        {
            case PERSPECTIVE_CAMERA:
                EXPECT
                    CASE (ANGLE_TOKEN)
                        New.Angle = Parse_Float();
                        if (New.Angle < 0.0)
                            Error("Negative viewing angle.");
                    END_CASE

                    CASE5(ORTHOGRAPHIC_TOKEN, FISHEYE_TOKEN, ULTRA_WIDE_ANGLE_TOKEN, OMNIMAX_TOKEN, PANORAMIC_TOKEN)
                    CASE2(SPHERICAL_TOKEN, CYLINDER_TOKEN)
                        Expectation_Error("perspective camera modifier");
                    END_CASE

                    OTHERWISE
                        UNGET
                        if(Parse_Camera_Mods(New) == false)
                            EXIT
                    END_CASE
                END_EXPECT
                break;
            case ORTHOGRAPHIC_CAMERA:
                EXPECT
                    CASE (ANGLE_TOKEN)
                        New.Angle = Allow_Float(0.0);
                        if (New.Angle < 0.0)
                            Error("Negative viewing angle.");
                    END_CASE

                    CASE5(PERSPECTIVE_TOKEN, FISHEYE_TOKEN, ULTRA_WIDE_ANGLE_TOKEN, OMNIMAX_TOKEN, PANORAMIC_TOKEN)
                    CASE2(SPHERICAL_TOKEN, CYLINDER_TOKEN)
                        Expectation_Error("orthographic camera modifier");
                    END_CASE

                    OTHERWISE
                        UNGET
                        if(Parse_Camera_Mods(New) == false)
                            EXIT
                    END_CASE
                END_EXPECT
                break;
            case FISHEYE_CAMERA:
                EXPECT
                    CASE (ANGLE_TOKEN)
                        New.Angle = Parse_Float();
                        if (New.Angle < 0.0)
                            Error("Negative viewing angle.");
                    END_CASE

                    CASE5(PERSPECTIVE_TOKEN, ORTHOGRAPHIC_TOKEN, ULTRA_WIDE_ANGLE_TOKEN, OMNIMAX_TOKEN, PANORAMIC_TOKEN)
                    CASE3(SPHERICAL_TOKEN, CYLINDER_TOKEN, MESH_CAMERA_TOKEN)
                        Expectation_Error("fisheye camera modifier");
                    END_CASE

                    OTHERWISE
                        UNGET
                        if(Parse_Camera_Mods(New) == false)
                            EXIT
                    END_CASE
                END_EXPECT
                break;
            case ULTRA_WIDE_ANGLE_CAMERA:
                EXPECT
                    CASE (ANGLE_TOKEN)
                        New.Angle = Parse_Float();
                        if (New.Angle < 0.0)
                            Error("Negative viewing angle.");
                    END_CASE

                    CASE5(PERSPECTIVE_TOKEN, ORTHOGRAPHIC_TOKEN, FISHEYE_TOKEN, OMNIMAX_TOKEN, PANORAMIC_TOKEN)
                    CASE3(SPHERICAL_TOKEN, CYLINDER_TOKEN, MESH_CAMERA_TOKEN)
                        Expectation_Error("ultra_wide_angle camera modifier");
                    END_CASE

                    OTHERWISE
                        UNGET
                        if(Parse_Camera_Mods(New) == false)
                            EXIT
                    END_CASE
                END_EXPECT
                break;
            case OMNIMAX_CAMERA:
                EXPECT
                    CASE (ANGLE_TOKEN)
                        New.Angle = Parse_Float();
                        if (New.Angle < 0.0)
                            Error("Negative viewing angle.");
                    END_CASE

                    CASE5(PERSPECTIVE_TOKEN, ORTHOGRAPHIC_TOKEN, FISHEYE_TOKEN, ULTRA_WIDE_ANGLE_TOKEN, PANORAMIC_TOKEN)
                    CASE3(SPHERICAL_TOKEN, CYLINDER_TOKEN, MESH_CAMERA_TOKEN)
                        Expectation_Error("omnimax camera modifier");
                    END_CASE

                    OTHERWISE
                        UNGET
                        if(Parse_Camera_Mods(New) == false)
                            EXIT
                    END_CASE
                END_EXPECT
                break;
            case PANORAMIC_CAMERA:
                EXPECT
                    CASE (ANGLE_TOKEN)
                        New.Angle = Parse_Float();
                        if (New.Angle < 0.0)
                            Error("Negative viewing angle.");
                    END_CASE

                    CASE5(PERSPECTIVE_TOKEN, ORTHOGRAPHIC_TOKEN, FISHEYE_TOKEN, ULTRA_WIDE_ANGLE_TOKEN, OMNIMAX_TOKEN)
                    CASE3(SPHERICAL_TOKEN, CYLINDER_TOKEN, MESH_CAMERA_TOKEN)
                        Expectation_Error("panoramic camera modifier");
                    END_CASE

                    OTHERWISE
                        UNGET
                        if(Parse_Camera_Mods(New) == false)
                            EXIT
                    END_CASE
                END_EXPECT
                break;
            case CYL_1_CAMERA:
            case CYL_2_CAMERA:
            case CYL_3_CAMERA:
            case CYL_4_CAMERA:
                EXPECT
                    CASE (ANGLE_TOKEN)
                        New.Angle = Parse_Float();
                        if (New.Angle < 0.0)
                            Error("Negative viewing angle.");
                    END_CASE

                    CASE6(PERSPECTIVE_TOKEN, ORTHOGRAPHIC_TOKEN, FISHEYE_TOKEN, ULTRA_WIDE_ANGLE_TOKEN, OMNIMAX_TOKEN, PANORAMIC_TOKEN)
                    CASE2(SPHERICAL_TOKEN, MESH_CAMERA_TOKEN)
                        Expectation_Error("cylinder camera modifier");
                    END_CASE

                    OTHERWISE
                        UNGET
                        if(Parse_Camera_Mods(New) == false)
                            EXIT
                    END_CASE
                END_EXPECT
                break;
            case SPHERICAL_CAMERA:
                EXPECT
                    CASE (ANGLE_TOKEN)
                        New.H_Angle = Parse_Float();
                        if (New.H_Angle < 0.0)
                            Error("Negative horizontal angle not allowed.");
                        Parse_Comma();
                        New.V_Angle = Allow_Float(New.H_Angle * 0.5);
                        if (New.V_Angle < 0.0)
                            Error("Negative vertical angle not allowed.");
                    END_CASE

                    CASE6(PERSPECTIVE_TOKEN, ORTHOGRAPHIC_TOKEN, FISHEYE_TOKEN, ULTRA_WIDE_ANGLE_TOKEN, OMNIMAX_TOKEN, PANORAMIC_TOKEN)
                    CASE2(CYLINDER_TOKEN, MESH_CAMERA_TOKEN)
                        Expectation_Error("spherical camera modifier");
                    END_CASE

                    OTHERWISE
                        UNGET
                        if(Parse_Camera_Mods(New) == false)
                            EXIT
                    END_CASE
                END_EXPECT
                break;
            case MESH_CAMERA:
                EXPECT
                    CASE6(PERSPECTIVE_TOKEN, ORTHOGRAPHIC_TOKEN, FISHEYE_TOKEN, ULTRA_WIDE_ANGLE_TOKEN, OMNIMAX_TOKEN, PANORAMIC_TOKEN)
                    CASE2(CYLINDER_TOKEN, SPHERICAL_TOKEN)
                        Expectation_Error("mesh camera modifier");
                    END_CASE

                    OTHERWISE
                        UNGET
                        if(Parse_Camera_Mods(New) == false)
                            EXIT
                    END_CASE
                END_EXPECT
                break;
        }

        // handle "up"
        if (New.Up[X] == HUGE_VAL)
        {
            New.Up = old_up; // restore default up
        }
        else
            had_up = true;

        // handle "right"
        if (New.Right[X] == HUGE_VAL)
        {
            New.Right = old_right; // restore default right
        }
        else
            had_right = true;

        // apply "angle"
        if (New.Angle != HUGE_VAL)
        {
            if ((New.Type == PERSPECTIVE_CAMERA) || (New.Type == ORTHOGRAPHIC_CAMERA))
            {
                if (New.Angle >= 180.0)
                    Error("Viewing angle has to be smaller than 180 degrees.");

                if (New.Angle > 0.0)
                {
                    New.Direction.normalize();
                    Right_Length = New.Right.length();
                    Direction_Length = Right_Length / tan(New.Angle * M_PI_360)/2.0;
                    New.Direction *= Direction_Length;
                }
            }

            had_angle = true;
        }
        else
            New.Angle = old_angle; // restore default angle

        // apply "look_at"
        if (New.Look_At[X] != HUGE_VAL)
        {
            Direction_Length = New.Direction.length();
            Up_Length        = New.Up.length();
            Right_Length     = New.Right.length();
            tempv            = cross(New.Up, New.Direction);
            Handedness       = dot(tempv, New.Right);

            New.Direction    = New.Look_At - New.Location;

            // Check for zero length direction vector.
            if (New.Direction.lengthSqr() < EPSILON)
                Error("Camera location and look_at point must be different.");

            New.Direction.normalize();

            // Save Right vector
            tempv = New.Right;

            New.Right = cross(New.Sky, New.Direction);

            // Avoid DOMAIN error (from Terry Kanakis)
            if((fabs(New.Right[X]) < EPSILON) &&
               (fabs(New.Right[Y]) < EPSILON) &&
               (fabs(New.Right[Z]) < EPSILON))
            {
                Warning("Camera location to look_at direction and sky direction should be different.\n"
                        "Using default/supplied right vector instead.");

                // Restore Right vector
                New.Right = tempv;
            }

            New.Right.normalize();
            New.Up = cross(New.Direction, New.Right);
            New.Direction *= Direction_Length;

            if (Handedness > 0.0)
            {
                New.Right *= Right_Length;
            }
            else
            {
                New.Right *= -Right_Length;
            }

            New.Up *= Up_Length;
        }
        else
            New.Look_At = old_look_at; // restore default look_at

        // apply "orthographic"
        if (New.Type == ORTHOGRAPHIC_CAMERA)
        {
            // only if neither up nor right have been specified
            // or if angle has been specified regardless if up or right have been specified
            if (((had_up == false) && (had_right == false)) || (had_angle == true))
            {
                // resize right and up vector to get the same image
                // area as we get with the perspective camera
                tempv = New.Look_At - New.Location;
                k1 = tempv.length();
                k2 = New.Direction.length();
                if ((k1 > EPSILON) && (k2 > EPSILON))
                {
                    New.Right *= (k1 / k2);
                    New.Up    *= (k1 / k2);
                }
            }
        }

        // apply "focal_point"
        if (New.Focal_Point[X] != HUGE_VAL)
        {
            tempv = New.Focal_Point - New.Location;
            New.Focal_Distance = tempv.length();
        }
        else
            New.Focal_Point = old_focal_point; // restore default focal_point

        // apply camera transformations
        New.Transform(New.Trans);
    }
    else // old style syntax [mesh camera not supported]
    {
        EXPECT
            CASE (PERSPECTIVE_TOKEN)
                New.Type = PERSPECTIVE_CAMERA;
            END_CASE

            CASE (ORTHOGRAPHIC_TOKEN)
                New.Type = ORTHOGRAPHIC_CAMERA;
                // resize right and up vector to get the same image
                // area as we get with the perspective camera
                tempv = New.Look_At - New.Location;
                k1 = tempv.length();
                k2 = New.Direction.length();
                if ((k1 > EPSILON) && (k2 > EPSILON))
                {
                    New.Right *= (k1 / k2);
                    New.Up    *= (k1 / k2);
                }
            END_CASE

            CASE (FISHEYE_TOKEN)
                New.Type = FISHEYE_CAMERA;
            END_CASE

            CASE (ULTRA_WIDE_ANGLE_TOKEN)
                New.Type = ULTRA_WIDE_ANGLE_CAMERA;
            END_CASE

            CASE (OMNIMAX_TOKEN)
                New.Type = OMNIMAX_CAMERA;
            END_CASE

            CASE (PANORAMIC_TOKEN)
                New.Type = PANORAMIC_CAMERA;
            END_CASE

            CASE (MESH_CAMERA_TOKEN)
                Error("This camera type not supported for language version < 3.5");
            END_CASE

            CASE (CYLINDER_TOKEN)
                i = (int)Parse_Float();
                switch (i)
                {
                    case 1: New.Type = CYL_1_CAMERA; break;
                    case 2: New.Type = CYL_2_CAMERA; break;
                    case 3: New.Type = CYL_3_CAMERA; break;
                    case 4: New.Type = CYL_4_CAMERA; break;
                }
            END_CASE

            CASE (ANGLE_TOKEN)
                New.Angle = Parse_Float();

                if (New.Angle < 0.0)
                    Error("Negative viewing angle.");

                if (New.Type == PERSPECTIVE_CAMERA)
                {
                    if (New.Angle >= 180.0)
                        Error("Viewing angle has to be smaller than 180 degrees.");

                    New.Direction.normalize();
                    Right_Length = New.Right.length();
                    Direction_Length = Right_Length / tan(New.Angle * M_PI_360)/2.0;
                    New.Direction *= Direction_Length;
                }
            END_CASE

            CASE (TNORMAL_TOKEN)
                Parse_Begin ();
                Parse_Tnormal(&(New.Tnormal));
                Parse_End ();
            END_CASE

            CASE (LOCATION_TOKEN)
                Parse_Vector(New.Location);
            END_CASE

            CASE (DIRECTION_TOKEN)
                Parse_Vector(New.Direction);
            END_CASE

            CASE (UP_TOKEN)
                Parse_Vector(New.Up);
            END_CASE

            CASE (RIGHT_TOKEN)
                Parse_Vector(New.Right);
            END_CASE

            CASE (SKY_TOKEN)
                Parse_Vector(New.Sky);
            END_CASE

            CASE (LOOK_AT_TOKEN)
                Direction_Length = New.Direction.length();
                Up_Length        = New.Up.length();
                Right_Length     = New.Right.length();
                tempv            = cross(New.Up, New.Direction);
                Handedness       = dot(tempv, New.Right);

                Parse_Vector (New.Look_At);
                New.Direction = New.Look_At - New.Location;

                // Check for zero length direction vector.
                if (New.Direction.lengthSqr() < EPSILON)
                    Error("Camera location and look_at point must be different.");

                New.Direction.normalize();

                // Save Right vector
                tempv = New.Right;

                New.Right = cross(New.Sky, New.Direction);

                // Avoid DOMAIN error (from Terry Kanakis)
                if((fabs(New.Right[X]) < EPSILON) &&
                   (fabs(New.Right[Y]) < EPSILON) &&
                   (fabs(New.Right[Z]) < EPSILON))
                {
                    // Restore Right vector
                    New.Right = tempv;
                }

                New.Right.normalize();
                New.Up = cross(New.Direction, New.Right);
                New.Direction *= Direction_Length;

                if (Handedness > 0.0)
                {
                    New.Right *= Right_Length;
                }
                else
                {
                    New.Right *= -Right_Length;
                }

                New.Up *= Up_Length;
            END_CASE

            CASE (TRANSLATE_TOKEN)
                Parse_Vector (tempv);
                New.Translate (tempv);
            END_CASE

            CASE (ROTATE_TOKEN)
                Parse_Vector (tempv);
                New.Rotate (tempv);
            END_CASE

            CASE (SCALE_TOKEN)
                Parse_Scale_Vector (tempv);
                New.Scale (tempv);
            END_CASE

            CASE (TRANSFORM_TOKEN)
                New.Transform(Parse_Transform(&Local_Trans));
            END_CASE

            CASE (MATRIX_TOKEN)
                Parse_Matrix (Local_Matrix);
                Compute_Matrix_Transform(&Local_Trans, Local_Matrix);
                New.Transform(&Local_Trans);
            END_CASE

            CASE (BLUR_SAMPLES_TOKEN)
                New.Blur_Samples = Parse_Float();
                if (New.Blur_Samples <= 0)
                    Error("Illegal number of focal blur samples.");
            END_CASE

            CASE (CONFIDENCE_TOKEN)
                k1 = Parse_Float();
                if ((k1 > 0.0) && (k1 < 1.0))
                    New.Confidence = k1;
                else
                    Warning("Illegal confidence value. Default is used.");
            END_CASE

            CASE (VARIANCE_TOKEN)
                k1 = Parse_Float();
                if ((k1 >= 0.0) && (k1 <= 1.0))
                    New.Variance = k1;
                else
                    Warning("Illegal variance value. Default is used.");
            END_CASE

            CASE (APERTURE_TOKEN)
                New.Aperture = Parse_Float();
            END_CASE

            CASE (FOCAL_POINT_TOKEN)
                Parse_Vector(tempv);
                New.Focal_Point = tempv;
                tempv = New.Focal_Point - New.Location;
                New.Focal_Distance = tempv.length();
            END_CASE

            OTHERWISE
                UNGET
                EXIT
            END_CASE
        END_EXPECT
    }

    Parse_End ();

    // Make sure the focal distance hasn't been explicitly given
    if (New.Focal_Distance < 0.0)
        New.Focal_Distance = Direction_Length;
    if (New.Focal_Distance == 0.0)
        New.Focal_Distance = 1.0;

    // Print a warning message if vectors are not perpendicular. [DB 10/94]
    k1 = dot(New.Right, New.Up);
    k2 = dot(New.Right, New.Direction);
    k3 = dot(New.Up, New.Direction);

    if ((fabs(k1) > EPSILON) || (fabs(k2) > EPSILON) || (fabs(k3) > EPSILON))
    {
        Warning("Camera vectors are not perpendicular.\n"
                "Making look_at the last statement may help.");
    }
}

bool Parser::Parse_Camera_Mods(Camera& New)
{
    TRANSFORM Local_Trans;
    PIGMENT *Local_Pigment;
    MATRIX Local_Matrix;
    Vector3d tempv;
    DBL k1;

    EXPECT_ONE
        CASE (TRANSLATE_TOKEN)
            Parse_Vector (tempv);
            Compute_Translation_Transform(&Local_Trans, tempv);
            Compose_Transforms(New.Trans, &Local_Trans);
        END_CASE

        CASE (ROTATE_TOKEN)
            Parse_Vector (tempv);
            Compute_Rotation_Transform(&Local_Trans, tempv);
            Compose_Transforms(New.Trans, &Local_Trans);
        END_CASE

        CASE (SCALE_TOKEN)
            Parse_Scale_Vector(tempv);
            Compute_Scaling_Transform(&Local_Trans, tempv);
            Compose_Transforms(New.Trans, &Local_Trans);
        END_CASE

        CASE (TRANSFORM_TOKEN)
            Parse_Transform(&Local_Trans);
            Compose_Transforms(New.Trans, &Local_Trans);
        END_CASE

        CASE (MATRIX_TOKEN)
            Parse_Matrix(Local_Matrix);
            Compute_Matrix_Transform(&Local_Trans, Local_Matrix);
            Compose_Transforms(New.Trans, &Local_Trans);
        END_CASE

        CASE (TNORMAL_TOKEN)
            Parse_Begin();
            Parse_Tnormal(&(New.Tnormal));
            Parse_End();
        END_CASE

        CASE (LOOK_AT_TOKEN)
            Parse_Vector(New.Look_At);
        END_CASE

        CASE (LOCATION_TOKEN)
            Parse_Vector(New.Location);
        END_CASE

        CASE (DIRECTION_TOKEN)
            Parse_Vector(New.Direction);
        END_CASE

        CASE (UP_TOKEN)
            Parse_Vector(New.Up);
        END_CASE

        CASE (RIGHT_TOKEN)
            Parse_Vector(New.Right);
        END_CASE

        CASE (SKY_TOKEN)
            Parse_Vector(New.Sky);
        END_CASE

        CASE (BLUR_SAMPLES_TOKEN)
            New.Blur_Samples_Min = Parse_Float();
            if (New.Blur_Samples_Min <= 0)
                Error("Illegal number of focal blur samples.");
            Parse_Comma();
            New.Blur_Samples = (int)Allow_Float(0.0);
            if (New.Blur_Samples == 0.0)
            {
                // oops, user specified no minimum blur samples
                New.Blur_Samples = New.Blur_Samples_Min;
                New.Blur_Samples_Min = 0;
            }
            else if (New.Blur_Samples_Min > New.Blur_Samples)
                Error("Focal blur samples minimum must not be larger than maximum.");
        END_CASE

        CASE (CONFIDENCE_TOKEN)
            k1 = Parse_Float();
            if ((k1 > 0.0) && (k1 < 1.0))
                New.Confidence = k1;
            else
                Warning("Illegal confidence value. Default is used.");
        END_CASE

        CASE (VARIANCE_TOKEN)
            k1 = Parse_Float();
            if ((k1 >= 0.0) && (k1 <= 1.0))
                New.Variance = k1;
            else
                Warning("Illegal variance value. Default is used.");
        END_CASE

        CASE (APERTURE_TOKEN)
            New.Aperture = Parse_Float();
        END_CASE

        CASE (FOCAL_POINT_TOKEN)
            Parse_Vector(New.Focal_Point);
        END_CASE

        CASE (BOKEH_TOKEN)
            Parse_Begin();

            EXPECT
                CASE (PIGMENT_TOKEN)
                    Local_Pigment = Copy_Pigment(Default_Texture->Pigment);
                    Parse_Begin();
                    Parse_Pigment(&Local_Pigment);
                    Parse_End();
                    Destroy_Pigment(New.Bokeh);
                    New.Bokeh = Local_Pigment;
                END_CASE
                OTHERWISE
                    UNGET
                    EXIT
                END_CASE
            END_EXPECT

            Parse_End();
        END_CASE

        OTHERWISE
            UNGET
            return false;
        END_CASE
    END_EXPECT

    return true;
}


/*****************************************************************************
*
* FUNCTION
*
* INPUT
*
* OUTPUT
*
* RETURNS
*
* AUTHOR
*
* DESCRIPTION
*
* CHANGES
*
******************************************************************************/

ObjectPtr Parser::Parse_CSG(int CSG_Type)
{
    CSG *Object;
    ObjectPtr Local;
    int Object_Count = 0;
    int Light_Source_Union = true;

    Parse_Begin();

    if((Object = reinterpret_cast<CSG *>(Parse_Object_Id())) != NULL)
        return (reinterpret_cast<ObjectPtr>(Object));

    if(CSG_Type & CSG_UNION_TYPE)
        Object = new CSGUnion();
    else if(CSG_Type & CSG_MERGE_TYPE)
        Object = new CSGMerge();
    else
        Object = new CSGIntersection((CSG_Type & CSG_DIFFERENCE_TYPE) != 0);

    while((Local = Parse_Object()) != NULL)
    {
        if((CSG_Type & CSG_INTERSECTION_TYPE) && (Local->Type & PATCH_OBJECT))
            Warning("Patch objects not allowed in intersection.");
        Object_Count++;

        if((CSG_Type & CSG_DIFFERENCE_TYPE) && (Object_Count > 1))
            // warning: Local->Invert will change the pointer if Object is CSG
            Local = Local->Invert();
        Object->Type |= (Local->Type & CHILDREN_FLAGS);
        if(!(Local->Type & LIGHT_SOURCE_OBJECT))
            Light_Source_Union = false;
        Local->Type |= IS_CHILD_OBJECT;
        Link(Local, Object->children);
    }

    if(Light_Source_Union)
        Object->Type |= LT_SRC_UNION_OBJECT;

    if(Object_Count < 2)
        VersionWarning(150, "Should have at least 2 objects in csg.");

    Object->Compute_BBox();

    // if the invert flag is in the object mods, the returned pointer will be
    // different than the passed one, though the object will still be an instance
    // of a CSG. we use dynamic_cast here to aid debugging since the overhead is small.
    Object = dynamic_cast<CSG *>(Parse_Object_Mods(reinterpret_cast<ObjectPtr>(Object)));
    assert(Object != NULL);

    if(CSG_Type & CSG_DIFFERENCE_TYPE)
        Object->Type |= CSG_DIFFERENCE_OBJECT;

    return (reinterpret_cast<ObjectPtr>(Object));
}

/*****************************************************************************
*
* FUNCTION
*
* INPUT
*
* OUTPUT
*
* RETURNS
*
* AUTHOR
*
* DESCRIPTION
*
* CHANGES
*
******************************************************************************/

ObjectPtr Parser::Parse_Cone ()
{
    Cone *Object;

    Parse_Begin ();

    if ( (Object = reinterpret_cast<Cone *>(Parse_Object_Id())) != NULL)
        return (reinterpret_cast<ObjectPtr>(Object));

    Object = new Cone();

    Parse_Vector(Object->apex);  Parse_Comma ();
    Object->apex_radius = Parse_Float();  Parse_Comma ();

    Parse_Vector(Object->base);  Parse_Comma ();
    Object->base_radius = Parse_Float();

    EXPECT
        CASE(OPEN_TOKEN)
            Clear_Flag(Object, CLOSED_FLAG);
            EXIT
        END_CASE

        OTHERWISE
            UNGET
            EXIT
        END_CASE
    END_EXPECT

    /* Compute run-time values for the cone */
    Object->Compute_Cone_Data();

    Object->Compute_BBox();

    Parse_Object_Mods(reinterpret_cast<ObjectPtr>(Object));

    return (reinterpret_cast<ObjectPtr>(Object));
}


/*****************************************************************************
*
* FUNCTION
*
* INPUT
*
* OUTPUT
*
* RETURNS
*
* AUTHOR
*
* DESCRIPTION
*
* CHANGES
*
******************************************************************************/

ObjectPtr Parser::Parse_Cylinder ()
{
    Cone *Object;

    Parse_Begin ();

    if ( (Object = reinterpret_cast<Cone *>(Parse_Object_Id())) != NULL)
        return (reinterpret_cast<ObjectPtr>(Object));

    Object = new Cone();
    Object->Cylinder();

    Parse_Vector(Object->apex);  Parse_Comma();
    Parse_Vector(Object->base);  Parse_Comma();
    Object->apex_radius = Parse_Float();
    Object->base_radius = Object->apex_radius;

    EXPECT
        CASE(OPEN_TOKEN)
            Clear_Flag(Object, CLOSED_FLAG);
            EXIT
        END_CASE

        OTHERWISE
            UNGET
            EXIT
        END_CASE
    END_EXPECT

    Object->Compute_Cylinder_Data();

    Object->Compute_BBox();

    Parse_Object_Mods(reinterpret_cast<ObjectPtr>(Object));

    return (reinterpret_cast<ObjectPtr>(Object));
}


/*****************************************************************************
*
* FUNCTION
*
* INPUT
*
* OUTPUT
*
* RETURNS
*
* AUTHOR
*
* DESCRIPTION
*
* CHANGES
*
******************************************************************************/

ObjectPtr Parser::Parse_Disc ()
{
    Disc *Object;
    DBL tmpf;

    Parse_Begin();

    if((Object = reinterpret_cast<Disc *>(Parse_Object_Id())) != NULL)
        return (reinterpret_cast<ObjectPtr>(Object));

    Object = new Disc();

    Parse_Vector(Object->center); Parse_Comma ();
    Parse_Vector(Object->normal); Parse_Comma ();
    Object->normal.normalize();

    tmpf = Parse_Float(); Parse_Comma ();
    Object->oradius2 = tmpf * tmpf;

    EXPECT
        CASE_FLOAT_UNGET
            tmpf = Parse_Float();
            Object->iradius2 = tmpf * tmpf;
        END_CASE

        OTHERWISE
            UNGET
            EXIT
        END_CASE
    END_EXPECT

    /* Calculate info needed for ray-disc intersections */
    tmpf = dot(Object->center, Object->normal);
    Object->d = -tmpf;

    Object->Compute_Disc();

    Parse_Object_Mods (reinterpret_cast<ObjectPtr>(Object));

    return (reinterpret_cast<ObjectPtr>(Object));
}



/*****************************************************************************
*
* FUNCTION
*
* INPUT
*
* OUTPUT
*
* RETURNS
*
* AUTHOR
*
* DESCRIPTION
*
* CHANGES
*
******************************************************************************/

ObjectPtr Parser::Parse_HField ()
{
    Vector3d Local_Vector;
    DBL Temp_Water_Level;
    HField *Object;
    ImageData *image;

    Parse_Begin ();

    if ( (Object = reinterpret_cast<HField *>(Parse_Object_Id())) != NULL)
        return (reinterpret_cast<ObjectPtr>(Object));

    Object = new HField();

    image = Parse_Image (HF_FILE);
    image->Use = USE_NONE;

    Object->bounding_corner1 = Vector3d(0.0, 0.0, 0.0);
    Object->bounding_corner2 = Vector3d(image->width - 1.0, 65536.0, image->height - 1.0);

    Local_Vector = Vector3d(1.0) / Object->bounding_corner2;

    Compute_Scaling_Transform(Object->Trans, Local_Vector);

    EXPECT
        CASE (WATER_LEVEL_TOKEN)
            Temp_Water_Level = Parse_Float();
            if (sceneData->EffectiveLanguageVersion() < 200)
                Temp_Water_Level /=256.0;
            (reinterpret_cast<HField *>(Object))->bounding_corner1[Y] = 65536.0 * Temp_Water_Level;
        END_CASE

        CASE (SMOOTH_TOKEN)
            Set_Flag(Object, SMOOTHED_FLAG);
        END_CASE

        OTHERWISE
            UNGET
            EXIT
        END_CASE
    END_EXPECT

    Parse_Object_Mods(reinterpret_cast<ObjectPtr>(Object));

    Object->Compute_HField(image);

    Object->Compute_BBox();

    Destroy_Image(image);

    return (reinterpret_cast<ObjectPtr>(Object));
}



/*****************************************************************************
*
* FUNCTION    Parse_Isosurface
*
* INPUT
*
* OUTPUT
*
* RETURNS
*
* AUTHOR        R. Suzuki
*
* DESCRIPTION
*
* CHANGES
*
******************************************************************************/

ObjectPtr Parser::Parse_Isosurface()
{
    IsoSurface *Object;
    DBL temp;

    Parse_Begin();

    if ((Object = reinterpret_cast<IsoSurface *>(Parse_Object_Id())) != NULL)
        return (reinterpret_cast<ObjectPtr>(Object));

    Object = new IsoSurface();
    Object->vm = sceneData->functionVM;

    Get_Token();
    if(Token.Token_Id != FUNCTION_TOKEN)
        Parse_Error(FUNCTION_TOKEN);

    Object->Function = Parse_Function();

    EXPECT
        CASE(CONTAINED_BY_TOKEN)
            // TODO - same code as for parametric
            Parse_Begin();
            {
                int Exit_Flag2 = false;

                while (!Exit_Flag2)
                {
                    Get_Token();
                    switch(Token.Token_Id)
                    {
                        CASE(BOX_TOKEN)
                            Object->container = shared_ptr<ContainedByShape>(new ContainedByBox());

                            Parse_Begin();

                            Parse_Vector(dynamic_cast<ContainedByBox*>(Object->container.get())->corner1);
                            Parse_Comma();
                            Parse_Vector(dynamic_cast<ContainedByBox*>(Object->container.get())->corner2);

                            Parse_End();

                            if (dynamic_cast<ContainedByBox*>(Object->container.get())->corner1.x() > dynamic_cast<ContainedByBox*>(Object->container.get())->corner2.x())
                            {
                                temp = dynamic_cast<ContainedByBox*>(Object->container.get())->corner1.x();
                                dynamic_cast<ContainedByBox*>(Object->container.get())->corner1.x() = dynamic_cast<ContainedByBox*>(Object->container.get())->corner2.x();
                                dynamic_cast<ContainedByBox*>(Object->container.get())->corner2.x() = temp;
                            }
                            if (dynamic_cast<ContainedByBox*>(Object->container.get())->corner1.y() > dynamic_cast<ContainedByBox*>(Object->container.get())->corner2.y())
                            {
                                temp = dynamic_cast<ContainedByBox*>(Object->container.get())->corner1.y();
                                dynamic_cast<ContainedByBox*>(Object->container.get())->corner1.y() = dynamic_cast<ContainedByBox*>(Object->container.get())->corner2.y();
                                dynamic_cast<ContainedByBox*>(Object->container.get())->corner2.y() = temp;
                            }
                            if (dynamic_cast<ContainedByBox*>(Object->container.get())->corner1.z() > dynamic_cast<ContainedByBox*>(Object->container.get())->corner2.z())
                            {
                                temp = dynamic_cast<ContainedByBox*>(Object->container.get())->corner1.z();
                                dynamic_cast<ContainedByBox*>(Object->container.get())->corner1.z() = dynamic_cast<ContainedByBox*>(Object->container.get())->corner2.z();
                                dynamic_cast<ContainedByBox*>(Object->container.get())->corner2.z() = temp;
                            }

                            if (Object->Trans != NULL)
                                Object->Compute_BBox();

                            Exit_Flag2 = true;
                        END_CASE

                        CASE(SPHERE_TOKEN)
                            Object->container = shared_ptr<ContainedByShape>(new ContainedBySphere());

                            Parse_Begin();

                            Parse_Vector(dynamic_cast<ContainedBySphere*>(Object->container.get())->center);
                            Parse_Comma();
                            dynamic_cast<ContainedBySphere*>(Object->container.get())->radius = Parse_Float();

                            Parse_End();

                            Make_BBox(Object->BBox,
                                      dynamic_cast<ContainedBySphere*>(Object->container.get())->center.x() - dynamic_cast<ContainedBySphere*>(Object->container.get())->radius,
                                      dynamic_cast<ContainedBySphere*>(Object->container.get())->center.y() - dynamic_cast<ContainedBySphere*>(Object->container.get())->radius,
                                      dynamic_cast<ContainedBySphere*>(Object->container.get())->center.z() - dynamic_cast<ContainedBySphere*>(Object->container.get())->radius,
                                      2.0 * dynamic_cast<ContainedBySphere*>(Object->container.get())->radius,
                                      2.0 * dynamic_cast<ContainedBySphere*>(Object->container.get())->radius,
                                      2.0 * dynamic_cast<ContainedBySphere*>(Object->container.get())->radius);

                            if (Object->Trans != NULL)
                                Object->Compute_BBox();

                            Exit_Flag2 = true;
                        END_CASE

                        OTHERWISE
                            UNGET
                            Exit_Flag2 = true;
                        END_CASE
                    }
                }
            }
            Parse_End();
        END_CASE

        CASE(THRESHOLD_TOKEN)
            Object->threshold = Parse_Float();
        END_CASE

        CASE(ACCURACY_TOKEN)
            Object->accuracy = Parse_Float();
        END_CASE

        CASE(MAX_GRADIENT_TOKEN)
            Object->max_gradient = Parse_Float();
        END_CASE

        CASE(MAX_TRACE_TOKEN)
            Object->max_trace = (short)Parse_Float();
        END_CASE

        CASE(EVALUATE_TOKEN)
            Object->eval = true;
            Object->eval_param[0] = Parse_Float();
            Parse_Comma();
            Object->eval_param[1] = Parse_Float();
            Parse_Comma();
            Object->eval_param[2] = Parse_Float();
        END_CASE

        CASE(OPEN_TOKEN)
            Object->closed = false;
        END_CASE

        CASE(ALL_INTERSECTIONS_TOKEN)
            Object->max_trace = ISOSURFACE_MAXTRACE;
        END_CASE

        OTHERWISE
            UNGET
            EXIT
        END_CASE
    END_EXPECT

    if (Object->accuracy <= 0.0)
    {
        Warning("Isosurface 'accuracy' is not positive. Using 0.001 (default).");
        Object->accuracy = 0.001;
    }
    if (Object->max_gradient <= 0.0)
    {
        Warning("Isosurface 'max_gradient' is not positive. Using 1.1 (default).");
        Object->max_gradient = 1.1;
    }
    if (Object->max_trace > ISOSURFACE_MAXTRACE)
    {
        Warning("Isosurface 'max_trace' exceeds maximum of %d. Using maximum.", (int)ISOSURFACE_MAXTRACE);
        Object->max_trace = ISOSURFACE_MAXTRACE;
    }
    if (Object->max_trace < 1)
    {
        Warning("Isosurface 'max_trace' is not positive. Using 1 (default).");
        Object->max_trace = 1;
    }

    Parse_Object_Mods (reinterpret_cast<ObjectPtr>(Object));

    return (reinterpret_cast<ObjectPtr>(Object));
}


/*****************************************************************************
*
* FUNCTION
*
*   Parse_Julia_Fractal
*
* INPUT None
*
* OUTPUT Fractal Objecstructure filledt
*
* RETURNS
*
*   ObjectPtr  -
*
* AUTHOR
*
*   Pascal Massimino
*
* DESCRIPTION
*
*   -
*
* CHANGES
*
*   Dec 1994 : Adopted to version 3.0. [DB]
*   Sept 1995 : Total rewrite for new syntax [TW]
*
******************************************************************************/

ObjectPtr Parser::Parse_Julia_Fractal ()
{
    Fractal *Object;
    DBL P;

    Parse_Begin();

    if ( (Object = reinterpret_cast<Fractal *>(Parse_Object_Id())) != NULL)
        return(reinterpret_cast<ObjectPtr>(Object));

    Object = new Fractal();

    Parse_Vector4D(Object->Julia_Parm);

    EXPECT

        CASE(MAX_ITERATION_TOKEN)
            Object->Num_Iterations = (int)floor(Parse_Float());

            if (Object->Num_Iterations <= 0)
            {
                Object->Num_Iterations = 1;
            }
        END_CASE

        CASE(SLICE_TOKEN)
            Parse_Vector4D(Object->Slice);
            Parse_Comma();
            Object->SliceDist = Parse_Float();

            /* normalize slice vector */
            V4D_Dot(P,Object->Slice, Object->Slice);
            if (fabs(P) < EPSILON)
            {
                Error("Slice vector is zero.");
            }
            if (fabs(Object->Slice[T]) < EPSILON)
            {
                Error("Slice t component is zero.");
            }
            P = sqrt(P);
            V4D_InverseScaleEq(Object->Slice, P);

        END_CASE

        CASE(PRECISION_TOKEN)
            P = Parse_Float();
            if ( P < 1.0 )
            {
                P = 1.0;
            }
            Object->Precision = 1.0 / P;
        END_CASE

        CASE(FLOAT_FUNCT_TOKEN)
            switch(Token.Function_Id)
            {
                case EXP_TOKEN:
                    Object->Sub_Type = EXP_STYPE;
                    break;
                case LN_TOKEN:
                    Object->Sub_Type = LN_STYPE;
                    break;
                case SIN_TOKEN:
                    Object->Sub_Type = SIN_STYPE;
                    break;
                case ASIN_TOKEN:
                    Object->Sub_Type = ASIN_STYPE;
                    break;
                case COS_TOKEN:
                    Object->Sub_Type = COS_STYPE;
                    break;
                case ACOS_TOKEN:
                    Object->Sub_Type = ACOS_STYPE;
                    break;
                case TAN_TOKEN:
                    Object->Sub_Type = TAN_STYPE;
                    break;
                case ATAN_TOKEN:
                    Object->Sub_Type = ATAN_STYPE;
                    break;
                case COSH_TOKEN:
                    Object->Sub_Type = COSH_STYPE;
                    break;
                case SINH_TOKEN:
                    Object->Sub_Type = SINH_STYPE;
                    break;
                case TANH_TOKEN:
                    Object->Sub_Type = TANH_STYPE;
                    break;
                case ATANH_TOKEN:
                    Object->Sub_Type = ATANH_STYPE;
                    break;
                case ACOSH_TOKEN:
                    Object->Sub_Type = ACOSH_STYPE;
                    break;
                case ASINH_TOKEN:
                    Object->Sub_Type = ASINH_STYPE;
                    break;
                default: Expectation_Error ("fractal keyword");
            }
        END_CASE

        /* if any of the next become supported by the expression parser,
         * then their handling would need to move above to the FLOAT_FUNCT_TOKEN
         * case above.
         */

        CASE(SQR_TOKEN)
            Object->Sub_Type = SQR_STYPE;
        END_CASE

        CASE(PWR_TOKEN)
            Object->Sub_Type = PWR_STYPE;
            Parse_Float_Param2(&Object->exponent.x,&Object->exponent.y);
        END_CASE

        CASE(CUBE_TOKEN)
            Object->Sub_Type = CUBE_STYPE;
        END_CASE

        CASE(RECIPROCAL_TOKEN)
            Object->Sub_Type = RECIPROCAL_STYPE;
        END_CASE

        CASE(HYPERCOMPLEX_TOKEN)
            Object->Algebra = HYPERCOMPLEX_TYPE;
        END_CASE

        CASE(QUATERNION_TOKEN)
            Object->Algebra = QUATERNION_TYPE;
        END_CASE

        OTHERWISE
            UNGET
            EXIT
        END_CASE

    END_EXPECT

    Parse_Object_Mods(reinterpret_cast<ObjectPtr>(Object));

    int num_iterations = Object->SetUp_Fractal();
    if (num_iterations > sceneData->Fractal_Iteration_Stack_Length)
    {
        sceneData->Fractal_Iteration_Stack_Length = num_iterations;
        SceneThreadData *td = GetParserDataPtr();
        Fractal::Allocate_Iteration_Stack(td->Fractal_IStack, sceneData->Fractal_Iteration_Stack_Length);
    }

    return(reinterpret_cast<ObjectPtr>(Object));
}
/*****************************************************************************
*
* FUNCTION
*
*   Parse_Lathe
*
* INPUT
*
* OUTPUT
*
* RETURNS
*
*   ObjectPtr  -
*
* AUTHOR
*
*   Dieter Bayer
*
* DESCRIPTION
*
*   Read a lathe primitive.
*
* CHANGES
*
*   Jun 1994 : Creation.
*
******************************************************************************/

ObjectPtr Parser::Parse_Lathe()
{
    int i;
    Lathe *Object;
    Vector2d *Points;

    Parse_Begin();

    if((Object = reinterpret_cast<Lathe *>(Parse_Object_Id())) != NULL)
        return(reinterpret_cast<ObjectPtr>(Object));

    Object = new Lathe();

    /* Determine kind of spline used and aspect ratio. */

    EXPECT
        CASE(LINEAR_SPLINE_TOKEN)
            Object->Spline_Type = LINEAR_SPLINE;
        END_CASE

        CASE(QUADRATIC_SPLINE_TOKEN)
            Object->Spline_Type = QUADRATIC_SPLINE;
        END_CASE

        CASE(CUBIC_SPLINE_TOKEN)
            Object->Spline_Type = CUBIC_SPLINE;
        END_CASE

        CASE(BEZIER_SPLINE_TOKEN)
            Object->Spline_Type = BEZIER_SPLINE;
        END_CASE

        OTHERWISE
            UNGET
            EXIT
        END_CASE
    END_EXPECT

    /* Get number of points. */

    Object->Number = (int)Parse_Float();

    switch (Object->Spline_Type)
    {
        case LINEAR_SPLINE :

            if (Object->Number < 2)
            {
                Error("Lathe with linear splines must have at least two points.");
            }

            break;

        case QUADRATIC_SPLINE :

            if (Object->Number < 3)
            {
                Error("Lathe with quadratic splines must have at least three points.");
            }

            break;

        case CUBIC_SPLINE :

            if (Object->Number < 4)
            {
                Error("Prism with cubic splines must have at least four points.");
            }

            break;

        case BEZIER_SPLINE :

            if ((Object->Number & 3) != 0)
            {
                Error("Lathe with Bezier splines must have four points per segment.");
            }

            break;
    }

    /* Get temporary points describing the rotated curve. */

    Points = reinterpret_cast<Vector2d *>(POV_MALLOC(Object->Number*sizeof(Vector2d), "temporary lathe points"));

    /* Read points (x : radius; y : height; z : not used). */

    for (i = 0; i < Object->Number; i++)
    {
        Parse_Comma();

        Parse_UV_Vect(Points[i]);

        if ((i > 0) && (i < Object->Number - 1) && (Points[i][X] < 0.0))
        {
            Error("Incorrect point in lathe.");
        }
    }

    /* Compute spline segments. */

    Object->Compute_Lathe(Points, GetParserDataPtr());

    /* Compute bounding box. */

    Object->Compute_BBox();

    /* Parse object's modifiers. */

    Parse_Object_Mods(reinterpret_cast<ObjectPtr>(Object));

    /* Destroy temporary points. */

    POV_FREE(Points);

    if (Object->Spline->BCyl->number > sceneData->Max_Bounding_Cylinders)
    {
        SceneThreadData *td = GetParserDataPtr();
        sceneData->Max_Bounding_Cylinders = Object->Spline->BCyl->number;
<<<<<<< HEAD
        td->BCyl_Intervals = POV_REALLOC (td->BCyl_Intervals, 4*sceneData->Max_Bounding_Cylinders*sizeof(BCYL_INT), "lathe intersection list");
        td->BCyl_RInt = POV_REALLOC (td->BCyl_RInt, 2*sceneData->Max_Bounding_Cylinders*sizeof(BCYL_INT), "lathe intersection list");
        td->BCyl_HInt = POV_REALLOC (td->BCyl_HInt, 2*sceneData->Max_Bounding_Cylinders*sizeof(BCYL_INT), "lathe intersection list");
=======
        td->BCyl_Intervals.reserve(4*sceneData->Max_Bounding_Cylinders);
        td->BCyl_RInt.reserve(2*sceneData->Max_Bounding_Cylinders);
        td->BCyl_HInt.reserve(2*sceneData->Max_Bounding_Cylinders);
>>>>>>> 44e5f50d
    }

    return (reinterpret_cast<ObjectPtr>(Object));
}



/*****************************************************************************
*
* FUNCTION
*
*   Parse_Light_Group
*
* INPUT
*
*   -
*
* OUTPUT
*
* RETURNS
*
*   Light group object
*
* AUTHOR
*
*   Thorsten Froehlich [trf]
*
* DESCRIPTION
*
*   Parse light_group object
*
* CHANGES
*
*   Jun 2000 : Creation.
*
******************************************************************************/

ObjectPtr Parser::Parse_Light_Group()
{
    CSG *Object;
    ObjectPtr Local;
    Vector3d Local_Vector;
    MATRIX Local_Matrix;
    TRANSFORM Local_Trans;

    Parse_Begin();

    Object = new CSGUnion();

    Object->Type |= LIGHT_GROUP_OBJECT;
    Set_Flag(Object, NO_GLOBAL_LIGHTS_FLAG);

    while((Local = Parse_Object()) != NULL)
    {
        // prevent light sources from being added to Frame.Light_Sources
        if((Local->Type & LIGHT_SOURCE_OBJECT) == LIGHT_SOURCE_OBJECT)
            Local->Type |= LIGHT_GROUP_LIGHT_OBJECT;
        Local->Type |= IS_CHILD_OBJECT;
        Link(Local, Object->children);
    }

    Promote_Local_Lights(Object); // in lightgrp.cpp [trf]

    Object->Compute_BBox();

    // Note: We cannot use Parse_Object_Mods here because
    // it would allow all kinds of modifiers. However,
    // changing it to not allow those would slow it down,
    // so the bits of code needed are just duplicated
    // here. [trf]
    // Parse_Object_Mods(reinterpret_cast<ObjectPtr>(Object));

    EXPECT
        CASE (TRANSLATE_TOKEN)
            Parse_Vector (Local_Vector);
            Compute_Translation_Transform(&Local_Trans, Local_Vector);
            Translate_Object (reinterpret_cast<ObjectPtr>(Object), Local_Vector, &Local_Trans);
        END_CASE

        CASE (ROTATE_TOKEN)
            Parse_Vector (Local_Vector);
            Compute_Rotation_Transform(&Local_Trans, Local_Vector);
            Rotate_Object (reinterpret_cast<ObjectPtr>(Object), Local_Vector, &Local_Trans);
        END_CASE

        CASE (SCALE_TOKEN)
            Parse_Scale_Vector (Local_Vector);
            Compute_Scaling_Transform(&Local_Trans, Local_Vector);
            Scale_Object (reinterpret_cast<ObjectPtr>(Object), Local_Vector, &Local_Trans);
        END_CASE

        CASE (TRANSFORM_TOKEN)
            Transform_Object (reinterpret_cast<ObjectPtr>(Object), Parse_Transform(&Local_Trans));
        END_CASE

        CASE (MATRIX_TOKEN)
            Parse_Matrix (Local_Matrix);
            Compute_Matrix_Transform(&Local_Trans, Local_Matrix);
            Transform_Object (reinterpret_cast<ObjectPtr>(Object), &Local_Trans);
        END_CASE

        CASE (GLOBAL_LIGHTS_TOKEN)
            Bool_Flag (Object, NO_GLOBAL_LIGHTS_FLAG, !(Allow_Float(1.0) > 0.5));
        END_CASE

        CASE(PHOTONS_TOKEN)
            Parse_Begin();
            EXPECT
                CASE(TARGET_TOKEN)
                    Object->Ph_Density = Allow_Float(1.0);
                    if (Object->Ph_Density > 0)
                    {
                        Set_Flag(Object,PH_TARGET_FLAG);
                        CheckPassThru(reinterpret_cast<ObjectPtr>(Object), PH_TARGET_FLAG);
                    }
                    else
                    {
                        Clear_Flag(Object, PH_TARGET_FLAG);
                    }
                END_CASE

                CASE(REFRACTION_TOKEN)
                    if((int)Parse_Float())
                    {
                        Set_Flag(Object, PH_RFR_ON_FLAG);
                        Clear_Flag(Object, PH_RFR_OFF_FLAG);
                        CheckPassThru(reinterpret_cast<ObjectPtr>(Object), PH_RFR_ON_FLAG);
                    }
                    else
                    {
                        Clear_Flag(Object, PH_RFR_ON_FLAG);
                        Set_Flag(Object, PH_RFR_OFF_FLAG);
                    }
                END_CASE

                CASE(REFLECTION_TOKEN)
                    if((int)Parse_Float())
                    {
                        Set_Flag(Object, PH_RFL_ON_FLAG);
                        Clear_Flag(Object, PH_RFL_OFF_FLAG);
                    }
                    else
                    {
                        Clear_Flag(Object, PH_RFL_ON_FLAG);
                        Set_Flag(Object, PH_RFL_OFF_FLAG);
                    }
                END_CASE

                CASE(PASS_THROUGH_TOKEN)
                    if((int)Allow_Float(1.0))
                    {
                        Set_Flag(Object, PH_PASSTHRU_FLAG);
                        CheckPassThru(reinterpret_cast<ObjectPtr>(Object), PH_PASSTHRU_FLAG);
                    }
                    else
                    {
                        Clear_Flag(Object, PH_PASSTHRU_FLAG);
                    }
                END_CASE

                CASE(COLLECT_TOKEN)
                    Bool_Flag (Object, PH_IGNORE_PHOTONS_FLAG, !(Allow_Float(1.0) > 0.0));
                END_CASE

                OTHERWISE
                    UNGET
                    EXIT
                END_CASE
            END_EXPECT
            Parse_End();
        END_CASE
        OTHERWISE
            UNGET
            EXIT
        END_CASE
    END_EXPECT

    Set_CSG_Children_Flag(Object, Test_Flag(Object, NO_GLOBAL_LIGHTS_FLAG),
                          NO_GLOBAL_LIGHTS_FLAG, NO_GLOBAL_LIGHTS_SET_FLAG);

    Parse_End();

    return (reinterpret_cast<ObjectPtr>(Object));
}



/*****************************************************************************
*
* FUNCTION
*
* INPUT
*
* OUTPUT
*
* RETURNS
*
* AUTHOR
*
* DESCRIPTION
*
* CHANGES
*
******************************************************************************/

ObjectPtr Parser::Parse_Light_Source ()
{
    DBL Len;
    Vector3d Local_Vector;
    MATRIX Local_Matrix;
    TRANSFORM Local_Trans;
    LightSource *Object;
    /* NK ---- */

    Parse_Begin ();

    if ( (Object = reinterpret_cast<LightSource *>(Parse_Object_Id())) != NULL)
        return (reinterpret_cast<ObjectPtr>(Object));

    Object = new LightSource ();

    Parse_Vector(Object->Center);

    Parse_Comma();

    Parse_Colour(Object->colour);

    EXPECT
        /* NK phmap */
        CASE (COLOUR_MAP_TOKEN)
            // TODO - apparently this undocumented syntax was once intended to do something related to dispersion,
            //        but in 3.7 is dysfunctional, doing nothing except provide an undocumented means of averaging
            //        different colours. Can we safely drop it?
            Warning("Undocumented syntax ignored (colour_map in light_source);"
                    " future versions of POV-Ray may drop support for it entirely.");
            (void)Parse_Colour_Map<ColourBlendMap> ();
        END_CASE

        CASE(PHOTONS_TOKEN)
            Parse_Begin();
            EXPECT
#ifdef GLOBAL_PHOTONS
                CASE(GLOBAL_TOKEN)
                    Object->Ph_Density = Allow_Float(1.0);
                    if (Object->Ph_Density > 0)
                    {
                        Set_Flag(Object, PH_TARGET_FLAG);
                        /*CheckPassThru(Object, PH_TARGET_FLAG);*/
                    }
                    else
                    {
                        Clear_Flag(Object, PH_TARGET_FLAG);
                    }
                END_CASE
#endif

                CASE(REFRACTION_TOKEN)
                    if((int)Parse_Float())
                    {
                        Set_Flag(Object, PH_RFR_ON_FLAG);
                        Clear_Flag(Object, PH_RFR_OFF_FLAG);
                    }
                    else
                    {
                        Clear_Flag(Object, PH_RFR_ON_FLAG);
                        Set_Flag(Object, PH_RFR_OFF_FLAG);
                    }
                END_CASE

                CASE(REFLECTION_TOKEN)
                    if((int)Parse_Float())
                    {
                        Set_Flag(Object, PH_RFL_ON_FLAG);
                        Clear_Flag(Object, PH_RFL_OFF_FLAG);
                    }
                    else
                    {
                        Clear_Flag(Object, PH_RFL_ON_FLAG);
                        Set_Flag(Object, PH_RFL_OFF_FLAG);
                    }
                END_CASE

                CASE (AREA_LIGHT_TOKEN)
                    Object->Photon_Area_Light = true;
                END_CASE

                OTHERWISE
                    UNGET
                    EXIT
                END_CASE
            END_EXPECT
            Parse_End();
        END_CASE

        CASE (LOOKS_LIKE_TOKEN)
            if (!Object->children.empty())
                Error("Only one looks_like allowed per light_source.");
            Parse_Begin ();
            Object->Type &= ~(int)PATCH_OBJECT;
            Object->children.push_back(Parse_Object());
            if(Object->children.empty() || (Object->children[0] == NULL))
                Expectation_Error("object");
            Compute_Translation_Transform(&Local_Trans, Object->Center);
            Translate_Object(Object->children[0], Object->Center, &Local_Trans);
            Object->children[0] = Parse_Object_Mods (Object->children[0]);
            Set_Flag(Object->children[0], NO_SHADOW_FLAG);
            Set_Flag(Object, NO_SHADOW_FLAG);
            Object->Type |= (Object->children[0]->Type & CHILDREN_FLAGS);
            Set_Flag(Object, PH_PASSTHRU_FLAG);
        END_CASE

        CASE (PROJECTED_THROUGH_TOKEN)
            if (Object->Projected_Through_Object != NULL)
                Error("Only one projected through allowed per light_source.");
            Parse_Begin ();
            Object->Type &= ~(int)PATCH_OBJECT;
            if ((Object->Projected_Through_Object = Parse_Object ()) == NULL)
                Expectation_Error ("object");
            Object->Projected_Through_Object = Parse_Object_Mods (Object->Projected_Through_Object);
            Set_Flag(Object, NO_SHADOW_FLAG);
            Set_Flag(Object, PH_PASSTHRU_FLAG);
        END_CASE

        CASE (FILL_LIGHT_TOKEN)
            Object->Light_Type = FILL_LIGHT_SOURCE;
        END_CASE

        CASE (PARALLEL_TOKEN)
            Object->Parallel= true;
        END_CASE

        CASE (SPOTLIGHT_TOKEN)
            Object->Light_Type = SPOT_SOURCE;
            Object->Radius = cos(30 * M_PI_180);
            Object->Falloff = cos(45 * M_PI_180);
            Object->Coeff = 0;
        END_CASE

        CASE (CYLINDER_TOKEN)
            Object->Light_Type = CYLINDER_SOURCE;
            Object->Radius = 0.75;
            Object->Falloff = 1;
            Object->Coeff = 0;
            Object->Parallel = true;
        END_CASE

        CASE (POINT_AT_TOKEN)
            if ((Object->Light_Type == SPOT_SOURCE) || (Object->Light_Type == CYLINDER_SOURCE) ||
                Object->Parallel)
            {
                Parse_Vector(Object->Points_At);
            }
            else
            {
                Not_With ("point_at","standard light source");
            }
        END_CASE

        CASE (TIGHTNESS_TOKEN)
            if ((Object->Light_Type == SPOT_SOURCE) || (Object->Light_Type == CYLINDER_SOURCE))
                Object->Coeff = Parse_Float();
            else
                Not_With ("tightness","standard light source");
        END_CASE

        CASE (RADIUS_TOKEN)
            if ((Object->Light_Type == SPOT_SOURCE) || (Object->Light_Type == CYLINDER_SOURCE))
            {
                Object->Radius = Parse_Float();
                if (Object->Light_Type == SPOT_SOURCE)
                {
                    Object->Radius  = cos(Object->Radius * M_PI_180);
                }
            }
            else
                Not_With ("radius","standard light source");
        END_CASE

        CASE (FALLOFF_TOKEN)
            if ((Object->Light_Type == SPOT_SOURCE) || (Object->Light_Type == CYLINDER_SOURCE))
            {
                Object->Falloff = Parse_Float();
                if (Object->Light_Type == SPOT_SOURCE)
                {
                    Object->Falloff = cos(Object->Falloff * M_PI_180);
                }
            }
            else
                Not_With ("falloff","standard light source");
        END_CASE

        CASE (FADE_DISTANCE_TOKEN)
            Object->Fade_Distance = Parse_Float();
        END_CASE

        CASE (FADE_POWER_TOKEN)
            Object->Fade_Power = Parse_Float();
        END_CASE

        CASE (AREA_LIGHT_TOKEN)
            Object->Area_Light = true;
            Parse_Vector (Object->Axis1); Parse_Comma ();
            Parse_Vector (Object->Axis2); Parse_Comma ();
            Object->Area_Size1 = (int)Parse_Float();
            if (Object->Area_Size1 == 0)
                Error("Area size must be greater than zero.");
            Parse_Comma ();
            Object->Area_Size2 = (int)Parse_Float();
            if (Object->Area_Size2 == 0)
                Error("Area size must be greater than zero.");
        END_CASE

        CASE (JITTER_TOKEN)
            Object->Jitter = true;
        END_CASE

        /* Orient area lights to the point [ENB 9/97] */
        CASE (ORIENT_TOKEN)
            Object->Orient = true;
            if (!(Object->Area_Light))
            {
                Warning("Orient only affects area_light");
            }
        END_CASE

        /* Circular area lights [ENB 9/97] */
        CASE (CIRCULAR_TOKEN)
            Object->Circular = true;
            if (!(Object->Area_Light))
            {
                Warning("Circular only affects area_light");
            }
        END_CASE

        // JN2007: Full area lighting:
        CASE (AREA_ILLUMINATION_TOKEN)
            Object->Use_Full_Area_Lighting = Allow_Float(1.0) > 0.0;
            if (!(Object->Area_Light))
            {
                Warning("Area_illumination only affects area_light");
            }
        END_CASE

        CASE (ADAPTIVE_TOKEN)
            Object->Adaptive_Level = (int)Parse_Float();
        END_CASE

        CASE (MEDIA_ATTENUATION_TOKEN)
            Object->Media_Attenuation = Allow_Float(1.0) > 0.0;
        END_CASE

        CASE (MEDIA_INTERACTION_TOKEN)
            Object->Media_Interaction = Allow_Float(1.0) > 0.0;
        END_CASE

        CASE (TRANSLATE_TOKEN)
            Parse_Vector (Local_Vector);
            Compute_Translation_Transform(&Local_Trans, Local_Vector);
            Translate_Object (reinterpret_cast<ObjectPtr>(Object), Local_Vector, &Local_Trans);
        END_CASE

        CASE (ROTATE_TOKEN)
            Parse_Vector (Local_Vector);
            Compute_Rotation_Transform(&Local_Trans, Local_Vector);
            Rotate_Object (reinterpret_cast<ObjectPtr>(Object), Local_Vector, &Local_Trans);
        END_CASE

        CASE (SCALE_TOKEN)
            Parse_Scale_Vector (Local_Vector);
            Compute_Scaling_Transform(&Local_Trans, Local_Vector);
            Scale_Object (reinterpret_cast<ObjectPtr>(Object), Local_Vector, &Local_Trans);
        END_CASE

        CASE (TRANSFORM_TOKEN)
            Transform_Object (reinterpret_cast<ObjectPtr>(Object), Parse_Transform(&Local_Trans));
        END_CASE

        CASE (MATRIX_TOKEN)
            Parse_Matrix (Local_Matrix);
            Compute_Matrix_Transform(&Local_Trans, Local_Matrix);
            Transform_Object (reinterpret_cast<ObjectPtr>(Object), &Local_Trans);
        END_CASE

        OTHERWISE
            UNGET
            EXIT
        END_CASE
    END_EXPECT

    if ((Object->Fade_Power != 0) && (fabs(Object->Fade_Distance) < EPSILON) && (sceneData->EffectiveLanguageVersion() < 371))
    {
        Warning("fade_power with fade_distance 0 is not supported in legacy (pre-3.71) scenes; fade_power is ignored.");
        Object->Fade_Power    = 0;
        Object->Fade_Distance = 0;
    }

    Parse_End ();


    Object->Direction = Object->Points_At - Object->Center;

    Len = Object->Direction.length();

    if (Len > EPSILON)
    {
        Object->Direction /= Len;
    }

    /* Make sure that circular light sources are larger than 1 by x [ENB 9/97] */
    if (Object->Circular)
    {
        if ((Object->Area_Size1 <= 1) || (Object->Area_Size2 <= 1))
        {
            Error("Circular area light must have more than 1 point per axis");
        }
    }

    return (reinterpret_cast<ObjectPtr>(Object));
}



/*****************************************************************************
*
* FUNCTION
*
*   Parse_Mesh
*
* INPUT
*
* OUTPUT
*
* RETURNS
*
*   OBJECT
*
* AUTHOR
*
*   Dieter Bayer
*
* DESCRIPTION
*
*   Read a triangle mesh.
*
* CHANGES
*
*   Feb 1995 : Creation.
*
******************************************************************************/

ObjectPtr Parser::Parse_Mesh()
{
    /* NK 1998 - added all sorts of uv variables*/
    int i;
    int number_of_normals, number_of_textures, number_of_triangles, number_of_vertices, number_of_uvcoords;
    int max_normals, max_textures, max_triangles, max_vertices, max_uvcoords;
    DBL l1, l2, l3;
    Vector3d D1, D2, P1, P2, P3, N1, N2, N3, N;
    Vector2d UV1, UV2, UV3;
    MeshVector *Normals, *Vertices;
    TEXTURE **Textures;
    MeshUVVector *UVCoords;
    Mesh *Object;
    MESH_TRIANGLE *Triangles;
    bool fully_textured=true;
    /* NK 1998 */
    Vector3d Inside_Vect;
    TEXTURE *t2, *t3;
    bool foundZeroNormal=false;

    Inside_Vect = Vector3d(0.0, 0.0, 0.0);

    Parse_Begin();

    if ((Object = reinterpret_cast<Mesh *>(Parse_Object_Id())) != NULL)
        return (reinterpret_cast<ObjectPtr>(Object));

    /* Create object. */

    Object = new Mesh();

    /* Allocate temporary normals, textures, triangles and vertices. */

    max_normals = 256;

    max_vertices = 256;

    max_textures = 16;

    max_triangles = 256;

    Normals = reinterpret_cast<MeshVector *>(POV_MALLOC(max_normals*sizeof(MeshVector), "temporary triangle mesh data"));

    Textures = reinterpret_cast<TEXTURE **>(POV_MALLOC(max_textures*sizeof(TEXTURE *), "temporary triangle mesh data"));

    Triangles = reinterpret_cast<MESH_TRIANGLE *>(POV_MALLOC(max_triangles*sizeof(MESH_TRIANGLE), "temporary triangle mesh data"));

    Vertices = reinterpret_cast<MeshVector *>(POV_MALLOC(max_vertices*sizeof(MeshVector), "temporary triangle mesh data"));

    /* Read raw triangle file. */

    number_of_normals = 0;

    number_of_textures = 0;

    number_of_triangles = 0;

    number_of_vertices = 0;

    max_uvcoords = 256;
    UVCoords = reinterpret_cast<MeshUVVector *>(POV_MALLOC(max_uvcoords*sizeof(MeshUVVector), "temporary triangle mesh data"));
    number_of_uvcoords = 0;

    /* Create hash tables. */

    Object->Create_Mesh_Hash_Tables();

    EXPECT
        CASE(TRIANGLE_TOKEN)
            Parse_Begin();

            Parse_Vector(P1);  Parse_Comma();
            Parse_Vector(P2);  Parse_Comma();
            Parse_Vector(P3);

            if (!Object->Degenerate(P1, P2, P3))
            {
                if (number_of_triangles >= max_triangles)
                {
                    if (max_triangles >= INT_MAX/2)
                    {
                        Error("Too many triangles in triangle mesh.");
                    }

                    max_triangles *= 2;

                    Triangles = reinterpret_cast<MESH_TRIANGLE *>(POV_REALLOC(Triangles, max_triangles*sizeof(MESH_TRIANGLE), "triangle triangle mesh data"));
                }

                /* Init triangle. */

                Object->Init_Mesh_Triangle(&Triangles[number_of_triangles]);

                Triangles[number_of_triangles].P1 = Object->Mesh_Hash_Vertex(&number_of_vertices, &max_vertices, &Vertices, P1);
                Triangles[number_of_triangles].P2 = Object->Mesh_Hash_Vertex(&number_of_vertices, &max_vertices, &Vertices, P2);
                Triangles[number_of_triangles].P3 = Object->Mesh_Hash_Vertex(&number_of_vertices, &max_vertices, &Vertices, P3);

                /* NK 1998 */
                Parse_Three_UVCoords(UV1,UV2,UV3);
                Triangles[number_of_triangles].UV1 = Object->Mesh_Hash_UV(&number_of_uvcoords, &max_uvcoords, &UVCoords, UV1);
                Triangles[number_of_triangles].UV2 = Object->Mesh_Hash_UV(&number_of_uvcoords, &max_uvcoords, &UVCoords, UV2);
                Triangles[number_of_triangles].UV3 = Object->Mesh_Hash_UV(&number_of_uvcoords, &max_uvcoords, &UVCoords, UV3);
                /* NK ---- */

                /* NK */
                /* read possibly three instead of only one texture */
                /* read these before compute!!! */
                t2 = t3 = NULL;
                Triangles[number_of_triangles].Texture = Object->Mesh_Hash_Texture(&number_of_textures, &max_textures, &Textures, Parse_Mesh_Texture(&t2,&t3));
                if (t2) Triangles[number_of_triangles].Texture2 = Object->Mesh_Hash_Texture(&number_of_textures, &max_textures, &Textures, t2);
                if (t3) Triangles[number_of_triangles].Texture3 = Object->Mesh_Hash_Texture(&number_of_textures, &max_textures, &Textures, t3);
                if (t2 || t3) Triangles[number_of_triangles].ThreeTex = true;

                Object->Compute_Mesh_Triangle(&Triangles[number_of_triangles], false, P1, P2, P3, N);

                Triangles[number_of_triangles].Normal_Ind = Object->Mesh_Hash_Normal(&number_of_normals, &max_normals, &Normals, N);

                if(Triangles[number_of_triangles].Texture < 0)
                    fully_textured = false;

                number_of_triangles++;
            }
            /* NK degenerate fix */
            else
            {
                /* parse the uv and texture info - even though we'll just throw it
                   away.  why?  if not we get a parse error - we should just ignore the
                   degenerate triangle */
                t2=t3=NULL;
                Parse_Three_UVCoords(UV1,UV2,UV3);
                Parse_Mesh_Texture(&t2,&t3);
            }

            Parse_End();
        END_CASE

        CASE(SMOOTH_TRIANGLE_TOKEN)
            Parse_Begin();

            Parse_Vector(P1);  Parse_Comma();
            Parse_Vector(N1);  Parse_Comma();
            if(fabs(N1[X])<EPSILON && fabs(N1[Y])<EPSILON && fabs(N1[Z])<EPSILON)
            {
                N1[X] = 1.0;  // make it nonzero
                if(!foundZeroNormal)
                    Warning("Normal vector in mesh cannot be zero - changing it to <1,0,0>.");
                foundZeroNormal = true;
            }

            Parse_Vector(P2);  Parse_Comma();
            Parse_Vector(N2);  Parse_Comma();
            if(fabs(N2[X])<EPSILON && fabs(N2[Y])<EPSILON && fabs(N2[Z])<EPSILON)
            {
                N2[X] = 1.0;  // make it nonzero
                if(!foundZeroNormal)
                    Warning("Normal vector in mesh cannot be zero - changing it to <1,0,0>.");
                foundZeroNormal = true;
            }

            Parse_Vector(P3);  Parse_Comma();
            Parse_Vector(N3);
            if(fabs(N3[X])<EPSILON && fabs(N3[Y])<EPSILON && fabs(N3[Z])<EPSILON)
            {
                N3[X] = 1.0;  // make it nonzero
                if(!foundZeroNormal)
                    Warning("Normal vector in mesh cannot be zero - changing it to <1,0,0>.");
                foundZeroNormal = true;
            }

            l1 = N1.length();
            l2 = N2.length();
            l3 = N3.length();

            if ((l1 != 0.0) && (l2 != 0.0) && (l3 != 0.0) && (!Object->Degenerate(P1, P2, P3)))
            {
                if (number_of_triangles >= max_triangles)
                {
                    if (max_triangles >= INT_MAX/2)
                        Error("Too many triangles in triangle mesh.");

                    max_triangles *= 2;

                    Triangles = reinterpret_cast<MESH_TRIANGLE *>(POV_REALLOC(Triangles, max_triangles*sizeof(MESH_TRIANGLE), "triangle triangle mesh data"));
                }

                N1 /= l1;
                N2 /= l2;
                N3 /= l3;

                /* Init triangle. */

                Object->Init_Mesh_Triangle(&Triangles[number_of_triangles]);

                Triangles[number_of_triangles].P1 = Object->Mesh_Hash_Vertex(&number_of_vertices, &max_vertices, &Vertices, P1);
                Triangles[number_of_triangles].P2 = Object->Mesh_Hash_Vertex(&number_of_vertices, &max_vertices, &Vertices, P2);
                Triangles[number_of_triangles].P3 = Object->Mesh_Hash_Vertex(&number_of_vertices, &max_vertices, &Vertices, P3);

                /* Check for equal normals. */

                D1 = N1 - N2;
                D2 = N1 - N3;

                l1 = D1.lengthSqr();
                l2 = D2.lengthSqr();

                /* NK 1998 */
                Parse_Three_UVCoords(UV1,UV2,UV3);
                Triangles[number_of_triangles].UV1 = Object->Mesh_Hash_UV(&number_of_uvcoords, &max_uvcoords, &UVCoords, UV1);
                Triangles[number_of_triangles].UV2 = Object->Mesh_Hash_UV(&number_of_uvcoords, &max_uvcoords, &UVCoords, UV2);
                Triangles[number_of_triangles].UV3 = Object->Mesh_Hash_UV(&number_of_uvcoords, &max_uvcoords, &UVCoords, UV3);

                /* read possibly three instead of only one texture */
                /* read these before compute!!! */
                t2 = t3 = NULL;
                Triangles[number_of_triangles].Texture = Object->Mesh_Hash_Texture(&number_of_textures, &max_textures, &Textures, Parse_Mesh_Texture(&t2,&t3));
                if (t2) Triangles[number_of_triangles].Texture2 = Object->Mesh_Hash_Texture(&number_of_textures, &max_textures, &Textures, t2);
                if (t3) Triangles[number_of_triangles].Texture3 = Object->Mesh_Hash_Texture(&number_of_textures, &max_textures, &Textures, t3);
                if (t2 || t3) Triangles[number_of_triangles].ThreeTex = true;

                if ((fabs(l1) > EPSILON) || (fabs(l2) > EPSILON))
                {
                    /* Smooth triangle. */

                    Triangles[number_of_triangles].N1 = Object->Mesh_Hash_Normal(&number_of_normals, &max_normals, &Normals, N1);
                    Triangles[number_of_triangles].N2 = Object->Mesh_Hash_Normal(&number_of_normals, &max_normals, &Normals, N2);
                    Triangles[number_of_triangles].N3 = Object->Mesh_Hash_Normal(&number_of_normals, &max_normals, &Normals, N3);

                    Object->Compute_Mesh_Triangle(&Triangles[number_of_triangles], true, P1, P2, P3, N);
                }
                else
                {
                    /* Flat triangle. */

                    Object->Compute_Mesh_Triangle(&Triangles[number_of_triangles], false, P1, P2, P3, N);
                }

                Triangles[number_of_triangles].Normal_Ind = Object->Mesh_Hash_Normal(&number_of_normals, &max_normals, &Normals, N);

                if (Triangles[number_of_triangles].Texture < 0)
                {
                    fully_textured = false;
                }

                number_of_triangles++;
            }
            /* NK degenerate fix */
            else
            {
                /* parse the uv and texture info - even though we'll just throw it
                   away.  why?  if not we get a parse error - we should just ignore the
                   degenerate triangle */
                t2=t3=NULL;
                Parse_Three_UVCoords(UV1,UV2,UV3);
                Parse_Mesh_Texture(&t2,&t3);
            }

            Parse_End();
        END_CASE

        /* NK 1998 */
        CASE(INSIDE_VECTOR_TOKEN)
            Parse_Vector(Inside_Vect);

        END_CASE
        /* NK ---- */

        OTHERWISE
            UNGET
            EXIT
        END_CASE
    END_EXPECT

    /* Destroy hash tables. */

    Object->Destroy_Mesh_Hash_Tables();

    /* If there are no triangles something went wrong. */

    if (number_of_triangles == 0)
    {
        Error("No triangles in triangle mesh.");
    }

    /* Init triangle mesh data. */

    Object->Data = reinterpret_cast<MESH_DATA *>(POV_MALLOC(sizeof(MESH_DATA), "triangle mesh data"));


    Object->Data->References = 1;

    Object->Data->Tree = NULL;
    /* NK 1998 */

    if( (fabs(Inside_Vect[X]) < EPSILON) &&  (fabs(Inside_Vect[Y]) < EPSILON) &&  (fabs(Inside_Vect[Z]) < EPSILON))
    {
        Object->has_inside_vector=false;
        Object->Type |= PATCH_OBJECT;
    }
    else
    {
        Object->Data->Inside_Vect = Inside_Vect.normalized();
        Object->has_inside_vector=true;
        Object->Type &= ~PATCH_OBJECT;
    }

    Object->Data->Normals   = NULL;

    /* [LSK] Removed "Data->" */
    Object->Textures  = NULL;

    Object->Data->Triangles = NULL;
    Object->Data->Vertices  = NULL;

    /* Allocate memory for normals, textures, triangles and vertices. */

    Object->Number_Of_Textures = number_of_textures;

    Object->Data->Number_Of_Normals = number_of_normals;

    Object->Data->Number_Of_Triangles = number_of_triangles;

    Object->Data->Number_Of_Vertices = number_of_vertices;

    Object->Data->Normals = reinterpret_cast<MeshVector *>(POV_MALLOC(number_of_normals*sizeof(MeshVector), "triangle mesh data"));

    if (number_of_textures)
    {
        Set_Flag(Object, MULTITEXTURE_FLAG);

        /* [LSK] Removed "Data->" */
        Object->Textures = reinterpret_cast<TEXTURE **>(POV_MALLOC(number_of_textures*sizeof(TEXTURE *), "triangle mesh data"));
    }

    Object->Data->Triangles = reinterpret_cast<MESH_TRIANGLE *>(POV_MALLOC(number_of_triangles*sizeof(MESH_TRIANGLE), "triangle mesh data"));

    Object->Data->Vertices = reinterpret_cast<MeshVector *>(POV_MALLOC(number_of_vertices*sizeof(MeshVector), "triangle mesh data"));

    /* Copy normals, textures, triangles and vertices into mesh. */

    for (i = 0; i < number_of_normals; i++)
    {
        Object->Data->Normals[i] = Normals[i];
    }

    for (i = 0; i < number_of_textures; i++)
    {
        /* [LSK] Removed "Data->" */
        Object->Textures[i] = Copy_Textures(Textures[i]);
        Post_Textures(Object->Textures[i]);

        /* now free the texture, in order to decrement the reference count */
        Destroy_Textures(Textures[i]);
    }

    if (fully_textured)
    {
        Object->Type |= TEXTURED_OBJECT;
    }

    for (i = 0; i < number_of_triangles; i++)
    {
        Object->Data->Triangles[i] = Triangles[i];
    }

    for (i = 0; i < number_of_vertices; i++)
    {
        Object->Data->Vertices[i] = Vertices[i];
    }

    /* NK 1998 */
    /* do the four steps above, but for UV coordinates*/
    Object->Data->UVCoords  = NULL;
    Object->Data->Number_Of_UVCoords = number_of_uvcoords;
    Object->Data->UVCoords = reinterpret_cast<MeshUVVector *>(POV_MALLOC(number_of_uvcoords*sizeof(MeshUVVector), "triangle mesh data"));
    for (i = 0; i < number_of_uvcoords; i++)
    {
        Object->Data->UVCoords[i] = UVCoords[i];
    }
    POV_FREE(UVCoords);
    /* NK ---- */

    /* Free temporary memory. */

    POV_FREE(Normals);
    POV_FREE(Textures);
    POV_FREE(Triangles);
    POV_FREE(Vertices);

/*
    Render_Info("Mesh: %ld bytes: %ld vertices, %ld normals, %ld textures, %ld triangles, %ld uv-coords\n",
        Object->Data->Number_Of_Normals*sizeof(MeshVector)+
        Object->Number_Of_Textures*sizeof(TEXTURE *)+
        Object->Data->Number_Of_Triangles*sizeof(MESH_TRIANGLE)+
        Object->Data->Number_Of_Vertices*sizeof(MeshVector)+
        Object->Data->Number_Of_UVCoords*sizeof(MeshUVVector),
        Object->Data->Number_Of_Vertices,
        Object->Data->Number_Of_Normals,
        Object->Number_Of_Textures,
        Object->Data->Number_Of_Triangles,
        Object->Data->Number_Of_UVCoords);
*/

    /* Create bounding box. */

    Object->Compute_BBox();

    /* Parse object modifiers. */

    Parse_Object_Mods(reinterpret_cast<ObjectPtr>(Object));

    /* Create bounding box tree. */

    Object->Build_Mesh_BBox_Tree();

    return (reinterpret_cast<ObjectPtr>(Object));
}

/*****************************************************************************
*
* FUNCTION
*
*   Parse_Mesh2
*
* INPUT
*
* OUTPUT
*
* RETURNS
*
*   OBJECT
*
* AUTHOR
*
*   Nathan Kopp
*
* DESCRIPTION
*
*   Read a triangle mesh - syntax version 2.
*
* CHANGES
*
*   Feb 1998 : Creation.
*
******************************************************************************/
ObjectPtr Parser::Parse_Mesh2()
{
    int i;
    int number_of_normals, number_of_textures, number_of_triangles, number_of_vertices, number_of_uvcoords;
    int number_of_normal_indices;
    int a,b,c;
    int n1, n2, n3;
    bool found_normal_indices = false;
    bool found_uv_indices = false;
    bool fully_textured = true;
    bool foundZeroNormal = false;

    DBL l1, l2;
    Vector3d D1, D2, P1, P2, P3, N1, N;
    Vector3d Inside_Vect;

    Vector2d UV1;
    MeshVector *Normals = NULL;
    MeshVector *Vertices = NULL;
    TEXTURE **Textures = NULL;
    MeshUVVector *UVCoords = NULL;
    Mesh *Object;
    MESH_TRIANGLE *Triangles;

    Inside_Vect = Vector3d(0.0, 0.0, 0.0);

    Parse_Begin();

    if ((Object = reinterpret_cast<Mesh *>(Parse_Object_Id())) != NULL)
        return(reinterpret_cast<ObjectPtr>(Object));

    /* Create object. */
    Object = new Mesh();

    /* normals, uvcoords, and textures are optional */
    number_of_vertices = 0;
    number_of_uvcoords = 0;
    number_of_textures = 0;
    number_of_normals = 0;
    number_of_normal_indices = 0;


    /* -----------------  Get the Normals & UV Vectors & Textures ------------ */
    EXPECT
        /* -------------------  Get the Vertices ------------------- */
        CASE(VERTEX_VECTORS_TOKEN)
            if (number_of_vertices>0)
            {
                Warning("Duplicate vertex_vectors block; ignoring previous block.");
                POV_FREE(Vertices);
            }

            Parse_Begin();

            number_of_vertices = (int)Parse_Float(); Parse_Comma();

            if (number_of_vertices<=0)
                Error("No vertices in triangle mesh.");

            /* allocate memory for vertices */
            Vertices = reinterpret_cast<MeshVector *>(POV_MALLOC(number_of_vertices*sizeof(MeshVector), "triangle mesh data"));

            for(i=0; i<number_of_vertices; i++)
            {
                Parse_Vector(P1); Parse_Comma();
                Vertices[i] = MeshVector(P1);
            }
            Parse_End();
        END_CASE

        CASE(NORMAL_VECTORS_TOKEN)
            if (number_of_normals>0)
            {
                Warning("Duplicate normal_vectors block; ignoring previous block.");
                POV_FREE(Normals);
            }

            Parse_Begin();
            number_of_normals = (int)Parse_Float(); Parse_Comma();

            if (number_of_normals>0)
            {
                Normals = reinterpret_cast<MeshVector *>(POV_MALLOC(number_of_normals*sizeof(MeshVector), "triangle mesh data"));

                /* leave space in the array for the raw triangle normals */
                for(i=0; i<number_of_normals; i++)
                {
                    Parse_Vector(N1); Parse_Comma();
                    if(fabs(N1[X])<EPSILON && fabs(N1[Y])<EPSILON && fabs(N1[Z])<EPSILON)
                    {
                        N1[X] = 1.0;  // make it nonzero
                        if(!foundZeroNormal)
                            Warning("Normal vector in mesh2 cannot be zero - changing it to <1,0,0>.");
                        foundZeroNormal = true;
                    }
                    N1.normalize();
                    Normals[i] = MeshVector(N1);
                }
            }

            Parse_End();
        END_CASE

        CASE(UV_VECTORS_TOKEN)
            if (number_of_uvcoords>0)
            {
                Warning("Duplicate uv_vectors block; ignoring previous block.");
                POV_FREE(UVCoords);
            }

            Parse_Begin();
            number_of_uvcoords = (int)Parse_Float(); Parse_Comma();

            if (number_of_uvcoords>0)
            {
                UVCoords = reinterpret_cast<MeshUVVector *>(POV_MALLOC(number_of_uvcoords*sizeof(MeshUVVector), "triangle mesh data"));

                for(i=0; i<number_of_uvcoords; i++)
                {
                    Parse_UV_Vect(UV1); Parse_Comma();
                    UVCoords[i] = MeshUVVector(UV1);
                }
            }

            Parse_End();
        END_CASE

        /*OTHERWISE
            UNGET
            EXIT
        END_CASE
    END_EXPECT

    EXPECT*/
        CASE(TEXTURE_LIST_TOKEN)
            Parse_Begin();

            number_of_textures = (int)Parse_Float();  Parse_Comma();

            if (number_of_textures>0)
            {
                Textures = reinterpret_cast<TEXTURE **>(POV_MALLOC(number_of_textures*sizeof(TEXTURE *), "triangle mesh data"));

                for(i=0; i<number_of_textures; i++)
                {
                    /*
                    GET(TEXTURE_ID_TOKEN)
                    Textures[i] = Copy_Texture_Pointer((reinterpret_cast<EXTURE *>(Token.Data));
                    */
                    GET(TEXTURE_TOKEN);
                    Parse_Begin();
                    Textures[i] = Parse_Texture();
                    Post_Textures(Textures[i]);
                    Parse_End();
                    Parse_Comma();
                }
            }

            Parse_End();
            EXIT
        END_CASE

        OTHERWISE
            UNGET
            EXIT
        END_CASE

    END_EXPECT

    if (number_of_vertices == 0)
        Error("Vertex vectors not found in mesh2");

    /* first make sure we at least have one UV coordinate */
    if (number_of_uvcoords == 0)
    {
        number_of_uvcoords = 1;
        UVCoords = reinterpret_cast<MeshUVVector *>(POV_MALLOC(number_of_uvcoords*sizeof(MeshUVVector), "triangle mesh data"));
        UVCoords[0][U] = 0;
        UVCoords[0][V] = 0;
    }

    /* -------------------  Get the Faces ------------------- */
    GET(FACE_INDICES_TOKEN)
            Parse_Begin();

    /* number faces is mandatory, so we ask how many there are */
    number_of_triangles = Parse_Float(); Parse_Comma();

    if (number_of_triangles == 0)
    {
        Error("No triangles in triangle mesh.");
    }

    /* allocate memory for triangles */
    Triangles = reinterpret_cast<MESH_TRIANGLE *>(POV_MALLOC(number_of_triangles*sizeof(MESH_TRIANGLE), "triangle mesh data"));

    /* start reading triangles */

    for(i=0; i<number_of_triangles; i++)
    {
        /* read in the indices vector */
        Parse_Vector(P1); Parse_Comma();

        /* convert the vector to integers */
        a = (int)P1[X];
        b = (int)P1[Y];
        c = (int)P1[Z];

        /* a--;b--;c--; use this to start external stuff at 1 */
        if ( a<0 || b<0 || c<0 ||
             a>=number_of_vertices || b>=number_of_vertices ||
             c>=number_of_vertices)
        {
            Error("Mesh face index out of range.");
        }

        /* Init triangle. */
        Object->Init_Mesh_Triangle(&Triangles[i]);

        /* assign the vertices */
        Triangles[i].P1 = a;
        Triangles[i].P2 = b;
        Triangles[i].P3 = c;

        /* look for a texture index */
        EXPECT
            CASE_FLOAT_UNGET
                Triangles[i].Texture = Parse_Float(); Parse_Comma();
                if (Triangles[i].Texture >= number_of_textures ||
                    Triangles[i].Texture < 0)
                    Error("Texture index out of range in mesh2.");
                EXIT
            END_CASE

            OTHERWISE
                Triangles[i].Texture = -1;
                fully_textured = false;
                EXIT
                UNGET
            END_CASE
        END_EXPECT
        /* look for a texture index */
        EXPECT
            CASE_FLOAT_UNGET
                Triangles[i].Texture2 = Parse_Float(); Parse_Comma();
                if (Triangles[i].Texture2 >= number_of_textures ||
                    Triangles[i].Texture2 < 0)
                    Error("Texture index out of range in mesh2.");
                Triangles[i].ThreeTex = true;
                EXIT
            END_CASE
            OTHERWISE
                Triangles[i].Texture2 = -1;
                EXIT
                UNGET
            END_CASE
        END_EXPECT
        /* look for a texture index */
        EXPECT
            CASE_FLOAT_UNGET
                Triangles[i].Texture3 = Parse_Float(); Parse_Comma();
                if (Triangles[i].Texture3 >= number_of_textures ||
                    Triangles[i].Texture3 < 0)
                    Error("Texture index out of range in mesh2.");
                Triangles[i].ThreeTex = true;
                EXIT
            END_CASE
            OTHERWISE
                Triangles[i].Texture3 = -1;
                EXIT
                UNGET
            END_CASE
        END_EXPECT

    }

    Parse_End();

    /* now we get the uv_indices & normal_indices in either order */

    EXPECT
        CASE(UV_INDICES_TOKEN)
            if (found_uv_indices)
            {
                Error("Only one uv_indices section is allowed in mesh2");
            }
            found_uv_indices = true;
            Parse_Begin();

            if (Parse_Float() != number_of_triangles)
                Error("Number of uv indices must equal number of faces.");
            Parse_Comma();

            for (i=0; i<number_of_triangles; i++)
            {
                /* read in the indices vector */
                Parse_Vector(P1); Parse_Comma();

                /* convert the vector to integers */
                a = (int)P1[X];
                b = (int)P1[Y];
                c = (int)P1[Z];

                /* a--;b--;c--; use this to start external stuff at 1 */
                if ( a<0 || b<0 || c<0 ||
                     a>=number_of_uvcoords || b>=number_of_uvcoords ||
                     c>=number_of_uvcoords)
                {
                    Error("Mesh UV index out of range.");
                }

                /* assign the uv coordinate */
                Triangles[i].UV1 = a;
                Triangles[i].UV2 = b;
                Triangles[i].UV3 = c;
            }
            Parse_End();
            /*EXIT*/
        END_CASE

    /*
        OTHERWISE
            UNGET
            EXIT
        END_CASE
    END_EXPECT

    EXPECT
    */
        CASE(NORMAL_INDICES_TOKEN)
            if (found_normal_indices)
            {
                Error("Only one normal_indices section is allowed in mesh2");
            }
            found_normal_indices = true;
            Parse_Begin();

            /*
            Change - if fewer normals than triangles, then no problem - the
            rest will be flat triangles.

            if (Parse_Float() != number_of_triangles)
                Error("Number of normal indices must equal number of faces.");
            */
            number_of_normal_indices = Parse_Float();
            if (number_of_normal_indices > number_of_triangles)
                Error("Number of normal indices cannot be more than the number of faces.");

            Parse_Comma();

            for (i=0; i<number_of_normal_indices; i++)
            {
                /* read in the indices vector */
                Parse_Vector(P1); Parse_Comma();

                /* convert the vector to integers */
                a = (int)P1[X];
                b = (int)P1[Y];
                c = (int)P1[Z];

                /* a--;b--;c--; use this to start external stuff at 1 */
                if ( a<0 || b<0 ||
                     c<0 ||
                     a>=number_of_normals || b>=number_of_normals ||
                     c>=number_of_normals)
                {
                    Error("Mesh normal index out of range.");
                }

                /* assign the uv coordinate */
                Triangles[i].N1 = a;
                Triangles[i].N2 = b;
                Triangles[i].N3 = c;
            }
            Parse_End();
            /*EXIT*/
        END_CASE

        OTHERWISE
            UNGET
            EXIT
        END_CASE
    END_EXPECT

    /* ----------------------------------------------------- */
    /* ----------------------------------------------------- */

    EXPECT
        CASE(INSIDE_VECTOR_TOKEN)
            Parse_Vector(Inside_Vect);
        END_CASE

        OTHERWISE
            UNGET
            EXIT
        END_CASE
    END_EXPECT

    if (fully_textured)
        Object->Type |= TEXTURED_OBJECT;

    if (!found_uv_indices)
    {
        if (number_of_uvcoords==number_of_vertices)
        {
            for (i=0; i<number_of_triangles; i++)
            {
                Triangles[i].UV1 = Triangles[i].P1;
                Triangles[i].UV2 = Triangles[i].P2;
                Triangles[i].UV3 = Triangles[i].P3;
            }
        }
        else if (number_of_uvcoords==1)
        {
            for (i=0; i<number_of_triangles; i++)
            {
                Triangles[i].UV1 = 0;
                Triangles[i].UV2 = 0;
                Triangles[i].UV3 = 0;
            }
        }
        else
        {
            Error("Missing uv_indicies section in mesh2.");
        }
    }

    if (!found_normal_indices)
    {
        if (number_of_normals==number_of_vertices)
        {
            /* If number of normals matches number of vertices, then assume
               that the normal_indices are the same as the triangle indices
               (left out for file size reasons).
               So, we pretend that we read in some normal_indices
            */
            number_of_normal_indices = number_of_triangles;

            for (i=0; i<number_of_triangles; i++)
            {
                Triangles[i].N1 = Triangles[i].P1;
                Triangles[i].N2 = Triangles[i].P2;
                Triangles[i].N3 = Triangles[i].P3;
            }
        }
        else if (number_of_normals)
        {
            Error("Missing normal_indicies section in mesh2.");
        }
    }

    /* ---------------- Compute Triangle Normals ---------------- */

    /* reallocate the normals stuff */
    if (!number_of_normals)
        Normals = reinterpret_cast<MeshVector *>(POV_MALLOC(number_of_triangles*sizeof(MeshVector), "triangle mesh data"));
    else
        Normals = reinterpret_cast<MeshVector *>(POV_REALLOC(Normals, (number_of_normals+number_of_triangles)*sizeof(MeshVector), "triangle mesh data"));

    for (i=0; i<number_of_triangles; i++)
    {
        a = (int) Triangles[i].P1;
        b = (int) Triangles[i].P2;
        c = (int) Triangles[i].P3;
        n1 = (int) Triangles[i].N1;
        n2 = (int) Triangles[i].N2;
        n3 = (int) Triangles[i].N3;

        P1 = Vector3d(Vertices[a]);
        P2 = Vector3d(Vertices[b]);
        P3 = Vector3d(Vertices[c]);

        Triangles[i].Smooth = false;

        /* compute the normal (check for smoothness) */
        /* if number_of_normal_indices > 0, then the first triangles
           are smooth and the rest are flat */
        if (i<number_of_normal_indices)
        {
            /* Check for equal normals. */
            D1 = Vector3d(Normals[n1]) - Vector3d(Normals[n2]);
            D2 = Vector3d(Normals[n1]) - Vector3d(Normals[n3]);

            l1 = D1.lengthSqr();
            l2 = D2.lengthSqr();

            if ((fabs(l1) > EPSILON) || (fabs(l2) > EPSILON))
            {
                /* Smooth triangle. */
                Object->Compute_Mesh_Triangle(&Triangles[i], true, P1, P2, P3, N);
                Triangles[i].Smooth = true;
            }
            else
            {
                /* Flat triangle. */
                Object->Compute_Mesh_Triangle(&Triangles[i], false, P1, P2, P3, N);
            }
        }
        else
        {
            /* Flat triangle. */
            Object->Compute_Mesh_Triangle(&Triangles[i], false, P1, P2, P3, N);
        }

        /* assign the triangle normal that we just computed */
        Triangles[i].Normal_Ind = i+number_of_normals;
        Normals[i+number_of_normals] = MeshVector(N);
    }

    /* now remember how many normals we really have */
    number_of_normals += number_of_triangles;

    /* ----------------------------------------------------- */

    /* Init triangle mesh data. */
    Object->Data = reinterpret_cast<MESH_DATA *>(POV_MALLOC(sizeof(MESH_DATA), "triangle mesh data"));
    Object->Data->References = 1;
    Object->Data->Tree = NULL;
    /* NK 1998 */
    /*YS* 31/12/1999 */

    if( (fabs(Inside_Vect[X]) < EPSILON) &&  (fabs(Inside_Vect[Y]) < EPSILON) &&  (fabs(Inside_Vect[Z]) < EPSILON))
    {
        Object->has_inside_vector=false;
        Object->Type |= PATCH_OBJECT;
    }
    else
    {
        Object->Data->Inside_Vect = Inside_Vect.normalized();
        Object->has_inside_vector=true;
        Object->Type &= ~PATCH_OBJECT;
    }
    /*YS*/

    /* copy pointers to normals, triangles, textures, and vertices. */
    Object->Data->Normals   = Normals;
    Object->Data->Triangles = Triangles;
    Object->Data->Vertices  = Vertices;
    Object->Data->UVCoords  = UVCoords;
    /* [LSK] Removed "Data->" */
    Object->Textures  = Textures;

    /* copy number of for normals, textures, triangles and vertices. */
    Object->Data->Number_Of_Normals = number_of_normals;
    Object->Data->Number_Of_Triangles = number_of_triangles;
    Object->Data->Number_Of_Vertices = number_of_vertices;
    Object->Data->Number_Of_UVCoords  = number_of_uvcoords;
    Object->Number_Of_Textures = number_of_textures;

    if (number_of_textures)
    {
        Set_Flag(Object, MULTITEXTURE_FLAG);
    }

    /* Create bounding box. */
    Object->Compute_BBox();

    /* Parse object modifiers. */
    Parse_Object_Mods(reinterpret_cast<ObjectPtr>(Object));

    /* Create bounding box tree. */
    Object->Build_Mesh_BBox_Tree();

/*
    Render_Info("Mesh2: %ld bytes: %ld vertices, %ld normals, %ld textures, %ld triangles, %ld uv-coords\n",
        Object->Data->Number_Of_Normals*sizeof(MeshVector)+
        Object->Number_Of_Textures*sizeof(TEXTURE *)+
        Object->Data->Number_Of_Triangles*sizeof(MESH_TRIANGLE)+
        Object->Data->Number_Of_Vertices*sizeof(MeshVector)+
        Object->Data->Number_Of_UVCoords*sizeof(MeshUVVector),
        Object->Data->Number_Of_Vertices,
        Object->Data->Number_Of_Normals,
        Object->Number_Of_Textures,
        Object->Data->Number_Of_Triangles,
        Object->Data->Number_Of_UVCoords);
*/

    return(reinterpret_cast<ObjectPtr>(Object));
}


/*****************************************************************************
*
* FUNCTION
*
*   Parse_Mesh_Texture
*
* INPUT
*
* OUTPUT
*
* RETURNS
*
*   OBJECT
*
* AUTHOR
*
*   Dieter Bayer
*
* DESCRIPTION
*
*   Read an individual triangle mesh texture.
*
* CHANGES
*
*   Feb 1995 : Creation.
*
******************************************************************************/

TEXTURE *Parser::Parse_Mesh_Texture (TEXTURE **t2, TEXTURE **t3)
{
    TEXTURE *Texture;

    Texture = NULL;

    EXPECT
        CASE(TEXTURE_TOKEN)
            Parse_Begin();

            GET(TEXTURE_ID_TOKEN);

            Texture = reinterpret_cast<TEXTURE *>(Token.Data);

            Parse_End();
        END_CASE

        /* NK */
        CASE(TEXTURE_LIST_TOKEN)
            Parse_Begin();

            GET(TEXTURE_ID_TOKEN);
            Texture = reinterpret_cast<TEXTURE *>(Token.Data);

            Parse_Comma();

            GET(TEXTURE_ID_TOKEN);
            *t2 = reinterpret_cast<TEXTURE *>(Token.Data);

            Parse_Comma();

            GET(TEXTURE_ID_TOKEN);
            *t3 = reinterpret_cast<TEXTURE *>(Token.Data);

            Parse_End();
            EXIT
        END_CASE

        OTHERWISE
            UNGET
            EXIT
        END_CASE
    END_EXPECT

    return(Texture);
}


/*****************************************************************************
*
* FUNCTION
*
*   Parse_Ovus
*
* INPUT
*
* OUTPUT
*
* RETURNS
*
*   OBJECT
*
* AUTHOR
*
*   Jerome Grimbert
*
* DESCRIPTION
*
*   -
*
* CHANGES
*
*   Jul 2010 : Creation.
*
******************************************************************************/

ObjectPtr Parser::Parse_Ovus()
{
    DBL distance;
    Ovus *Object;

    Parse_Begin();

    if ((Object = reinterpret_cast<Ovus *>(Parse_Object_Id())) != NULL)
    {
        return(reinterpret_cast<ObjectPtr>(Object));
    }

    Object = new Ovus();


    Object->BottomRadius = Parse_Float(); /* Bottom radius */
    Parse_Comma();
    Object->TopRadius = Parse_Float(); /* Top radius */

    /*
     ** Pre-compute the important values
     */
    if ((Object->TopRadius < 0)||(Object->BottomRadius < 0))
    {
        Error("Both Ovus radii must be positive");
    }
    if (Object->TopRadius < 2.0 * Object->BottomRadius)
    {
        if (Object->BottomRadius > Object->TopRadius)
        {
            Object->ConnectingRadius = 2.0 * Object->BottomRadius;
            Object->VerticalPosition = 2.0 * Object->TopRadius - Object->BottomRadius - (Object->TopRadius * Object->TopRadius / (2.0 * Object->BottomRadius) );
            Object->HorizontalPosition = sqrt((Object->BottomRadius)*(Object->BottomRadius) -(Object->VerticalPosition)*(Object->VerticalPosition));
            Object->BottomVertical = -Object->VerticalPosition;
            distance = Object->ConnectingRadius - Object->TopRadius;
            Object->TopVertical = ((Object->BottomRadius - Object->VerticalPosition) * Object->TopRadius / distance ) + Object->BottomRadius;
        } else {
            Object->ConnectingRadius = 2.0 * Object->TopRadius;
            Object->VerticalPosition = - 2.0 * Object->TopRadius + Object->BottomRadius + (1.5 * Object->TopRadius * Object->TopRadius / Object->BottomRadius);
            Object->HorizontalPosition = sqrt((Object->TopRadius)*(Object->TopRadius) - ((Object->VerticalPosition - Object->BottomRadius) * (Object->VerticalPosition - Object->BottomRadius)));
            Object->TopVertical = 2.0 * Object->BottomRadius - Object->VerticalPosition;
            distance = Object->ConnectingRadius - Object->BottomRadius;
            Object->BottomVertical = -Object->VerticalPosition * Object->BottomRadius / distance;
        }

        Object->Compute_BBox();
        Parse_Object_Mods (reinterpret_cast<ObjectPtr>(Object));
        return (reinterpret_cast<ObjectPtr>(Object));
    }
    else
    {
        PossibleError("Ovus second radius should be less than twice first radius\nSubstituing a sphere to ovus as it would be identical & simpler");
        Sphere * Replacement;
        Replacement = new Sphere();
        Replacement->Center[X]=0;
        Replacement->Center[Y]=Object->BottomRadius;
        Replacement->Center[Z]=0;
        Replacement->Radius = Object->TopRadius;
        delete Object;
        Replacement->Compute_BBox();
        Parse_Object_Mods (reinterpret_cast<ObjectPtr>(Replacement));
        return (reinterpret_cast<ObjectPtr>(Replacement));
    }
}

/*****************************************************************************
*
* FUNCTION
*
*   Parse_Parametric
*
* INPUT
*
* OUTPUT
*
* RETURNS
*
* AUTHOR
*
* DESCRIPTION
*
* CHANGES
*
******************************************************************************/

ObjectPtr Parser::Parse_Parametric(void)
{
    Parametric  *Object;
    DBL         temp;
    char        PrecompFlag = 0;
    int         PrecompDepth = 1;
    Vector2d    tempUV;

    Parse_Begin();

    if((Object = reinterpret_cast<Parametric *>(Parse_Object_Id())) != NULL)
        return (reinterpret_cast<ObjectPtr>(Object));

    Object = new Parametric();
    Object->vm = sceneData->functionVM;

    EXPECT
        CASE(FUNCTION_TOKEN)
            Object->Function[0]= Parse_Function();
            EXIT
        END_CASE
        OTHERWISE
            Object->Function[0]= Parse_FunctionContent();
            EXIT
        END_CASE
    END_EXPECT

    Parse_Comma();

    EXPECT
        CASE(FUNCTION_TOKEN)
            Object->Function[1]= Parse_Function();
            EXIT
        END_CASE
        OTHERWISE
            Object->Function[1]= Parse_FunctionContent();
            EXIT
        END_CASE
    END_EXPECT

    Parse_Comma();

    EXPECT
        CASE(FUNCTION_TOKEN)
            Object->Function[2]= Parse_Function();
            EXIT
        END_CASE
        OTHERWISE
            Object->Function[2]= Parse_FunctionContent();
            EXIT
        END_CASE
    END_EXPECT

    Parse_UV_Vect(tempUV);
    Object->umin = tempUV[U];
    Object->vmin = tempUV[V];
    Parse_Comma();

    Parse_UV_Vect(tempUV);
    Object->umax = tempUV[U];
    Object->vmax = tempUV[V];

    if(Object->umin>Object->umax)
    {
        temp = Object->umin;
        Object->umin = Object->umax;
        Object->umax = temp;
    }
    if(Object->vmin>Object->vmax)
    {
        temp = Object->vmin;
        Object->vmin = Object->vmax;
        Object->vmax = temp;
    }

    EXPECT
        CASE(ACCURACY_TOKEN)
            Object->accuracy= Parse_Float();
        END_CASE

        CASE(MAX_GRADIENT_TOKEN)
            Object->max_gradient = Parse_Float();
        END_CASE

        CASE(PRECOMPUTE_TOKEN)
            PrecompDepth= Parse_Float();
            Parse_Comma();

            EXPECT
                CASE(VECTOR_FUNCT_TOKEN)
                    if(Token.Function_Id != X_TOKEN)
                    {
                        UNGET
                    }
                    else
                        PrecompFlag |= 1;
                    EXIT
                END_CASE

                OTHERWISE
                    UNGET
                    EXIT
                END_CASE
            END_EXPECT

            Parse_Comma();

            EXPECT
                CASE(VECTOR_FUNCT_TOKEN)
                    if(Token.Function_Id != Y_TOKEN)
                    {
                        UNGET
                    }
                    else
                        PrecompFlag |= 2;
                    EXIT
                END_CASE

                OTHERWISE
                    UNGET
                    EXIT
                END_CASE
            END_EXPECT

            Parse_Comma();

            EXPECT
                CASE(VECTOR_FUNCT_TOKEN)
                    if(Token.Function_Id != Z_TOKEN)
                    {
                        UNGET
                    }
                    else
                        PrecompFlag |= 4;
                    EXIT
                END_CASE

                OTHERWISE
                    UNGET
                    EXIT
                END_CASE
            END_EXPECT
        END_CASE

        CASE(CONTAINED_BY_TOKEN)
            // TODO - same code as for isosurface
            Parse_Begin();
            {
                int Exit_Flag2 = false;

                while (!Exit_Flag2)
                {
                    Get_Token();
                    switch(Token.Token_Id)
                    {
                        CASE(BOX_TOKEN)
                            Object->container = shared_ptr<ContainedByShape>(new ContainedByBox());

                            Parse_Begin();

                            Parse_Vector(dynamic_cast<ContainedByBox*>(Object->container.get())->corner1);
                            Parse_Comma();
                            Parse_Vector(dynamic_cast<ContainedByBox*>(Object->container.get())->corner2);

                            Parse_End();

                            if (dynamic_cast<ContainedByBox*>(Object->container.get())->corner1.x() > dynamic_cast<ContainedByBox*>(Object->container.get())->corner2.x())
                            {
                                temp = dynamic_cast<ContainedByBox*>(Object->container.get())->corner1.x();
                                dynamic_cast<ContainedByBox*>(Object->container.get())->corner1.x() = dynamic_cast<ContainedByBox*>(Object->container.get())->corner2.x();
                                dynamic_cast<ContainedByBox*>(Object->container.get())->corner2.x() = temp;
                            }
                            if (dynamic_cast<ContainedByBox*>(Object->container.get())->corner1.y() > dynamic_cast<ContainedByBox*>(Object->container.get())->corner2.y())
                            {
                                temp = dynamic_cast<ContainedByBox*>(Object->container.get())->corner1.y();
                                dynamic_cast<ContainedByBox*>(Object->container.get())->corner1.y() = dynamic_cast<ContainedByBox*>(Object->container.get())->corner2.y();
                                dynamic_cast<ContainedByBox*>(Object->container.get())->corner2.y() = temp;
                            }
                            if (dynamic_cast<ContainedByBox*>(Object->container.get())->corner1.z() > dynamic_cast<ContainedByBox*>(Object->container.get())->corner2.z())
                            {
                                temp = dynamic_cast<ContainedByBox*>(Object->container.get())->corner1.z();
                                dynamic_cast<ContainedByBox*>(Object->container.get())->corner1.z() = dynamic_cast<ContainedByBox*>(Object->container.get())->corner2.z();
                                dynamic_cast<ContainedByBox*>(Object->container.get())->corner2.z() = temp;
                            }

                            if (Object->Trans != NULL)
                                Object->Compute_BBox();

                            Exit_Flag2 = true;
                        END_CASE

                        CASE(SPHERE_TOKEN)
                            Object->container = shared_ptr<ContainedByShape>(new ContainedBySphere());

                            Parse_Begin();

                            Parse_Vector(dynamic_cast<ContainedBySphere*>(Object->container.get())->center);
                            Parse_Comma();
                            dynamic_cast<ContainedBySphere*>(Object->container.get())->radius = Parse_Float();

                            Parse_End();

                            Make_BBox(Object->BBox,
                                      dynamic_cast<ContainedBySphere*>(Object->container.get())->center.x() - dynamic_cast<ContainedBySphere*>(Object->container.get())->radius,
                                      dynamic_cast<ContainedBySphere*>(Object->container.get())->center.y() - dynamic_cast<ContainedBySphere*>(Object->container.get())->radius,
                                      dynamic_cast<ContainedBySphere*>(Object->container.get())->center.z() - dynamic_cast<ContainedBySphere*>(Object->container.get())->radius,
                                      2.0 * dynamic_cast<ContainedBySphere*>(Object->container.get())->radius,
                                      2.0 * dynamic_cast<ContainedBySphere*>(Object->container.get())->radius,
                                      2.0 * dynamic_cast<ContainedBySphere*>(Object->container.get())->radius);

                            if (Object->Trans != NULL)
                                Object->Compute_BBox();

                            Exit_Flag2 = true;
                        END_CASE

                        OTHERWISE
                            UNGET
                            Exit_Flag2 = true;
                        END_CASE
                    }
                }
            }
            Parse_End();
        END_CASE

        OTHERWISE
            UNGET
            EXIT
        END_CASE
    END_EXPECT

    Parse_Object_Mods(reinterpret_cast<ObjectPtr>(Object));

    if(PrecompFlag != 0)
        Object->Precompute_Parametric_Values(PrecompFlag, PrecompDepth, fnVMContext);

    return (reinterpret_cast<ObjectPtr>(Object));
}


/*****************************************************************************
*
* FUNCTION
*
* INPUT
*
* OUTPUT
*
* RETURNS
*
* AUTHOR
*
* DESCRIPTION
*
* CHANGES
*
******************************************************************************/

ObjectPtr Parser::Parse_Plane ()
{
    DBL len;
    Plane *Object;

    Parse_Begin ();

    if ( (Object = reinterpret_cast<Plane *>(Parse_Object_Id())) != NULL)
        return (reinterpret_cast<ObjectPtr>(Object));

    Object = new Plane();

    Parse_Vector(Object->Normal_Vector);   Parse_Comma();
    len = Object->Normal_Vector.length();
    if (len < EPSILON)
    {
        Error("Degenerate plane normal.");
    }
    Object->Normal_Vector /= len;
    Object->Distance = -Parse_Float();

    Object->Compute_BBox();

    Parse_Object_Mods (reinterpret_cast<ObjectPtr>(Object));

    return (reinterpret_cast<ObjectPtr>(Object));
}



/*****************************************************************************
*
* FUNCTION
*
* INPUT
*
* OUTPUT
*
* RETURNS
*
* AUTHOR
*
* DESCRIPTION
*
* CHANGES
*
******************************************************************************/

ObjectPtr Parser::Parse_Poly (int order)
{
    Poly *Object;

    Parse_Begin ();

    if ( (Object = reinterpret_cast<Poly *>(Parse_Object_Id())) != NULL)
        return (reinterpret_cast<ObjectPtr>(Object));

    if (order == 0)
    {
        order = (int)Parse_Float();      Parse_Comma();
        if (order < 2 || order > MAX_ORDER)
            Error("Order of poly is out of range.");
    }

    Object = new Poly(order);

    Parse_Coeffs(Object->Order, &(Object->Coeffs[0]));

    Object->Compute_BBox();

    Parse_Object_Mods (reinterpret_cast<ObjectPtr>(Object));

    return (reinterpret_cast<ObjectPtr>(Object));
}

/*****************************************************************************
*
* FUNCTION
*
* INPUT
*
* OUTPUT
*
* RETURNS
*
* AUTHOR
*
* DESCRIPTION
*
* CHANGES
*
******************************************************************************/

ObjectPtr Parser::Parse_Polynom ()
{
    Poly *Object;
    unsigned int x,y,z;
    int order;
    DBL value;

    Parse_Begin ();

    if ( (Object = reinterpret_cast<Poly *>(Parse_Object_Id())) != NULL)
        return (reinterpret_cast<ObjectPtr>(Object));

    order = (int)Parse_Float();      Parse_Comma();
    if (order < 2 || order > MAX_ORDER)
    {
        Error("Order of polynom is out of range.");
    }

    Object = new Poly(order);

    EXPECT
        CASE (XYZ_TOKEN)
            GET (LEFT_PAREN_TOKEN);
            x = (unsigned int)Parse_Float();
            Parse_Comma();
            y = (unsigned int)Parse_Float();
            Parse_Comma();
            z = (unsigned int)Parse_Float();

            GET (RIGHT_PAREN_TOKEN);
            GET (COLON_TOKEN);
            value = Parse_Float();
            if (!Object->Set_Coeff(x,y,z,value))
            {
                Error("Coefficient of polynom is out of range.");
            }
            Parse_Comma();
        END_CASE

        OTHERWISE
            UNGET
            EXIT
        END_CASE
    END_EXPECT

    Object->Compute_BBox();

    Parse_Object_Mods (reinterpret_cast<ObjectPtr>(Object));

    return (reinterpret_cast<ObjectPtr>(Object));
}

/*****************************************************************************
*
* FUNCTION
*
*   Parse_Polygon
*
* INPUT
*
* OUTPUT
*
* RETURNS
*
*   ObjectPtr  -
*
* AUTHOR
*
*   Dieter Bayer
*
* DESCRIPTION
*
*   -
*
* CHANGES
*
*   May 1994 : Creation.
*
*   Oct 1994 : Modified to use new polygon data structure. [DB]
*
******************************************************************************/

ObjectPtr Parser::Parse_Polygon()
{
    int i, closed = false;
    int Number;
    Polygon *Object;
    Vector3d *Points;
    Vector3d P;

    Parse_Begin();

    if ((Object = reinterpret_cast<Polygon *>(Parse_Object_Id())) != NULL)
    {
        return(reinterpret_cast<ObjectPtr>(Object));
    }

    Object = new Polygon();

    Number = (int)Parse_Float();

    if (Number < 3)
    {
        Error("Polygon needs at least three points.");
    }

    Points = reinterpret_cast<Vector3d *>(POV_MALLOC((Number+1)*sizeof(Vector3d), "temporary polygon points"));

    for (i = 0; i < Number; i++)
    {
        Parse_Comma();

        Parse_Vector(Points[i]);
    }

    /* Check for closed polygons. */

    P = Points[0];

    for (i = 1; i < Number; i++)
    {
        closed = false;

        if ((fabs(P[X] - Points[i][X]) < EPSILON) &&
            (fabs(P[Y] - Points[i][Y]) < EPSILON) &&
            (fabs(P[Z] - Points[i][Z]) < EPSILON))
        {
            // force almost-identical vertices to be /exactly/ identical,
            // to make processing easier later
            Points[i] = P;

            i++;

            if (i < Number)
            {
                P = Points[i];
            }

            closed = true;
        }
    }

    if (!closed)
    {
        Warning("Polygon not closed. Closing it.");

        Points[Number] = P;

        Number++;
    }

    Object->Compute_Polygon(Number, Points);

    POV_FREE (Points);

    Parse_Object_Mods (reinterpret_cast<ObjectPtr>(Object));

    return(reinterpret_cast<ObjectPtr>(Object));
}



/*****************************************************************************
*
* FUNCTION
*
*   Parse_Prism
*
* INPUT
*
* OUTPUT
*
* RETURNS
*
*   ObjectPtr  -
*
* AUTHOR
*
*   Dieter Bayer
*
* DESCRIPTION
*
*   -
*
* CHANGES
*
*   May 1994 : Creation.
*
******************************************************************************/

ObjectPtr Parser::Parse_Prism()
{
    int i, closed = false;
    DBL h;
    int loopStart = 0;

    Prism *Object;
    Vector2d *Points;
    Vector2d P;

    Parse_Begin();

    if ((Object = reinterpret_cast<Prism *>(Parse_Object_Id())) != NULL)
    {
        return(reinterpret_cast<ObjectPtr>(Object));
    }

    Object = new Prism();

    /*
     * Determine kind of spline used (linear, quadratic, cubic)
     * and type of sweeping (linear, conic).
     */

    EXPECT
        CASE(LINEAR_SPLINE_TOKEN)
            Object->Spline_Type = LINEAR_SPLINE;
        END_CASE

        CASE(QUADRATIC_SPLINE_TOKEN)
            Object->Spline_Type = QUADRATIC_SPLINE;
        END_CASE

        CASE(CUBIC_SPLINE_TOKEN)
            Object->Spline_Type = CUBIC_SPLINE;
        END_CASE

        CASE(BEZIER_SPLINE_TOKEN)
            Object->Spline_Type = BEZIER_SPLINE;
        END_CASE

        CASE(LINEAR_SWEEP_TOKEN)
            Object->Sweep_Type = LINEAR_SWEEP;
        END_CASE

        CASE(CONIC_SWEEP_TOKEN)
            Object->Sweep_Type = CONIC_SWEEP;
        END_CASE

        OTHERWISE
            UNGET
            EXIT
        END_CASE
    END_EXPECT

    /* Read prism heights. */

    Object->Height1 = Parse_Float(); Parse_Comma();
    Object->Height2 = Parse_Float(); Parse_Comma();

    if (Object->Height1 > Object->Height2)
    {
        h = Object->Height1;
        Object->Height1 = Object->Height2;
        Object->Height2 = h;
    }

    /* Get number of points = number of segments. */

    Object->Number = (int)Parse_Float();

    switch (Object->Spline_Type)
    {
        case LINEAR_SPLINE :

            if (Object->Number < 3)
            {
                Error("Prism with linear splines must have at least three points.");
            }

            break;

        case QUADRATIC_SPLINE :

            if (Object->Number < 5)
            {
                Error("Prism with quadratic splines must have at least five points.");
            }

            break;

        case CUBIC_SPLINE :

            if (Object->Number < 6)
            {
                Error("Prism with cubic splines must have at least six points.");
            }

            break;

        case BEZIER_SPLINE :

            if ((Object->Number & 3) != 0)
            {
                Error("Prism with Bezier splines must have four points per segment.");
            }

            break;
    }

    /* Allocate Object->Number points for the prism. */

    Points = reinterpret_cast<Vector2d *>(POV_MALLOC((Object->Number+1) * sizeof(Vector2d), "temporary prism points"));

    /* Read points (x, y : coordinate of 2d point; z : not used). */

    for (i = 0; i < Object->Number; i++)
    {
        Parse_Comma();

        Parse_UV_Vect(Points[i]);
    }

    /* Closed or not closed that's the question. */

    EXPECT
        CASE(OPEN_TOKEN)
            Clear_Flag(Object, CLOSED_FLAG);
            EXIT
        END_CASE

        OTHERWISE
            UNGET
            EXIT
        END_CASE
    END_EXPECT

    /* Check for closed prism. */

    if ((Object->Spline_Type == LINEAR_SPLINE) ||
        (Object->Spline_Type == QUADRATIC_SPLINE) ||
        (Object->Spline_Type == CUBIC_SPLINE))
    {
        switch (Object->Spline_Type)
        {
            case LINEAR_SPLINE :

                i = 1;

                P = Points[0];

                break;

            case QUADRATIC_SPLINE :
            case CUBIC_SPLINE :

                i = 2;

                P = Points[1];

                break;
        }

        for (; i < Object->Number; i++)
        {
            closed = false;

            if ((fabs(P[X] - Points[i][X]) < EPSILON) &&
                (fabs(P[Y] - Points[i][Y]) < EPSILON))
            {
                switch (Object->Spline_Type)
                {
                    case LINEAR_SPLINE :

                        i++;

                        if (i < Object->Number)
                        {
                            P = Points[i];
                        }

                        break;

                    case QUADRATIC_SPLINE :

                        i += 2;

                        if (i < Object->Number)
                        {
                            P = Points[i];
                        }

                        break;

                    case CUBIC_SPLINE :

                        i += 3;

                        if (i < Object->Number)
                        {
                            P = Points[i];
                        }

                        break;
                }

                closed = true;
            }
        }
    }
    else
    {
        closed = true;

        loopStart = 0;

        for (i = 4; i < Object->Number; i += 4)
        {
            if ((fabs(Points[i][X] - Points[i-1][X]) > EPSILON) ||
                (fabs(Points[i][Y] - Points[i-1][Y]) > EPSILON))
            {
                //. this is a different point.  Check if we have a loop.
                if ((fabs(Points[i-1][X] - Points[loopStart][X]) > EPSILON) ||
                    (fabs(Points[i-1][Y] - Points[loopStart][Y]) > EPSILON))
                {
                    closed = false;
                    break;
                }

                loopStart = i;
            }
        }
        if ((fabs(Points[Object->Number-1][X] - Points[loopStart][X]) > EPSILON) ||
            (fabs(Points[Object->Number-1][Y] - Points[loopStart][Y]) > EPSILON))
        {
            closed = false;
        }
    }

    if (!closed)
    {
        if (Object->Spline_Type == LINEAR_SPLINE)
        {
            Points[Object->Number] = P;

            Object->Number++;

            Warning("Linear prism not closed. Closing it.");
        }
        else
        {
            Set_Flag(Object, DEGENERATE_FLAG);

            Warning("Prism not closed. Ignoring it.");
        }
    }

    /* Compute spline segments. */

    Object->Compute_Prism(Points, GetParserDataPtr());

    /* Compute bounding box. */

    Object->Compute_BBox();

    /* Parse object's modifiers. */

    Parse_Object_Mods(reinterpret_cast<ObjectPtr>(Object));

    /* Destroy temporary points. */

    POV_FREE (Points);

    return(reinterpret_cast<ObjectPtr>(Object));
}



/*****************************************************************************
*
* FUNCTION
*
* INPUT
*
* OUTPUT
*
* RETURNS
*
* AUTHOR
*
* DESCRIPTION
*
* CHANGES
*
******************************************************************************/

ObjectPtr Parser::Parse_Quadric ()
{
    Vector3d Min, Max;
    Quadric *Object;

    Parse_Begin ();

    if ( (Object = reinterpret_cast<Quadric *>(Parse_Object_Id())) != NULL)
        return (reinterpret_cast<ObjectPtr>(Object));

    Object = new Quadric();

    Parse_Vector(Object->Square_Terms);     Parse_Comma();
    Parse_Vector(Object->Mixed_Terms);      Parse_Comma();
    Parse_Vector(Object->Terms);            Parse_Comma();
    Object->Constant = Parse_Float();

    Min = Vector3d(-BOUND_HUGE);
    Max = Vector3d(BOUND_HUGE);

    Object->Compute_BBox(Min, Max);

    Parse_Object_Mods (reinterpret_cast<ObjectPtr>(Object));

    return (reinterpret_cast<ObjectPtr>(Object));
}



/*****************************************************************************
*
* FUNCTION
*
* INPUT
*
* OUTPUT
*
* RETURNS
*
* AUTHOR
*
* DESCRIPTION
*
* CHANGES
*
******************************************************************************/

ObjectPtr Parser::Parse_Smooth_Triangle ()
{
    SmoothTriangle *Object;
    short degen;
    DBL vlen;

    degen=false;

    Parse_Begin ();

    if ( (Object = reinterpret_cast<SmoothTriangle *>(Parse_Object_Id())) != NULL)
        return (reinterpret_cast<ObjectPtr>(Object));

    Object = new SmoothTriangle();

    Parse_Vector (Object->P1);    Parse_Comma();
    Parse_Vector (Object->N1);    Parse_Comma();

    vlen = Object->N1.length();

    if (vlen == 0.0)
        degen=true;
    else
        Object->N1 /= vlen;

    Parse_Vector (Object->P2);    Parse_Comma();
    Parse_Vector (Object->N2);    Parse_Comma();

    vlen = Object->N2.length();

    if(vlen == 0.0)
        degen=true;
    else
        Object->N2 /= vlen;

    Parse_Vector (Object->P3);    Parse_Comma();
    Parse_Vector (Object->N3);

    vlen = Object->N3.length();

    if(vlen == 0.0)
        degen=true;
    else
        Object->N3.normalize();

    if(!degen)
        degen = !Object->Compute_Triangle();

    if(degen)
        Warning("Degenerate triangle. Please remove.");

    Object->Compute_BBox();

    Parse_Object_Mods(reinterpret_cast<ObjectPtr>(Object));

    return (reinterpret_cast<ObjectPtr>(Object));
}



/*****************************************************************************
*
* FUNCTION
*
*   Parse_Sor
*
* INPUT
*
* OUTPUT
*
* RETURNS
*
*   ObjectPtr  -
*
* AUTHOR
*
*   Dieter Bayer
*
* DESCRIPTION
*
*   Read a surface of revolution primitive.
*
* CHANGES
*
*   May 1994 : Creation.
*
******************************************************************************/

ObjectPtr Parser::Parse_Sor()
{
    int i;
    Sor *Object;
    Vector2d *Points;

    Parse_Begin();

    if ((Object = reinterpret_cast<Sor *>(Parse_Object_Id())) != NULL)
    {
        return(reinterpret_cast<ObjectPtr>(Object));
    }

    Object = new Sor();

    /* Get number of points. */

    Object->Number = (int)Parse_Float();

    if (Object->Number <4)
    {
        Error("Surface of revolution must have at least four points.");
    }

    /* Get temporary points describing the rotated curve. */

    Points = reinterpret_cast<Vector2d *>(POV_MALLOC(Object->Number*sizeof(Vector2d), "temporary surface of revolution points"));

    /* Read points (x : radius; y : height; z : not used). */

    for (i = 0; i < Object->Number; i++)
    {
        Parse_Comma();

        Parse_UV_Vect(Points[i]);

        if ((Points[i][X] < 0.0) ||
            ((i > 1 ) && (i < Object->Number - 1) && (Points[i][Y] <= Points[i-1][Y])))
        {
            Error("Incorrect point in surface of revolution.");
        }
    }

    /* Closed or not closed that's the question. */

    EXPECT
        CASE(OPEN_TOKEN)
            Clear_Flag(Object, CLOSED_FLAG);
            EXIT
        END_CASE

        OTHERWISE
            UNGET
            EXIT
        END_CASE
    END_EXPECT

    /* There are Number-3 segments! */

    Object->Number -= 3;

    /* Compute spline segments. */

    Object->Compute_Sor(Points, GetParserDataPtr());

    /* Compute bounding box. */

    Object->Compute_BBox();

    /* Parse object's modifiers. */

    Parse_Object_Mods(reinterpret_cast<ObjectPtr>(Object));

    /* Destroy temporary points. */

    POV_FREE (Points);

    if (Object->Spline->BCyl->number > sceneData->Max_Bounding_Cylinders)
    {
        SceneThreadData *td = GetParserDataPtr();
        sceneData->Max_Bounding_Cylinders = Object->Spline->BCyl->number;
<<<<<<< HEAD
        td->BCyl_Intervals = POV_REALLOC (td->BCyl_Intervals, 4*sceneData->Max_Bounding_Cylinders*sizeof(BCYL_INT), "lathe intersection list");
        td->BCyl_RInt = POV_REALLOC (td->BCyl_RInt, 2*sceneData->Max_Bounding_Cylinders*sizeof(BCYL_INT), "lathe intersection list");
        td->BCyl_HInt = POV_REALLOC (td->BCyl_HInt, 2*sceneData->Max_Bounding_Cylinders*sizeof(BCYL_INT), "lathe intersection list");
=======
        td->BCyl_Intervals.reserve(4*sceneData->Max_Bounding_Cylinders);
        td->BCyl_RInt.reserve(2*sceneData->Max_Bounding_Cylinders);
        td->BCyl_HInt.reserve(2*sceneData->Max_Bounding_Cylinders);
>>>>>>> 44e5f50d
    }

    return (reinterpret_cast<ObjectPtr>(Object));
}



/*****************************************************************************
*
* FUNCTION
*
* INPUT
*
* OUTPUT
*
* RETURNS
*
* AUTHOR
*
* DESCRIPTION
*
* CHANGES
*
******************************************************************************/

ObjectPtr Parser::Parse_Sphere()
{
    Sphere *Object;

    Parse_Begin();

    if ((Object = reinterpret_cast<Sphere *>(Parse_Object_Id())) != NULL)
    {
        return (reinterpret_cast<ObjectPtr>(Object));
    }

    Object = new Sphere();

    Parse_Vector(Object->Center);

    Parse_Comma();

    Object->Radius = Parse_Float();

    Object->Compute_BBox();

    Parse_Object_Mods(reinterpret_cast<ObjectPtr>(Object));

    return(reinterpret_cast<ObjectPtr>(Object));
}



/*****************************************************************************
*
* FUNCTION
*
*       Parse_Sphere_Sweep
*
* INPUT
*
*   -
*
* OUTPUT
*
*   -
*
* RETURNS
*
*   Object
*
* AUTHOR
*
*       Jochen Lippert
*
* DESCRIPTION
*
* CHANGES
*
******************************************************************************/

ObjectPtr Parser::Parse_Sphere_Sweep()
{
    SphereSweep *Object;
    int i;

    Parse_Begin();

    if ((Object = reinterpret_cast<SphereSweep *>(Parse_Object_Id())) != NULL)
        return (reinterpret_cast<ObjectPtr>(Object));

    Object = new SphereSweep();

    /* Get type of interpolation */
    EXPECT
        CASE(LINEAR_SPLINE_TOKEN)
            Object->Interpolation = LINEAR_SPHERE_SWEEP;
            EXIT
        END_CASE
        CASE(CUBIC_SPLINE_TOKEN)
            Object->Interpolation = CATMULL_ROM_SPLINE_SPHERE_SWEEP;
            EXIT
        END_CASE
        CASE(B_SPLINE_TOKEN)
            Object->Interpolation = B_SPLINE_SPHERE_SWEEP;
            EXIT
        END_CASE
        OTHERWISE
            UNGET
            EXIT
        END_CASE
    END_EXPECT

    if (Object->Interpolation == -1)
    {
            Error("Invalid type of interpolation.");
    }

    Parse_Comma();

    /* Get number of modeling spheres */
    Object->Num_Modeling_Spheres = (int)Parse_Float();

    if ((Object->Num_Modeling_Spheres < 2) || (Object->Interpolation != LINEAR_SPHERE_SWEEP && Object->Num_Modeling_Spheres < 4))
        Error("Too few modeling spheres for interpolation type.");

    Object->Modeling_Sphere =
        reinterpret_cast<SPHSWEEP_SPH *>(POV_MALLOC(Object->Num_Modeling_Spheres * sizeof(SPHSWEEP_SPH),
        "sphere sweep modeling spheres"));

    for (i = 0; i < Object->Num_Modeling_Spheres; i++)
    {
        Parse_Comma();
        Parse_Vector(Object->Modeling_Sphere[i].Center);
        Parse_Comma();
        Object->Modeling_Sphere[i].Radius = Parse_Float();
    }

    EXPECT
        CASE(TOLERANCE_TOKEN)
            Object->Depth_Tolerance = Parse_Float();
            EXIT
        END_CASE
        OTHERWISE
            UNGET
            EXIT
        END_CASE
    END_EXPECT

    Object->Compute();

    Object->Compute_BBox();

    Parse_Object_Mods(reinterpret_cast<ObjectPtr>(Object));

    return (reinterpret_cast<ObjectPtr>(Object));
}



/*****************************************************************************
*
* FUNCTION
*
*   Parse_Superellipsoid
*
* INPUT
*
* OUTPUT
*
* RETURNS
*
*   ObjectPtr  -
*
* AUTHOR
*
*   Dieter Bayer
*
* DESCRIPTION
*
*   Read a superellipsoid primitive.
*
* CHANGES
*
*   Oct 1994 : Creation.
*
******************************************************************************/

ObjectPtr Parser::Parse_Superellipsoid()
{
    Vector2d V1;
    Superellipsoid *Object;

    Parse_Begin();

    if ((Object = reinterpret_cast<Superellipsoid *>(Parse_Object_Id())) != NULL)
    {
        return(reinterpret_cast<ObjectPtr>(Object));
    }

    Object = new Superellipsoid();

    Parse_UV_Vect(V1);

    /* The x component is e, the y component is n. */

    Object->Power[X] = 2.0  / V1[X];
    Object->Power[Y] = V1[X] / V1[Y];
    Object->Power[Z] = 2.0  / V1[Y];

    /* Compute bounding box. */

    Object->Compute_BBox();

    /* Parse object's modifiers. */

    Parse_Object_Mods(reinterpret_cast<ObjectPtr>(Object));

    return(reinterpret_cast<ObjectPtr>(Object));
}


/*****************************************************************************
*
* FUNCTION
*
*   Parse_Torus
*
* INPUT
*
* OUTPUT
*
* RETURNS
*
*   OBJECT
*
* AUTHOR
*
*   Dieter Bayer
*
* DESCRIPTION
*
*   -
*
* CHANGES
*
*   Jul 1994 : Creation.
*
******************************************************************************/

ObjectPtr Parser::Parse_Torus()
{
    Torus *Object;

    Parse_Begin();

    if ((Object = reinterpret_cast<Torus *>(Parse_Object_Id())) != NULL)
    {
        return(reinterpret_cast<ObjectPtr>(Object));
    }

    Object = new Torus();

    /* Read in the two radii. */

    Object->MajorRadius = Parse_Float(); /* Big radius */

    Parse_Comma();

    Object->MinorRadius = Parse_Float(); /* Little radius */

    Object->Compute_BBox();

    Parse_Object_Mods (reinterpret_cast<ObjectPtr>(Object));

    return (reinterpret_cast<ObjectPtr>(Object));
}



/*****************************************************************************
*
* FUNCTION
*
* INPUT
*
* OUTPUT
*
* RETURNS
*
* AUTHOR
*
* DESCRIPTION
*
* CHANGES
*
******************************************************************************/

ObjectPtr Parser::Parse_Triangle()
{
    Triangle *Object;

    Parse_Begin();

    if ((Object = reinterpret_cast<Triangle *>(Parse_Object_Id())) != NULL)
    {
        return(reinterpret_cast<ObjectPtr>(Object));
    }

    Object = new Triangle();

    Parse_Vector(Object->P1);    Parse_Comma();
    Parse_Vector(Object->P2);    Parse_Comma();
    Parse_Vector(Object->P3);

    /* Note that Compute_Triangle also computes the bounding box. */

    if(!Object->Compute_Triangle())
        Warning("Degenerate triangle. Please remove.");

    Parse_Object_Mods(reinterpret_cast<ObjectPtr>(Object));

    return(reinterpret_cast<ObjectPtr>(Object));
}



/*****************************************************************************
*
* FUNCTION
*
* INPUT
*
* OUTPUT
*
* RETURNS
*
* AUTHOR
*
* DESCRIPTION
*
* CHANGES
*
******************************************************************************/

ObjectPtr Parser::Parse_TrueType ()
{
    ObjectPtr Object;
    char *filename = NULL;
    UCS2 *text_string;
    DBL depth;
    Vector3d offset;
    int builtin_font = 0;
    TRANSFORM Local_Trans;

    if((sceneData->EffectiveLanguageVersion() < 350) && (sceneData->stringEncoding == 0))
    {
        PossibleError("Text may not be displayed as expected.\n"
                      "Please refer to the user manual regarding changes\n"
                      "in POV-Ray 3.5 and later.");
    }

    Parse_Begin ();

    if ( (Object = reinterpret_cast<ObjectPtr>(Parse_Object_Id())) != NULL)
        return (reinterpret_cast<ObjectPtr>(Object));

    EXPECT
        CASE(TTF_TOKEN)
            filename = Parse_C_String(true);
            EXIT
        END_CASE
        CASE(INTERNAL_TOKEN)
            builtin_font = (int)Parse_Float();
            EXIT
        END_CASE
        OTHERWISE
            Expectation_Error ("ttf or internal");
        END_CASE
    END_EXPECT


    /*** Object = Create_TTF(); */
    Parse_Comma();

    /* Parse the text string to be rendered */
    text_string = Parse_String();
    Parse_Comma();

    /* Get the extrusion depth */
    depth = Parse_Float(); Parse_Comma ();

    /* Get the offset vector */
    Parse_Vector(offset);

    /* Process all this good info */
    Object = new CSGUnion();
    TrueType::ProcessNewTTF(reinterpret_cast<CSG *>(Object), filename, builtin_font, text_string, depth, offset, this, sceneData);
    if (filename)
    {
        /* Free up the filename  */
        POV_FREE (filename);
    }

    /* Free up the text string memory */
    POV_FREE (text_string);

    /**** Compute_TTF_BBox(Object); */
    Object->Compute_BBox();

    /* This tiny rotation should fix cracks in text that lies along an axis */
    offset = Vector3d(0.001, 0.001, 0.001); // TODO - try to find a different solution to this hack
    Compute_Rotation_Transform(&Local_Trans, offset);
    Rotate_Object (reinterpret_cast<ObjectPtr>(Object), offset, &Local_Trans);

    /* Get any rotate/translate or texturing stuff */
    Object = Parse_Object_Mods (reinterpret_cast<ObjectPtr>(Object));

    return (reinterpret_cast<ObjectPtr>(Object));
}



/*****************************************************************************
*
* FUNCTION
*
* INPUT
*
* OUTPUT
*
* RETURNS
*
* AUTHOR
*
* DESCRIPTION
*
* CHANGES
*
******************************************************************************/

ObjectPtr Parser::Parse_Object ()
{
    ObjectPtr Object = NULL;

    EXPECT

        CASE (ISOSURFACE_TOKEN)
            Object = Parse_Isosurface ();
            EXIT
        END_CASE

        CASE (PARAMETRIC_TOKEN)
            Object = Parse_Parametric ();
            EXIT
        END_CASE

        CASE (JULIA_FRACTAL_TOKEN)
            Object = Parse_Julia_Fractal ();
            EXIT
        END_CASE

        CASE (SPHERE_TOKEN)
            Object = Parse_Sphere ();
            EXIT
        END_CASE

        CASE (SPHERE_SWEEP_TOKEN)
            Object = Parse_Sphere_Sweep ();
            EXIT
        END_CASE

        CASE (PLANE_TOKEN)
            Object = Parse_Plane ();
            EXIT
        END_CASE

        CASE (CONE_TOKEN)
            Object = Parse_Cone ();
            EXIT
        END_CASE

        CASE (CYLINDER_TOKEN)
            Object = Parse_Cylinder ();
            EXIT
        END_CASE

        CASE (DISC_TOKEN)
            Object = Parse_Disc ();
            EXIT
        END_CASE

        CASE (QUADRIC_TOKEN)
            Object = Parse_Quadric ();
            EXIT
        END_CASE

        CASE (CUBIC_TOKEN)
            Object = Parse_Poly (3);
            EXIT
        END_CASE

        CASE (QUARTIC_TOKEN)
            Object = Parse_Poly (4);
            EXIT
        END_CASE

        CASE (POLY_TOKEN)
            Object = Parse_Poly (0);
            EXIT
        END_CASE

        CASE (POLYNOM_TOKEN)
            Object = Parse_Polynom();
            EXIT
        END_CASE

        CASE (OVUS_TOKEN)
            Object = Parse_Ovus();
            EXIT
        END_CASE

        CASE (TORUS_TOKEN)
            Object = Parse_Torus ();
            EXIT
        END_CASE

        /* Parse lathe primitive. [DB 8/94] */

        CASE (LATHE_TOKEN)
            Object = Parse_Lathe();
            EXIT
        END_CASE

        /* Parse polygon primitive. [DB 8/94] */

        CASE (POLYGON_TOKEN)
            Object = Parse_Polygon();
            EXIT
        END_CASE

        /* Parse prism primitive. [DB 8/94] */

        CASE (PRISM_TOKEN)
            Object = Parse_Prism();
            EXIT
        END_CASE

        /* Parse surface of revolution primitive. [DB 8/94] */

        CASE (SOR_TOKEN)
            Object = Parse_Sor();
            EXIT
        END_CASE

        /* Parse superellipsoid primitive. [DB 11/94] */

        CASE (SUPERELLIPSOID_TOKEN)
            Object = Parse_Superellipsoid();
            EXIT
        END_CASE

        /* Parse triangle mesh primitive. [DB 2/95] */

        CASE (MESH_TOKEN)
            Object = Parse_Mesh();
            EXIT
        END_CASE

        /* NK 1998 Parse triangle mesh primitive - syntax version 2. */
        CASE (MESH2_TOKEN)
            Object = Parse_Mesh2();
            EXIT
        END_CASE
        /* NK ---- */

        CASE (TEXT_TOKEN)
            Object = Parse_TrueType ();
            EXIT
        END_CASE

        CASE (OBJECT_ID_TOKEN)
            Object = Copy_Object(reinterpret_cast<ObjectPtr>(Token.Data));
            EXIT
        END_CASE

        CASE (UNION_TOKEN)
            Object = Parse_CSG (CSG_UNION_TYPE);
            EXIT
        END_CASE

        CASE (LIGHT_GROUP_TOKEN)
            Object = Parse_Light_Group ();
            EXIT
        END_CASE

        CASE (COMPOSITE_TOKEN)
            VersionWarning(150, "Use union instead of composite.");
            Object = Parse_CSG (CSG_UNION_TYPE);
            EXIT
        END_CASE

        CASE (MERGE_TOKEN)
            Object = Parse_CSG (CSG_MERGE_TYPE);
            EXIT
        END_CASE

        CASE (INTERSECTION_TOKEN)
            Object = Parse_CSG (CSG_INTERSECTION_TYPE);
            EXIT
        END_CASE

        CASE (DIFFERENCE_TOKEN)
            Object = Parse_CSG (CSG_DIFFERENCE_TYPE+CSG_INTERSECTION_TYPE);
            EXIT
        END_CASE

        CASE (BICUBIC_PATCH_TOKEN)
            Object = Parse_Bicubic_Patch ();
            EXIT
        END_CASE

        CASE (TRIANGLE_TOKEN)
            Object = Parse_Triangle ();
            EXIT
        END_CASE

        CASE (SMOOTH_TRIANGLE_TOKEN)
            Object = Parse_Smooth_Triangle ();
            EXIT
        END_CASE

        CASE (HEIGHT_FIELD_TOKEN)
            Object = Parse_HField ();
            EXIT
        END_CASE

        CASE (BOX_TOKEN)
            Object = Parse_Box ();
            EXIT
        END_CASE

        CASE (BLOB_TOKEN)
            Object = Parse_Blob ();
            EXIT
        END_CASE

        CASE (LIGHT_SOURCE_TOKEN)
            Object = Parse_Light_Source ();
            EXIT
        END_CASE

        CASE (OBJECT_TOKEN)
            Parse_Begin ();
            Object = Parse_Object ();
            if (!Object)
                Expectation_Error ("object");
            Object = Parse_Object_Mods (reinterpret_cast<ObjectPtr>(Object));
            EXIT
        END_CASE

        OTHERWISE
            UNGET
            EXIT
        END_CASE
    END_EXPECT

    return (reinterpret_cast<ObjectPtr>(Object));
}



/*****************************************************************************
*
* FUNCTION
*
* INPUT
*
* OUTPUT
*
* RETURNS
*
* AUTHOR
*
* DESCRIPTION
*
* CHANGES
*
******************************************************************************/

void Parser::Parse_Default ()
{
    TEXTURE *Local_Texture;
    PIGMENT *Local_Pigment;
    TNORMAL *Local_Tnormal;
    FINISH  *Local_Finish;

    Not_In_Default = false;
    Parse_Begin();

    EXPECT
        CASE (TEXTURE_TOKEN)
            Local_Texture = Default_Texture;
            Parse_Begin ();
            Default_Texture = Parse_Texture();
            Parse_End ();
            if (Default_Texture->Type != PLAIN_PATTERN)
                Error("Default texture cannot be material map or tiles.");
            if (Default_Texture->Next != NULL)
                Error("Default texture cannot be layered.");
            Destroy_Textures(Local_Texture);
        END_CASE

        CASE (PIGMENT_TOKEN)
            Local_Pigment = Copy_Pigment((Default_Texture->Pigment));
            Parse_Begin ();
            Parse_Pigment (&Local_Pigment);
            Parse_End ();
            Destroy_Pigment(Default_Texture->Pigment);
            Default_Texture->Pigment = Local_Pigment;
        END_CASE

        CASE (TNORMAL_TOKEN)
            Local_Tnormal = Copy_Tnormal((Default_Texture->Tnormal));
            Parse_Begin ();
            Parse_Tnormal (&Local_Tnormal);
            Parse_End ();
            Destroy_Tnormal(Default_Texture->Tnormal);
            Default_Texture->Tnormal = Local_Tnormal;
        END_CASE

        CASE (FINISH_TOKEN)
            Local_Finish = Copy_Finish((Default_Texture->Finish));
            Parse_Finish (&Local_Finish);
            if (Default_Texture->Finish)
                delete Default_Texture->Finish;
            Default_Texture->Finish = Local_Finish;
        END_CASE

        CASE (RADIOSITY_TOKEN)
            Parse_Begin ();
            EXPECT
                CASE (IMPORTANCE_TOKEN)
                    sceneData->radiositySettings.defaultImportance = Parse_Float ();
                    if ( (sceneData->radiositySettings.defaultImportance <= 0.0) ||
                         (sceneData->radiositySettings.defaultImportance >  1.0) )
                        Error("Radiosity importance must be greater than 0.0 and at most 1.0.");
                END_CASE
                OTHERWISE
                    UNGET
                    EXIT
                END_CASE
            END_EXPECT
            Parse_End ();
        END_CASE

        CASE (CAMERA_TOKEN)
            Parse_Camera (Default_Camera);
        END_CASE

        OTHERWISE
            UNGET
            EXIT
        END_CASE
    END_EXPECT

    Parse_End();

    Not_In_Default = true;
}



/*****************************************************************************
*
* FUNCTION
*
* INPUT
*
* OUTPUT
*
* RETURNS
*
* AUTHOR
*
* DESCRIPTION
*
* CHANGES
*
******************************************************************************/

void Parser::Parse_Frame ()
{
    ObjectPtr Object;
    RAINBOW  *Local_Rainbow;
    FOG  *Local_Fog;
    SKYSPHERE  *Local_Skysphere;
    bool had_camera = false;

    try
    {
        EXPECT
            CASE (RAINBOW_TOKEN)
                Local_Rainbow = Parse_Rainbow();
                Local_Rainbow->Next = sceneData->rainbow;
                sceneData->rainbow = Local_Rainbow;
            END_CASE

            CASE (SKYSPHERE_TOKEN)
                Local_Skysphere = Parse_Skysphere();
                if (sceneData->skysphere != NULL)
                {
                    Warning("Only one sky-sphere allowed (last one will be used).");
                    Destroy_Skysphere(sceneData->skysphere);
                }
                sceneData->skysphere = Local_Skysphere;
                for (vector<PIGMENT*>::iterator i = Local_Skysphere->Pigments.begin(); i != Local_Skysphere->Pigments.end(); ++ i)
                {
                    Post_Pigment(*i);
                }
            END_CASE

            CASE (FOG_TOKEN)
                Local_Fog = Parse_Fog();
                Local_Fog->Next = sceneData->fog;
                sceneData->fog = Local_Fog;
            END_CASE

            CASE (MEDIA_TOKEN)
                Parse_Media(sceneData->atmosphere);
            END_CASE

            CASE (BACKGROUND_TOKEN)
                Parse_Begin();
                Parse_Colour (sceneData->backgroundColour);
                if (sceneData->EffectiveLanguageVersion() < 370)
                {
                    if (sceneData->outputAlpha)
                        sceneData->backgroundColour.SetFT(0.0f, 1.0f);
                    else
                        sceneData->backgroundColour.SetFT(0.0f, 0.0f);
                }
                else
                {
                    if (!sceneData->outputAlpha)
                    {
                        // if we're not outputting an alpha channel, precompose the scene background against a black "background behind the background"
                        sceneData->backgroundColour.colour() *= sceneData->backgroundColour.Opacity();
                        sceneData->backgroundColour.SetFT(0.0f, 0.0f);
                    }
                }
                Parse_End();
            END_CASE

            CASE (CAMERA_TOKEN)
                if (sceneData->EffectiveLanguageVersion() >= 350)
                {
                    if (sceneData->clocklessAnimation == false)
                    {
                        if (had_camera == true)
                            Warning("More than one camera in scene. Ignoring previous camera(s).");
                    }
                    had_camera = true;
                    sceneData->parsedCamera = Default_Camera;
                }

                Parse_Camera(sceneData->parsedCamera);
                if (sceneData->clocklessAnimation == true)
                    sceneData->cameras.push_back(sceneData->parsedCamera);
            END_CASE

            CASE (DECLARE_TOKEN)
                UNGET
                VersionWarning(295,"Should have '#' before 'declare'.");
                Parse_Directive (false);
            END_CASE

            CASE (INCLUDE_TOKEN)
                UNGET
                VersionWarning(295,"Should have '#' before 'include'.");
                Parse_Directive (false);
            END_CASE

            CASE (FLOAT_FUNCT_TOKEN)
                switch(Token.Function_Id)
                {
                    case VERSION_TOKEN:
                        UNGET
                        Parse_Directive (false);
                        UNGET
                        break;

                    default:
                        UNGET
                        Expectation_Error ("object or directive");
                        break;
                }
            END_CASE

            CASE (MAX_TRACE_LEVEL_TOKEN)
                if (sceneData->EffectiveLanguageVersion() >= 350)
                {
                    PossibleError("'max_trace_level' should be in global_settings block.\n"
                                  "Future versions may not support 'max_trace_level' outside global_settings.");
                }
                Global_Setting_Warn();
                Max_Trace_Level = (int)Parse_Float();
                Max_Trace_Level = max(1, Max_Trace_Level);
                Had_Max_Trace_Level = true;
                if(Max_Trace_Level > MAX_TRACE_LEVEL_LIMIT)
                {
                    Warning("Maximum max_trace_level is %d but %d was specified.\n"
                               "Going to use max_trace_level %d.",
                               MAX_TRACE_LEVEL_LIMIT, Max_Trace_Level, MAX_TRACE_LEVEL_LIMIT);
                    Max_Trace_Level = MAX_TRACE_LEVEL_LIMIT;
                }
            END_CASE

            CASE (MAX_INTERSECTIONS_TOKEN)
                Parse_Float();
                VersionWarning(370, "'max_intersections' is no longer needed and has no effect in POV-Ray 3.7 or later.");
            END_CASE

            CASE (DEFAULT_TOKEN)
                Parse_Default();
            END_CASE

            CASE (END_OF_FILE_TOKEN)
                EXIT
            END_CASE

            CASE (GLOBAL_SETTINGS_TOKEN)
                Parse_Global_Settings();
            END_CASE

            OTHERWISE
                UNGET
                Object = Parse_Object();
                if (Object == NULL)
                    Expectation_Error ("object or directive");
                Post_Process (Object, NULL);
                Link_To_Frame (Object);
            END_CASE
        END_EXPECT
    }
    // Make sure any exceptional situations are reported as a parse error (pov_base::Exception)
    // (both to the user interface and "upward" to the calling code)
    catch (pov_base::Exception& e)
    {
        // Error was detected by the parser, and already reported when first thrown
        throw(e);
    }
    catch (std::exception& e)
    {
        // Some other exceptional situation occurred in a library or some such and couldn't be handled gracefully;
        // handle it now by failing with a corresponding parse error
        Error(e.what());
    }
}



/*****************************************************************************
*
* FUNCTION
*
* INPUT
*
* OUTPUT
*
* RETURNS
*
* AUTHOR
*
* DESCRIPTION
*
* CHANGES
*
******************************************************************************/

void Parser::Parse_Global_Settings()
{
    Parse_Begin();
    EXPECT
        CASE (IRID_WAVELENGTH_TOKEN)
            Parse_Wavelengths (sceneData->iridWavelengths);
        END_CASE
        CASE (CHARSET_TOKEN)
            EXPECT
                CASE (ASCII_TOKEN)
                    sceneData->stringEncoding = 0; // ASCII
                    EXIT
                END_CASE
                CASE (UTF8_TOKEN)
                    sceneData->stringEncoding = 1; // UTF8
                    EXIT
                END_CASE
                CASE (SYS_TOKEN)
                    sceneData->stringEncoding = 2; // System Specific
                    EXIT
                END_CASE
                OTHERWISE
                    Expectation_Error ("charset type");
                END_CASE
            END_EXPECT
        END_CASE

        CASE (ASSUMED_GAMMA_TOKEN)
        {
            switch (sceneData->gammaMode)
            {
                case kPOVList_GammaMode_AssumedGamma36:
                case kPOVList_GammaMode_AssumedGamma37:
                    // they have explicitly set assumed_gamma, so we
                    // don't do any of the compatibility checks we normally do. issue a
                    // warning and continue on our way.
                    Warning("New instance of assumed_gamma ignored");
                    Parse_Gamma();
                    break;
                default:
                    if (sceneData->EffectiveLanguageVersion() < 370)
                        sceneData->gammaMode = kPOVList_GammaMode_AssumedGamma36;
                    else
                        sceneData->gammaMode = kPOVList_GammaMode_AssumedGamma37;
                    sceneData->workingGamma = Parse_Gamma();
                    sceneData->workingGammaToSRGB = TranscodingGammaCurve::Get(sceneData->workingGamma, SRGBGammaCurve::Get());
                    break;
            }
        }
        END_CASE

        CASE (MAX_TRACE_LEVEL_TOKEN)
        {
            int Trace_Level = (int)Parse_Float();
            Max_Trace_Level = max(1, Trace_Level);
            Had_Max_Trace_Level = true;
            if(Max_Trace_Level > MAX_TRACE_LEVEL_LIMIT)
            {
                Warning("Maximum max_trace_level is %d but %d was specified.\n"
                        "Going to use max_trace_level %d.",
                        MAX_TRACE_LEVEL_LIMIT, Max_Trace_Level, MAX_TRACE_LEVEL_LIMIT);
                Max_Trace_Level = MAX_TRACE_LEVEL_LIMIT;
            }
        }
        END_CASE

        CASE (ADC_BAILOUT_TOKEN)
            sceneData->parsedAdcBailout = Parse_Float ();
        END_CASE

        CASE (NUMBER_OF_WAVES_TOKEN)
            {
                int numberOfWaves = (int) Parse_Float ();
                if(numberOfWaves <=0)
                {
                    Warning("Illegal Value: number_of_waves must be greater than 0.\nChanged to 1.");
                    numberOfWaves = 1;
                }
                sceneData->numberOfWaves = numberOfWaves;
            }
        END_CASE

        CASE (MAX_INTERSECTIONS_TOKEN)
            Parse_Float();
            VersionWarning(370, "'max_intersections' is no longer needed and has no effect in POV-Ray 3.7 or later.");
        END_CASE

        CASE (NOISE_GENERATOR_TOKEN)
            sceneData->noiseGenerator = (int) Parse_Float();
            if (sceneData->noiseGenerator < kNoiseGen_Min || sceneData->noiseGenerator > kNoiseGen_Max)
                Error ("Value for noise_generator in global_settings must be between %i (inclusive) and %i (inclusive).", kNoiseGen_Min, kNoiseGen_Max);
            sceneData->explicitNoiseGenerator = true;
        END_CASE

        CASE (AMBIENT_LIGHT_TOKEN)
            Parse_Colour (sceneData->ambientLight);
        END_CASE

        CASE (PHOTONS_TOKEN)
            // TODO FIXME PHOTONS
            sceneData->photonSettings.minGatherCount = 20;
            sceneData->photonSettings.maxGatherCount = 100;
            sceneData->photonSettings.adcBailout = -1;  // use the normal adc bailout
            sceneData->photonSettings.Max_Trace_Level = -1; // use the normal max_trace_level

            sceneData->photonSettings.jitter = 0.4;
            sceneData->photonSettings.autoStopPercent = 0.5;

            sceneData->photonSettings.expandTolerance = 0.2;
            sceneData->photonSettings.minExpandCount = 35;

            sceneData->photonSettings.fileName = NULL;
            sceneData->photonSettings.loadFile = false;

            sceneData->photonSettings.surfaceSeparation = 1.0;
            sceneData->photonSettings.globalSeparation = 1.0;

            sceneData->photonSettings.maxMediaSteps = 0;  // disable media photons by default
            sceneData->photonSettings.mediaSpacingFactor = 1.0;

            //  sceneData->photonSettings.photonReflectionBlur = false; // off by default

            sceneData->photonSettings.surfaceCount = 0;
            //  sceneData->photonSettings.globalCount = 0;

            sceneData->surfacePhotonMap.minGatherRad = -1;

            Parse_Begin();
            EXPECT
                CASE(RADIUS_TOKEN)
                    sceneData->surfacePhotonMap.minGatherRad = Allow_Float(-1.0);
                    Parse_Comma();
                    sceneData->surfacePhotonMap.minGatherRadMult = Allow_Float(1.0);
                    Parse_Comma();
                    sceneData->mediaPhotonMap.minGatherRad = Allow_Float(-1.0);
                    Parse_Comma();
                    sceneData->mediaPhotonMap.minGatherRadMult = Allow_Float(1.0);
                END_CASE

                CASE(SPACING_TOKEN)
                    sceneData->photonSettings.surfaceSeparation = Parse_Float();
                END_CASE

#ifdef GLOBAL_PHOTONS
                CASE(GLOBAL_TOKEN)
                    sceneData->photonSettings.globalCount = (int)Parse_Float();
                END_CASE
#endif

                CASE (EXPAND_THRESHOLDS_TOKEN)
                    sceneData->photonSettings.expandTolerance = Parse_Float(); Parse_Comma();
                    sceneData->photonSettings.minExpandCount = Parse_Float();
                    if (sceneData->photonSettings.expandTolerance < 0.0)
                    {
                        VersionWarning(100,"The first parameter of expand_thresholds must be greater than or equal to 0.\nSetting it to 0 now.");
                        sceneData->photonSettings.expandTolerance = 0.0;
                    }
                    if (sceneData->photonSettings.minExpandCount < 0)
                    {
                        VersionWarning(100,"The second parameter of expand_thresholds must be greater than or equal to 0.\nSetting it to 0 now.");
                        sceneData->photonSettings.minExpandCount = 0;
                    }
                END_CASE

                CASE (GATHER_TOKEN)
                    sceneData->photonSettings.minGatherCount = (int)Parse_Float();
                    Parse_Comma();
                    sceneData->photonSettings.maxGatherCount = (int)Parse_Float();
                END_CASE

                CASE (JITTER_TOKEN)
                    sceneData->photonSettings.jitter = Parse_Float();
                END_CASE

                CASE (COUNT_TOKEN)
                    sceneData->photonSettings.surfaceCount = (int)Parse_Float();
                END_CASE

                CASE (AUTOSTOP_TOKEN)
                    sceneData->photonSettings.autoStopPercent = Parse_Float();
                END_CASE

                CASE (ADC_BAILOUT_TOKEN)
                    sceneData->photonSettings.adcBailout = Parse_Float ();
                END_CASE

                CASE (MAX_TRACE_LEVEL_TOKEN)
                    sceneData->photonSettings.Max_Trace_Level = Parse_Float();
                END_CASE

                CASE(LOAD_FILE_TOKEN)
                    if(sceneData->photonSettings.fileName)
                    {
                        if(sceneData->photonSettings.loadFile)
                            VersionWarning(100,"Filename already given, using new name");
                        else
                            VersionWarning(100,"Cannot both load and save photon map. Now switching to load mode.");
                        POV_FREE(sceneData->photonSettings.fileName);
                    }
                    sceneData->photonSettings.fileName = Parse_C_String(true);
                    sceneData->photonSettings.loadFile = true;
                END_CASE

                CASE(SAVE_FILE_TOKEN)
                    if(sceneData->photonSettings.fileName)
                    {
                        if(!sceneData->photonSettings.loadFile)
                            VersionWarning(100,"Filename already given, using new name");
                        else
                            VersionWarning(100,"Cannot both load and save photon map. Now switching to save mode.");
                        POV_FREE(sceneData->photonSettings.fileName);
                    }
                    sceneData->photonSettings.fileName = Parse_C_String(true);
                    sceneData->photonSettings.loadFile = false;
                END_CASE

                CASE(MEDIA_TOKEN)
                    sceneData->photonSettings.maxMediaSteps = (int)Parse_Float(); Parse_Comma();
                    if (sceneData->photonSettings.maxMediaSteps<0)
                        Error("max media steps must be non-negative.");

                    sceneData->photonSettings.mediaSpacingFactor = Allow_Float(1.0);
                    if (sceneData->photonSettings.mediaSpacingFactor <= 0.0)
                        Error("media spacing factor must be greater than zero.");
                END_CASE

                OTHERWISE
                    UNGET
                    EXIT
                END_CASE
            END_EXPECT

            // max_gather_count = 0  means no photon maps
            if (sceneData->photonSettings.maxGatherCount > 0)
                sceneData->photonSettings.photonsEnabled = true;
            else
                sceneData->photonSettings.photonsEnabled = false;

            if(sceneData->photonSettings.photonsEnabled)
            {
                // check for range errors
                if (sceneData->photonSettings.minGatherCount < 0)
                    Error("min_gather_count cannot be negative.");
                if (sceneData->photonSettings.maxGatherCount < 0)
                    Error("max_gather_count cannot be negative.");
                if (sceneData->photonSettings.minGatherCount > sceneData->photonSettings.maxGatherCount)
                    Error("min_gather_count must be less than max_gather_count.");
            }

            Parse_End();

            if(sceneData->photonSettings.photonsEnabled == false)
            {
                sceneData->photonSettings.photonsEnabled = false;
                Warning("A photons{}-block has been found but photons remain disabled because\n"
                        "the output quality is set to 8 or less.");
            }
        END_CASE


        CASE (RADIOSITY_TOKEN)
            // enable radiosity only if the user includes a "radiosity" token
            if((sceneData->radiositySettings.radiosityEnabled == false) && (sceneData->EffectiveLanguageVersion() < 350))
            {
                Warning("In POV-Ray 3.5 and later a radiosity{}-block will automatically\n"
                        "turn on radiosity if the output quality is set to 9 or higher.\n"
                        "Read the documentation to find out more about radiosity changes!");
            }
            sceneData->radiositySettings.radiosityEnabled = true;

            Parse_Begin();
            EXPECT
                CASE(LOAD_FILE_TOKEN)
                    PossibleError("In POV-Ray 3.7 and later 'load_file' has to be specified as\n"
                                  "an option on the command-line, in an INI file or in a dialog\n"
                                  "(on some platforms). The 'load_file' setting here will be ignored!\n"
                                  "Read the documentation to find out more about radiosity changes!");
                    {
                        char *tstr = Parse_C_String(true);
                        POV_FREE(tstr);
                    }
                END_CASE

                CASE(SAVE_FILE_TOKEN)
                    PossibleError("In POV-Ray 3.7 and later 'save_file' has to be specified as\n"
                                  "an option on the command-line, in an INI file or in a dialog\n"
                                  "(on some platforms). The 'save_file' setting here will be ignored!\n"
                                  "Read the documentation to find out more about radiosity changes!");
                    {
                        char *tstr = Parse_C_String(true);
                        POV_FREE(tstr);
                    }
                END_CASE

                CASE(ALWAYS_SAMPLE_TOKEN)
                    sceneData->radiositySettings.alwaysSample = ((int)Parse_Float() != 0);
                END_CASE

                CASE (PRETRACE_START_TOKEN)
                    sceneData->radiositySettings.pretraceStart = Parse_Float();
                    if ((sceneData->radiositySettings.pretraceStart <= 0.0) ||
                        (sceneData->radiositySettings.pretraceStart >  1.0))
                    {
                        Error("Radiosity pretrace start must be greater than 0 and no higher than 1.");
                    }
                END_CASE

                CASE (PRETRACE_END_TOKEN)
                    sceneData->radiositySettings.pretraceEnd = Parse_Float();
                    if ((sceneData->radiositySettings.pretraceEnd <= 0.0) ||
                        (sceneData->radiositySettings.pretraceEnd >  1.0))
                    {
                        Error("Radiosity pretrace end must be greater than 0 and no higher than 1.");
                    }
                END_CASE

                CASE (BRIGHTNESS_TOKEN)
                    if ((sceneData->radiositySettings.brightness = Parse_Float()) <= 0.0)
                    {
                        Error("Radiosity brightness must be a positive number.");
                    }
                END_CASE

                CASE (COUNT_TOKEN)
                    if (( sceneData->radiositySettings.count = (int)Parse_Float()) <= 0)
                    {
                        Error("Radiosity count must be a positive number.");
                    }
                    Parse_Comma();
                    sceneData->radiositySettings.directionPoolSize = (int)Allow_Float(max((long)RADIOSITY_MAX_SAMPLE_DIRECTIONS,sceneData->radiositySettings.count));
                    if (sceneData->radiositySettings.directionPoolSize < sceneData->radiositySettings.count)
                    {
                        Error("Radiosity count can not be more than direction pool size (count 2nd value).");
                    }
                END_CASE

                CASE (ERROR_BOUND_TOKEN)
                    if (( sceneData->radiositySettings.errorBound = Parse_Float()) <= 0.0)
                    {
                        Error("Radiosity error bound must be a positive number.");
                    }
                END_CASE

                CASE (GRAY_THRESHOLD_TOKEN)
                    sceneData->radiositySettings.grayThreshold = Parse_Float();
                    if (( sceneData->radiositySettings.grayThreshold < 0.0) || ( sceneData->radiositySettings.grayThreshold > 1.0))
                    {
                        Error("Radiosity gray threshold must be from 0.0 to 1.0.");
                    }
                END_CASE

                CASE (LOW_ERROR_FACTOR_TOKEN)
                    if (( sceneData->radiositySettings.lowErrorFactor = Parse_Float()) <= 0.0)
                    {
                        Error("Radiosity low error factor must be a positive number.");
                    }
                END_CASE

                CASE (MAXIMUM_REUSE_TOKEN)
                    sceneData->radiositySettings.maximumReuseSet = true;
                    if (( sceneData->radiositySettings.maximumReuse = Parse_Float()) <= 0.0)
                    {
                        Error("Radiosity maximum reuse must be a positive number.");
                    }
                END_CASE

                CASE (MINIMUM_REUSE_TOKEN)
                    sceneData->radiositySettings.minimumReuseSet = true;
                    if (( sceneData->radiositySettings.minimumReuse = Parse_Float()) < 0.0)
                    {
                        Error("Radiosity minimum reuse can not be a negative number.");
                    }
                END_CASE

                CASE (NEAREST_COUNT_TOKEN)
                    sceneData->radiositySettings.nearestCount = (int)Parse_Float();
                    if (( sceneData->radiositySettings.nearestCount < 1) ||
                        ( sceneData->radiositySettings.nearestCount > RadiosityFunction::MAX_NEAREST_COUNT))
                    {
                        Error("Radiosity nearest count must be a value from 1 to %d.", RadiosityFunction::MAX_NEAREST_COUNT);
                    }
                    Parse_Comma();
                    sceneData->radiositySettings.nearestCountAPT = (int)Allow_Float(0.0);
                    if (( sceneData->radiositySettings.nearestCountAPT < 0) ||
                        ( sceneData->radiositySettings.nearestCountAPT >= sceneData->radiositySettings.nearestCount))
                    {
                        Error("Radiosity nearest count for adaptive pretrace must be non-negative and smaller than general nearest count.");
                    }
                END_CASE

                CASE (RECURSION_LIMIT_TOKEN)
                    sceneData->radiositySettings.recursionLimit = (int)Parse_Float();
                    if ((sceneData->radiositySettings.recursionLimit < 1) || (sceneData->radiositySettings.recursionLimit > RadiosityFunction::DEPTH_MAX))
                    {
                        Error("Radiosity recursion limit must be in the range 1 to %d.", RadiosityFunction::DEPTH_MAX);
                    }
                END_CASE

                CASE (MAX_SAMPLE_TOKEN)
                    sceneData->radiositySettings.maxSample = Parse_Float();
                END_CASE

                CASE (ADC_BAILOUT_TOKEN)
                    if (( sceneData->radiositySettings.adcBailout = Parse_Float()) <= 0)
                    {
                        Error("ADC Bailout must be a positive number.");
                    }
                END_CASE

                CASE (TNORMAL_TOKEN)
                    sceneData->radiositySettings.normal = ((int)Parse_Float() != 0);
                END_CASE

                CASE (MEDIA_TOKEN)
                    sceneData->radiositySettings.media = ((int)Parse_Float() != 0);
                END_CASE

                CASE (SUBSURFACE_TOKEN)
                    sceneData->radiositySettings.subsurface = ((int)Parse_Float() != 0);
                END_CASE

                CASE (BRILLIANCE_TOKEN)
                    sceneData->radiositySettings.brilliance = ((int)Parse_Float() != 0);
                END_CASE

                OTHERWISE
                    UNGET
                    EXIT
                END_CASE
            END_EXPECT
            Parse_End();
        END_CASE
        CASE (HF_GRAY_16_TOKEN)
            Allow_Float(1.0);
            PossibleError("In POV-Ray 3.7 and later 'hf_gray_16' has to be specified as\n"
                          "an option on the command-line (e.g. '+FNg'), in an INI file\n"
                          "(e.g. 'Grayscale_Output=true'), or (on some platforms) in a dialog.\n"
                          "The 'hf_gray_16' setting here is ignored. See the documentation\n"
                          "for more details.");
        END_CASE

        CASE (MM_PER_UNIT_TOKEN)
            sceneData->mmPerUnit = Parse_Float ();
        END_CASE

        CASE (SUBSURFACE_TOKEN)
            sceneData->useSubsurface = true;
            Parse_Begin();
            EXPECT
                CASE(SAMPLES_TOKEN)
                    sceneData->subsurfaceSamplesDiffuse = (int)Parse_Float(); Parse_Comma();
                    sceneData->subsurfaceSamplesSingle = (int)Parse_Float();
                END_CASE

                CASE (RADIOSITY_TOKEN)
                    sceneData->subsurfaceUseRadiosity = ((int)Parse_Float() != 0);
                END_CASE

                OTHERWISE
                    UNGET
                    EXIT
                END_CASE
            END_EXPECT
            Parse_End();
        END_CASE

        OTHERWISE
            UNGET
            EXIT
        END_CASE
    END_EXPECT
    Parse_End();
}



/*****************************************************************************
*
* FUNCTION
*
* INPUT
*
* OUTPUT
*
* RETURNS
*
* AUTHOR
*
* DESCRIPTION
*
* CHANGES
*
******************************************************************************/

// be aware that this method may change the address of Object
// (this will only happen if Object is CSG and the invert_object keyword is parsed)
ObjectPtr Parser::Parse_Object_Mods (ObjectPtr Object)
{
    DBL V1, V2;
    Vector3d Min, Max;
    Vector3d Local_Vector;
    MATRIX Local_Matrix;
    TRANSFORM Local_Trans;
    BoundingBox BBox;
    TEXTURE *Local_Texture;
    TEXTURE *Local_Int_Texture;
    MATERIAL Local_Material;
    TransColour Local_Colour;
    char *s;

    EXPECT
        CASE(UV_MAPPING_TOKEN)
            /* if no texture than allow uv_mapping
               otherwise, warn user */
            if (Object->Texture == NULL)
            {
                Set_Flag(Object, UV_FLAG);
            }
            else
            {
                Error ("uv_mapping must be specified before texture.");
            }
        END_CASE

        CASE(SPLIT_UNION_TOKEN)
            if(dynamic_cast<CSGUnion *>(Object) == NULL) // FIXME
                Error("split_union found in non-union object.\n");

            (reinterpret_cast<CSG *>(Object))->do_split = (int)Parse_Float();
        END_CASE

        CASE(PHOTONS_TOKEN)
            Parse_Begin();
            EXPECT
                CASE(TARGET_TOKEN)
                    Object->Ph_Density = Allow_Float(1.0);
                    if (Object->Ph_Density > 0)
                    {
                        Set_Flag(Object,PH_TARGET_FLAG);
                        CheckPassThru(Object, PH_TARGET_FLAG);
                    }
                    else
                    {
                        Clear_Flag(Object, PH_TARGET_FLAG);
                    }
                END_CASE

                CASE(REFRACTION_TOKEN)
                    if((int)Parse_Float())
                    {
                        Set_Flag(Object, PH_RFR_ON_FLAG);
                        Clear_Flag(Object, PH_RFR_OFF_FLAG);
                        CheckPassThru(Object, PH_RFR_ON_FLAG);
                    }
                    else
                    {
                        Clear_Flag(Object, PH_RFR_ON_FLAG);
                        Set_Flag(Object, PH_RFR_OFF_FLAG);
                    }
                END_CASE

                CASE(REFLECTION_TOKEN)
                    if((int)Parse_Float())
                    {
                        Set_Flag(Object, PH_RFL_ON_FLAG);
                        Clear_Flag(Object, PH_RFL_OFF_FLAG);
                    }
                    else
                    {
                        Clear_Flag(Object, PH_RFL_ON_FLAG);
                        Set_Flag(Object, PH_RFL_OFF_FLAG);
                    }
                END_CASE

                CASE(PASS_THROUGH_TOKEN)
                    if((int)Allow_Float(1.0))
                    {
                        Set_Flag(Object, PH_PASSTHRU_FLAG);
                        CheckPassThru(Object, PH_PASSTHRU_FLAG);
                    }
                    else
                    {
                        Clear_Flag(Object, PH_PASSTHRU_FLAG);
                    }
                END_CASE

                CASE(COLLECT_TOKEN)
                    Bool_Flag (Object, PH_IGNORE_PHOTONS_FLAG, !(Allow_Float(1.0) > 0.0));
                END_CASE

                OTHERWISE
                    UNGET
                    EXIT
                END_CASE
            END_EXPECT
            Parse_End();

        END_CASE

        CASE(CUTAWAY_TEXTURES_TOKEN)
            if(dynamic_cast<CSGIntersection *>(Object) == NULL) // FIXME
                Error("cutaway_textures can only be used with intersection and difference.");
            Set_Flag(Object, CUTAWAY_TEXTURES_FLAG);
        END_CASE

        CASE_COLOUR_UNGET
            Parse_Colour (Local_Colour);
            if (sceneData->EffectiveLanguageVersion() < 150)
            {
                if (Object->Texture != NULL)
                {
                    if (Object->Texture->Type == PLAIN_PATTERN)
                    {
                        Object->Texture->Pigment->Quick_Colour = Local_Colour;
                        END_CASE
                    }
                }
            }
            Warning("Quick color belongs in texture. Color ignored.");
        END_CASE

        CASE (TRANSLATE_TOKEN)
            Parse_Vector (Local_Vector);
            Compute_Translation_Transform(&Local_Trans, Local_Vector);
            Translate_Object (Object, Local_Vector, &Local_Trans);
        END_CASE

        CASE (ROTATE_TOKEN)
            Parse_Vector (Local_Vector);
            Compute_Rotation_Transform(&Local_Trans, Local_Vector);
            Rotate_Object (Object, Local_Vector, &Local_Trans);
        END_CASE

        CASE (SCALE_TOKEN)
            Parse_Scale_Vector (Local_Vector);
            Compute_Scaling_Transform(&Local_Trans, Local_Vector);
            Scale_Object (Object, Local_Vector, &Local_Trans);
        END_CASE

        CASE (TRANSFORM_TOKEN)
            Transform_Object(Object, Parse_Transform(&Local_Trans));
        END_CASE

        CASE (MATRIX_TOKEN)
            Parse_Matrix (Local_Matrix);
            Compute_Matrix_Transform(&Local_Trans, Local_Matrix);
            Transform_Object (Object, &Local_Trans);
        END_CASE

        CASE (BOUNDED_BY_TOKEN)
            Parse_Begin ();
            if(!Object->Bound.empty())
                if(Object->Clip == Object->Bound)
                    Error ("Cannot add bounds after linking bounds and clips.");

            EXPECT
                CASE (CLIPPED_BY_TOKEN)
                    if(!Object->Bound.empty())
                        Error ("Cannot link clips with previous bounds.");
                    Object->Bound = Object->Clip;
                    EXIT
                END_CASE

                OTHERWISE
                    UNGET
                    Parse_Bound_Clip(Object->Bound);
                    EXIT
                END_CASE
            END_EXPECT

            Parse_End ();
        END_CASE

        CASE (CLIPPED_BY_TOKEN)
            Parse_Begin ();
            if(!Object->Clip.empty())
                if(Object->Clip == Object->Bound)
                    Error ("Cannot add clips after linking bounds and clips.");

            EXPECT
                CASE (BOUNDED_BY_TOKEN)
                    if(!Object->Clip.empty())
                        Error ("Cannot link bounds with previous clips.");
                    Object->Clip = Object->Bound;
                    EXIT
                END_CASE

                OTHERWISE
                    UNGET
                    Parse_Bound_Clip(Object->Clip);

                    /* Compute quadric bounding box before transformations. [DB 8/94] */

                    if (dynamic_cast<Quadric *>(Object) != NULL)
                    {
                        Min = Vector3d(-BOUND_HUGE);
                        Max = Vector3d(BOUND_HUGE);

                        (dynamic_cast<Quadric *>(Object))->Compute_BBox(Min, Max);
                    }
                    EXIT
                END_CASE
            END_EXPECT

            Parse_End ();
        END_CASE

        CASE (TEXTURE_TOKEN)
            Object->Type |= TEXTURED_OBJECT;
            Parse_Begin ();
            Local_Texture = Parse_Texture ();
            Parse_End ();
            Link_Textures(&(Object->Texture), Local_Texture);
        END_CASE

        CASE (INTERIOR_TEXTURE_TOKEN)
            Object->Type |= TEXTURED_OBJECT;
            Parse_Begin ();
            Local_Int_Texture = Parse_Texture ();
            Parse_End ();
            Link_Textures(&(Object->Interior_Texture), Local_Int_Texture);
        END_CASE

        CASE (INTERIOR_TOKEN)
            Parse_Interior(Object->interior);
        END_CASE

        CASE (MATERIAL_TOKEN)
            Local_Material.Texture  = Object->Texture;
            Local_Material.Interior_Texture  = Object->Interior_Texture;
            Local_Material.interior = Object->interior;
            Parse_Material(&Local_Material);
            Object->Texture  = Local_Material.Texture;
            if ( Object->Texture )
            {
                Object->Type |= TEXTURED_OBJECT;
            }
            Object->Interior_Texture  = Local_Material.Interior_Texture;
            Object->interior = Local_Material.interior;
        END_CASE

        CASE3 (PIGMENT_TOKEN, TNORMAL_TOKEN, FINISH_TOKEN)
            Object->Type |= TEXTURED_OBJECT;
            if (Object->Texture == NULL)
                Object->Texture = Copy_Textures(Default_Texture);
            else
                if (Object->Texture->Type != PLAIN_PATTERN)
                    Link_Textures(&(Object->Texture), Copy_Textures(Default_Texture));
            UNGET
            EXPECT
                CASE (PIGMENT_TOKEN)
                    Parse_Begin ();
                    Parse_Pigment ( &(Object->Texture->Pigment) );
                    Parse_End ();
                END_CASE

                CASE (TNORMAL_TOKEN)
                    Parse_Begin ();
                    Parse_Tnormal ( &(Object->Texture->Tnormal) );
                    Parse_End ();
                END_CASE

                CASE (FINISH_TOKEN)
                    Parse_Finish ( &(Object->Texture->Finish) );
                END_CASE

                OTHERWISE
                    UNGET
                    EXIT
                END_CASE
            END_EXPECT
        END_CASE

        CASE (INVERSE_TOKEN)
            if (Object->Type & PATCH_OBJECT)
                Warning("Cannot invert a patch object.");

            // warning: Object->Invert will change the pointer if Object is CSG
            Object = Object->Invert();
        END_CASE

        CASE (STURM_TOKEN)
            if (!(Object->Type & STURM_OK_OBJECT))
                Not_With ("sturm","this object");
            Bool_Flag (Object, STURM_FLAG, (Allow_Float(1.0) > 0.0));
        END_CASE

        /* Object-Ray Options
           Do not intersect with camera rays [ENB 9/97] */
        CASE (NO_IMAGE_TOKEN)
            Bool_Flag (Object, NO_IMAGE_FLAG, (Allow_Float(1.0) > 0.0));
        END_CASE

        /* Object-Ray Options
           Do not intersect with reflection rays [ENB 9/97] */
        CASE (NO_REFLECTION_TOKEN)
            Bool_Flag (Object, NO_REFLECTION_FLAG, (Allow_Float(1.0) > 0.0));
        END_CASE

        /* Object-Ray Options
           Do not intersect with radiosity rays [CLi 5/09] */
        CASE (NO_RADIOSITY_TOKEN)
            Bool_Flag (Object, NO_RADIOSITY_FLAG, (Allow_Float(1.0) > 0.0));
        END_CASE

        CASE (NO_SHADOW_TOKEN)
            Set_Flag(Object, NO_SHADOW_FLAG);
        END_CASE

        CASE (LIGHT_SOURCE_TOKEN)
            Error("Light source must be defined using new syntax.");
        END_CASE

        CASE(HIERARCHY_TOKEN)
            if (!(Object->Type & HIERARCHY_OK_OBJECT))
                Not_With ("hierarchy", "this object");
            Bool_Flag (Object, HIERARCHY_FLAG, (Allow_Float(1.0) > 0.0));
        END_CASE

        CASE(HOLLOW_TOKEN)
            Bool_Flag (Object, HOLLOW_FLAG, (Allow_Float(1.0) > 0.0));
            Set_Flag (Object, HOLLOW_SET_FLAG);
            if ((dynamic_cast<CSGIntersection *>(Object) != NULL) ||
                (dynamic_cast<CSGMerge *>(Object) != NULL) ||
                (dynamic_cast<CSGUnion *>(Object) != NULL))
            {
                Set_CSG_Children_Flag(Object, Test_Flag(Object, HOLLOW_FLAG), HOLLOW_FLAG, HOLLOW_SET_FLAG);
            }
        END_CASE

        CASE(DOUBLE_ILLUMINATE_TOKEN)
            Bool_Flag (Object, DOUBLE_ILLUMINATE_FLAG, (Allow_Float(1.0) > 0.0));
            if ((dynamic_cast<CSGIntersection *>(Object) != NULL) ||
                (dynamic_cast<CSGMerge *>(Object) != NULL) ||
                (dynamic_cast<CSGUnion *>(Object) != NULL))
            {
                Set_CSG_Tree_Flag(Object, DOUBLE_ILLUMINATE_FLAG,Test_Flag(Object, DOUBLE_ILLUMINATE_FLAG));
            }
        END_CASE

        CASE(RADIOSITY_TOKEN)
#if 0
            Bool_Flag (Object, IGNORE_RADIOSITY_FLAG, !(Allow_Float(1.0) > 0.0));
#else
            Parse_Begin ();
            EXPECT
                CASE (IMPORTANCE_TOKEN)
                    Object->RadiosityImportance = Parse_Float ();
                    if ( (Object->RadiosityImportance <= 0.0) ||
                         (Object->RadiosityImportance >  1.0) )
                        Error("Radiosity importance must be greater than 0.0 and at most 1.0.");
                END_CASE

                OTHERWISE
                    UNGET
                    EXIT
                END_CASE
            END_EXPECT
            Parse_End ();
#endif
        END_CASE

        CASE(DEBUG_TAG_TOKEN)
            s = Parse_C_String ();
#ifdef OBJECT_DEBUG_HELPER
            Object->Debug.Tag = s;
#endif
            POV_FREE (s);
        END_CASE

        OTHERWISE
            UNGET
            EXIT
        END_CASE
    END_EXPECT

    /*
     * Assign bounding objects' bounding box to object
     * if object's bounding box is larger. [DB 9/94]
     */

    if(!Object->Bound.empty())
    {
        /* Get bounding objects bounding box. */

        Min = Vector3d(-BOUND_HUGE);
        Max = Vector3d(BOUND_HUGE);

        for(vector<ObjectPtr>::iterator Sib = Object->Bound.begin(); Sib != Object->Bound.end(); Sib++)
        {
            if(!Test_Flag((*Sib), INVERTED_FLAG))
            {
                Min[X] = max(Min[X], (DBL)((*Sib)->BBox.lowerLeft[X]));
                Min[Y] = max(Min[Y], (DBL)((*Sib)->BBox.lowerLeft[Y]));
                Min[Z] = max(Min[Z], (DBL)((*Sib)->BBox.lowerLeft[Z]));
                Max[X] = min(Max[X], (DBL)((*Sib)->BBox.lowerLeft[X] + (*Sib)->BBox.size[X]));
                Max[Y] = min(Max[Y], (DBL)((*Sib)->BBox.lowerLeft[Y] + (*Sib)->BBox.size[Y]));
                Max[Z] = min(Max[Z], (DBL)((*Sib)->BBox.lowerLeft[Z] + (*Sib)->BBox.size[Z]));
            }
        }

        Make_BBox_from_min_max(BBox, Min, Max);

        /* Get bounding boxes' volumes. */

        BOUNDS_VOLUME(V1, BBox);
        BOUNDS_VOLUME(V2, Object->BBox);

        if (V1 < V2)
        {
            Object->BBox = BBox;
        }
    }

    /*
     * Assign clipping objects' bounding box to object
     * if object's bounding box is larger. [DB 9/94]
     */

    if(!Object->Clip.empty())
    {
        /* Get clipping objects bounding box. */

        Min = Vector3d(-BOUND_HUGE);
        Max = Vector3d(BOUND_HUGE);

        for(vector<ObjectPtr>::iterator Sib = Object->Clip.begin(); Sib != Object->Clip.end(); Sib++)
        {
            if(!Test_Flag((*Sib), INVERTED_FLAG))
            {
                Min[X] = max(Min[X], (DBL)((*Sib)->BBox.lowerLeft[X]));
                Min[Y] = max(Min[Y], (DBL)((*Sib)->BBox.lowerLeft[Y]));
                Min[Z] = max(Min[Z], (DBL)((*Sib)->BBox.lowerLeft[Z]));
                Max[X] = min(Max[X], (DBL)((*Sib)->BBox.lowerLeft[X] + (*Sib)->BBox.size[X]));
                Max[Y] = min(Max[Y], (DBL)((*Sib)->BBox.lowerLeft[Y] + (*Sib)->BBox.size[Y]));
                Max[Z] = min(Max[Z], (DBL)((*Sib)->BBox.lowerLeft[Z] + (*Sib)->BBox.size[Z]));
            }
        }

        Make_BBox_from_min_max(BBox, Min, Max);

        /* Get bounding boxes' volumes. */

        BOUNDS_VOLUME(V1, BBox);
        BOUNDS_VOLUME(V2, Object->BBox);

        if (V1 < V2)
        {
            Object->BBox = BBox;
        }
    }

    if((Object->Texture ==NULL)&&(Object->Interior_Texture != NULL))
            Error("Interior texture requires an exterior texture.");

    Parse_End ();

    return Object;
}



/*****************************************************************************
*
* FUNCTION
*
* INPUT
*
* OUTPUT
*
* RETURNS
*
* AUTHOR
*
* DESCRIPTION
*
* CHANGES
*
******************************************************************************/

void Parser::Parse_Matrix(MATRIX Matrix)
{
    int i, j;

    EXPECT
        CASE (LEFT_ANGLE_TOKEN)
            Matrix[0][0] = Parse_Float();
            for (i = 0; i < 4; i++)
            {
                for (j = !i ? 1 : 0; j < 3; j++)
                {
                    Parse_Comma();

                    Matrix[i][j] = Parse_Float();
                }

                Matrix[i][3] = (i != 3 ? 0.0 : 1.0);
            }
            GET (RIGHT_ANGLE_TOKEN);

            /* Check to see that we aren't scaling any dimension by zero */
            for (i = 0; i < 3; i++)
            {
                if (fabs(Matrix[0][i]) < EPSILON && fabs(Matrix[1][i]) < EPSILON &&
                    fabs(Matrix[2][i]) < EPSILON)
                {
                    Warning("Illegal matrix column: Scale by 0.0. Changed to 1.0.");
                    Matrix[i][i] = 1.0;
                }
            }
            EXIT
        END_CASE

        OTHERWISE
            Parse_Error (LEFT_ANGLE_TOKEN);
        END_CASE
    END_EXPECT
}



/*****************************************************************************
*
* FUNCTION
*
* INPUT
*
* OUTPUT
*
* RETURNS
*
* AUTHOR
*
* DESCRIPTION
*
* CHANGES
*
******************************************************************************/

TRANSFORM *Parser::Parse_Transform(TRANSFORM *Trans)
{
    Get_Token();
    if(Token.Token_Id == TRANSFORM_ID_TOKEN)
    {
        /* using old "transform TRANS_IDENT" syntax */
        if(Trans == NULL)
            Trans=Create_Transform();
        else
        {
            MIdentity (Trans->matrix);
            MIdentity (Trans->inverse);
        }
        Compose_Transforms(Trans, reinterpret_cast<TRANSFORM *>(Token.Data));
    }
    else
    {
        /* using new "transform {TRANS}" syntax */
        Unget_Token();
        Trans = Parse_Transform_Block(Trans);
    }
    return Trans;
}
/*****************************************************************************
*
* FUNCTION
*
* INPUT
*
* OUTPUT
*
* RETURNS
*
* AUTHOR
*
* DESCRIPTION
*
* CHANGES
*
******************************************************************************/

TRANSFORM *Parser::Parse_Transform_Block(TRANSFORM *New)
{
    MATRIX Local_Matrix;
    TRANSFORM Local_Trans;
    Vector3d Local_Vector;
    bool isInverse = false;

    Parse_Begin();
    if(New == NULL)
        New = Create_Transform();
    else
    {
        MIdentity (New->matrix);
        MIdentity (New->inverse);
    }

    EXPECT
        CASE(INVERSE_TOKEN)
            isInverse = true;
        END_CASE

        CASE(TRANSFORM_ID_TOKEN)
            Compose_Transforms(New, reinterpret_cast<TRANSFORM *>(Token.Data));
        END_CASE

        CASE (TRANSFORM_TOKEN)
            Compose_Transforms(New, Parse_Transform(&Local_Trans));
        END_CASE

        CASE (TRANSLATE_TOKEN)
            Parse_Vector(Local_Vector);
            Compute_Translation_Transform(&Local_Trans, Local_Vector);
            Compose_Transforms(New, &Local_Trans);
        END_CASE

        CASE (ROTATE_TOKEN)
            Parse_Vector(Local_Vector);
            Compute_Rotation_Transform(&Local_Trans, Local_Vector);
            Compose_Transforms(New, &Local_Trans);
        END_CASE

        CASE (SCALE_TOKEN)
            Parse_Scale_Vector(Local_Vector);
            Compute_Scaling_Transform(&Local_Trans, Local_Vector);
            Compose_Transforms(New, &Local_Trans);
        END_CASE

        CASE (MATRIX_TOKEN)
            Parse_Matrix(Local_Matrix);
            Compute_Matrix_Transform(&Local_Trans, Local_Matrix);
            Compose_Transforms(New, &Local_Trans);
        END_CASE

        OTHERWISE
            UNGET
            EXIT
        END_CASE
    END_EXPECT

    Parse_End();

    if(isInverse == true)
    {
        MInvers(New->matrix, New->matrix);
        MInvers(New->inverse, New->inverse);
    }

    return (New);
}



/*****************************************************************************
*
* FUNCTION
*
* INPUT
*
* OUTPUT
*
* RETURNS
*
* AUTHOR
*
* DESCRIPTION
*
* CHANGES
*
******************************************************************************/

void Parser::Parse_Bound_Clip(vector<ObjectPtr>& dest, bool notexture)
{
    Vector3d Local_Vector;
    MATRIX Local_Matrix;
    TRANSFORM Local_Trans;
    ObjectPtr Current;
    vector<ObjectPtr> objects;

    while((Current = Parse_Object()) != NULL)
    {
        if((notexture == true) && (Current->Type & (TEXTURED_OBJECT+PATCH_OBJECT)))
            Error ("Illegal texture or patch in clip, bound or object pattern.");
        objects.push_back(Current);
    }

    EXPECT
        CASE (TRANSLATE_TOKEN)
            Parse_Vector(Local_Vector);
            Compute_Translation_Transform(&Local_Trans, Local_Vector);
            for(vector<ObjectPtr>::iterator i = objects.begin(); i != objects.end(); i++)
            {
                Translate_Object(*i, Local_Vector, &Local_Trans);
            }
        END_CASE

        CASE (ROTATE_TOKEN)
            Parse_Vector(Local_Vector);
            Compute_Rotation_Transform(&Local_Trans, Local_Vector);
            for(vector<ObjectPtr>::iterator i = objects.begin(); i != objects.end(); i++)
            {
                Rotate_Object(*i, Local_Vector, &Local_Trans);
            }
        END_CASE

        CASE (SCALE_TOKEN)
            Parse_Scale_Vector(Local_Vector);
            Compute_Scaling_Transform(&Local_Trans, Local_Vector);
            for(vector<ObjectPtr>::iterator i = objects.begin(); i != objects.end(); i++)
            {
                Scale_Object(*i, Local_Vector, &Local_Trans);
            }
        END_CASE

        CASE (TRANSFORM_TOKEN)
            Parse_Transform(&Local_Trans);

            for(vector<ObjectPtr>::iterator i = objects.begin(); i != objects.end(); i++)
            {
                Transform_Object(*i, &Local_Trans);
            }
        END_CASE

        CASE (MATRIX_TOKEN)
            Parse_Matrix(Local_Matrix);
            Compute_Matrix_Transform(&Local_Trans, Local_Matrix);
            for(vector<ObjectPtr>::iterator i = objects.begin(); i != objects.end(); i++)
            {
                Transform_Object(*i, &Local_Trans);
            }
        END_CASE

        OTHERWISE
            UNGET
            EXIT
        END_CASE
    END_EXPECT

    if(objects.empty())
        Expectation_Error("object");

    dest.insert(dest.end(), objects.begin(), objects.end());
}


/*****************************************************************************
*
* FUNCTION
*
*   Parse_Three_UVCoords
*
* INPUT
*
* OUTPUT
*
*   UV1..UV3 are the uv
*
* RETURNS
*
*   1 for successful read, 0 if UV_VECTORS_TOKEN not found
*
* AUTHOR
*
*   Nathan Kopp
*
* DESCRIPTION
*
*   Look for UV_VECTORS_TOKEN and then read in three UV coordinates
*
******************************************************************************/

int Parser::Parse_Three_UVCoords(Vector2d& UV1, Vector2d& UV2, Vector2d& UV3)
{
    int Return_Value;

    EXPECT
        CASE(UV_VECTORS_TOKEN)
            Parse_UV_Vect(UV1);  Parse_Comma();
            Parse_UV_Vect(UV2);  Parse_Comma();
            Parse_UV_Vect(UV3);

            Return_Value = 1;
            EXIT
        END_CASE

        OTHERWISE
            UV1[0] = UV1[1] = 0.0;
            UV2[0] = UV2[1] = 0.0;
            UV3[0] = UV3[1] = 0.0;
            Return_Value = 0;
            UNGET
            EXIT
        END_CASE

    END_EXPECT

    return(Return_Value);
}


/*****************************************************************************
*
* FUNCTION
*
* INPUT
*
* OUTPUT
*
* RETURNS
*
* AUTHOR
*
* DESCRIPTION
*
* CHANGES
*
******************************************************************************/

void Parser::Parse_Comma (void)
{
    Get_Token();
    if (Token.Token_Id != COMMA_TOKEN)
    {
        UNGET;
    }
}



/*****************************************************************************
*
* FUNCTION
*
* INPUT
*
* OUTPUT
*
* RETURNS
*
* AUTHOR
*
* DESCRIPTION
*
* CHANGES
*
******************************************************************************/

void Parser::Parse_Semi_Colon (bool force_semicolon)
{
    Get_Token();
    if (Token.Token_Id != SEMI_COLON_TOKEN)
    {
        UNGET;
        if ((sceneData->EffectiveLanguageVersion() >= 350) && (force_semicolon == true))
        {
            Error("All #declares of float, vector, and color require semi-colon ';' at end if the\n"
                  "language version is set to 3.5 or higher.\n"
                  "Either add the semi-colon or set the language version to 3.1 or lower.");
        }
        else if (sceneData->EffectiveLanguageVersion() >= 310)
        {
            PossibleError("All #version and #declares of float, vector, and color require semi-colon ';' at end.");
        }
    }
}



/*****************************************************************************
*
* FUNCTION
*
* INPUT
*
* OUTPUT
*
* RETURNS
*
* AUTHOR
*
* DESCRIPTION
*
* CHANGES
*
******************************************************************************/

void Parser::Parse_Coeffs(int order, DBL *Coeffs)
{
    int i;

    EXPECT
        CASE (LEFT_ANGLE_TOKEN)
            Coeffs[0] = Parse_Float();
            for (i = 1; i < term_counts(order); i++)
            {
                Parse_Comma();
                Coeffs[i] = Parse_Float();
            }
            GET (RIGHT_ANGLE_TOKEN);
            EXIT
        END_CASE

        OTHERWISE
            Parse_Error (LEFT_ANGLE_TOKEN);
        END_CASE
    END_EXPECT
}


/*****************************************************************************
*
* FUNCTION
*
* INPUT
*
* OUTPUT
*
* RETURNS
*
* AUTHOR
*
* DESCRIPTION
*
* CHANGES
*
******************************************************************************/

ObjectPtr Parser::Parse_Object_Id ()
{
    ObjectPtr Object;

    EXPECT
        CASE (OBJECT_ID_TOKEN)
            Warn_State(OBJECT_ID_TOKEN, OBJECT_TOKEN);
            Object = Copy_Object(reinterpret_cast<ObjectPtr>(Token.Data));
            Object = Parse_Object_Mods (Object);
            EXIT
        END_CASE

        OTHERWISE
            Object = NULL;
            UNGET
            EXIT
        END_CASE
    END_EXPECT

    return (Object);
}


/*****************************************************************************
*
* FUNCTION
*
* INPUT
*
* OUTPUT
*
* RETURNS
*
* AUTHOR
*
* DESCRIPTION
*
* CHANGES
*
******************************************************************************/

void Parser::Parse_Declare(bool is_local, bool after_hash)
{
    bool deprecated = false;
    bool deprecated_once = false;
    int Previous=-1;
    int Local_Index,Local_Flag;
    SYM_ENTRY *Temp_Entry = NULL;
    bool allow_redefine = true;
    UCS2 *deprecation_message;

    Ok_To_Declare = false;

    if ((sceneData->EffectiveLanguageVersion() >= 350) && (after_hash == false))
    {
        PossibleError("'declare' should be changed to '#declare'.\n"
                      "Future versions may not support 'declare' and may require '#declare'.");
    }

    Local_Flag=(Token.Token_Id==LOCAL_TOKEN);
    if (Local_Flag)
    {
        Local_Index=Table_Index;
    }
    else
    {
        Local_Index=1;
    }

    LValue_Ok = true;

    EXPECT_ONE
        CASE (DEPRECATED_TOKEN)
            deprecated = true;
            ALLOW(ONCE_TOKEN);
            if (Token.Token_Id == ONCE_TOKEN)
                deprecated_once = true;
            deprecation_message = Parse_String(false, false);
        END_CASE

        OTHERWISE
            UNGET
        END_CASE
    END_EXPECT

    EXPECT
        CASE (IDENTIFIER_TOKEN)
            allow_redefine = !Token.is_array_elem;
            Temp_Entry = Add_Symbol (Local_Index,Token.Token_String,IDENTIFIER_TOKEN);
            Token.NumberPtr = &(Temp_Entry->Token_Number);
            Token.DataPtr = &(Temp_Entry->Data);
            Previous = Token.Token_Id;
            if (deprecated)
            {
                Temp_Entry->Flags |= TF_DEPRECATED;
                if (deprecated_once)
                    Temp_Entry->Flags |= TF_DEPRECATED_ONCE;
                if (deprecation_message != NULL)
                {
                    UCS2String str(deprecation_message);
                    POV_FREE(deprecation_message);
                    Temp_Entry->Deprecation_Message = POV_STRDUP(UCS2toASCIIString(str).c_str());
                }
                else
                {
                    char str[256];
                    sprintf(str, "Identifier '%.128s' was declared deprecated.", Token.Token_String);
                    Temp_Entry->Deprecation_Message = POV_STRDUP(str);
                }
            }
            EXIT
        END_CASE

        CASE2 (FUNCT_ID_TOKEN, VECTFUNCT_ID_TOKEN)
            if((!Token.is_array_elem) || (*(Token.DataPtr) != NULL))
                Error("Redeclaring functions is not allowed - #undef the function first!");
            // fall through

        // These are also used in Parse_Directive UNDEF_TOKEN section, Parse_Macro, and and Parse_For_Param_Start,
        // and all these functions should accept exactly the same identifiers! [trf]
        CASE4 (TNORMAL_ID_TOKEN, FINISH_ID_TOKEN, TEXTURE_ID_TOKEN, OBJECT_ID_TOKEN)
        CASE4 (COLOUR_MAP_ID_TOKEN, TRANSFORM_ID_TOKEN, CAMERA_ID_TOKEN, PIGMENT_ID_TOKEN)
        CASE4 (SLOPE_MAP_ID_TOKEN, NORMAL_MAP_ID_TOKEN, TEXTURE_MAP_ID_TOKEN, COLOUR_ID_TOKEN)
        CASE4 (PIGMENT_MAP_ID_TOKEN, MEDIA_ID_TOKEN, STRING_ID_TOKEN, INTERIOR_ID_TOKEN)
        CASE4 (DENSITY_MAP_ID_TOKEN, ARRAY_ID_TOKEN, DENSITY_ID_TOKEN, UV_ID_TOKEN)
        CASE4 (VECTOR_4D_ID_TOKEN, RAINBOW_ID_TOKEN, FOG_ID_TOKEN, SKYSPHERE_ID_TOKEN)
        CASE2 (MATERIAL_ID_TOKEN, SPLINE_ID_TOKEN )
            allow_redefine  = !Token.is_array_elem;
            if (Local_Flag && (Token.Table_Index != Table_Index))
            {
                Temp_Entry = Add_Symbol (Local_Index,Token.Token_String,IDENTIFIER_TOKEN);
                Token.NumberPtr = &(Temp_Entry->Token_Number);
                Token.DataPtr   = &(Temp_Entry->Data);
                Previous        = IDENTIFIER_TOKEN;
            }
            else
            {
                Previous        = Token.Token_Id;
            }
            EXIT
        END_CASE

        CASE (EMPTY_ARRAY_TOKEN)
            allow_redefine  = !Token.is_array_elem;
            Previous = Token.Token_Id;
            EXIT
        END_CASE

        CASE2 (VECTOR_FUNCT_TOKEN, FLOAT_FUNCT_TOKEN)
            allow_redefine  = !Token.is_array_elem;
            switch(Token.Function_Id)
            {
                case VECTOR_ID_TOKEN:
                case FLOAT_ID_TOKEN:
                    if (Local_Flag && (Token.Table_Index != Table_Index))
                    {
                        Temp_Entry = Add_Symbol (Local_Index,Token.Token_String,IDENTIFIER_TOKEN);
                        Token.NumberPtr = &(Temp_Entry->Token_Number);
                        Token.DataPtr   = &(Temp_Entry->Data);
                    }
                    Previous           = Token.Function_Id;
                    break;

                default:
                    Parse_Error(IDENTIFIER_TOKEN);
                    break;
            }
            EXIT
        END_CASE

        OTHERWISE
            allow_redefine  = !Token.is_array_elem;
            Parse_Error(IDENTIFIER_TOKEN);
        END_CASE
    END_EXPECT

    LValue_Ok = false;

    GET (EQUALS_TOKEN);
    Ok_To_Declare = true;
    if (!Parse_RValue (Previous, Token.NumberPtr, Token.DataPtr, Temp_Entry, false, true, is_local, allow_redefine, MAX_NUMBER_OF_TABLES))
    {
        Expectation_Error("RValue to declare");
    }
    if ( after_hash )
    {
        Ok_To_Declare = false;
        ALLOW( SEMI_COLON_TOKEN );
        Ok_To_Declare = true;
    }
}

int Parser::Parse_RValue (int Previous, int *NumberPtr, void **DataPtr, SYM_ENTRY *sym, bool ParFlag, bool SemiFlag, bool is_local, bool allow_redefine, int old_table_index)
{
    EXPRESS Local_Express;
    RGBFTColour *Local_Colour;
    PIGMENT *Local_Pigment;
    TNORMAL *Local_Tnormal;
    FINISH *Local_Finish;
    TEXTURE *Local_Texture, *Temp_Texture;
    TRANSFORM *Local_Trans;
    ObjectPtr Local_Object;
    Camera *Local_Camera;
    vector<Media> Local_Media;
    PIGMENT *Local_Density;
    InteriorPtr* Local_Interior;
    MATERIAL *Local_Material;
    void *Temp_Data;
    POV_PARAM *New_Par;
    int Found=true;
    int Temp_Count=3000000;
    int Old_Ok=Ok_To_Declare;
    int Terms;
    bool function_identifier;
    bool callable_identifier;
    bool had_callable_identifier;
    SYM_ENTRY* symbol_entry;

    EXPECT
        CASE4 (TNORMAL_ID_TOKEN, FINISH_ID_TOKEN, TEXTURE_ID_TOKEN, OBJECT_ID_TOKEN)
        CASE4 (COLOUR_MAP_ID_TOKEN, TRANSFORM_ID_TOKEN, CAMERA_ID_TOKEN, PIGMENT_ID_TOKEN)
        CASE4 (SLOPE_MAP_ID_TOKEN,NORMAL_MAP_ID_TOKEN,TEXTURE_MAP_ID_TOKEN,ARRAY_ID_TOKEN)
        CASE4 (PIGMENT_MAP_ID_TOKEN, MEDIA_ID_TOKEN,INTERIOR_ID_TOKEN,DENSITY_ID_TOKEN)
        CASE4 (DENSITY_MAP_ID_TOKEN, RAINBOW_ID_TOKEN, FOG_ID_TOKEN, SKYSPHERE_ID_TOKEN)
        CASE2 (MATERIAL_ID_TOKEN, STRING_ID_TOKEN)
            if ((ParFlag) && (Token.Table_Index <= old_table_index))
            {
                // pass by reference
                New_Par            = reinterpret_cast<POV_PARAM *>(POV_MALLOC(sizeof(POV_PARAM),"parameter"));
                New_Par->NumberPtr = Token.NumberPtr;
                New_Par->DataPtr   = Token.DataPtr;
                New_Par->Table_Index = Token.Table_Index;
                *NumberPtr = PARAMETER_ID_TOKEN;
                *DataPtr   = reinterpret_cast<void *>(New_Par);
            }
            else
            {
                // pass by value
                Temp_Data  = reinterpret_cast<void *>(Copy_Identifier(reinterpret_cast<void *>(*Token.DataPtr),*Token.NumberPtr));
                *NumberPtr = *Token.NumberPtr;
                Test_Redefine(Previous,NumberPtr,*DataPtr, allow_redefine);
                *DataPtr   = Temp_Data;
            }
            EXIT
        END_CASE

        CASE (IDENTIFIER_TOKEN)
            if (ParFlag)
            {
                Error("Cannot pass uninitialized identifier as macro parameter.\nInitialize identifier first.");
            }
            else
            {
                Error("Cannot assign uninitialized identifier.");
            }
            EXIT
        END_CASE

        CASE_COLOUR_UNGET
            if((Token.Token_Id != COLOUR_ID_TOKEN) || (sceneData->EffectiveLanguageVersion() < 350))
            {
                Local_Colour  = Create_Colour();
                Ok_To_Declare = false;
                Parse_Colour (*Local_Colour);
                if (SemiFlag)
                {
                    Parse_Semi_Colon(true);
                }
                Ok_To_Declare = true;
                *NumberPtr    = COLOUR_ID_TOKEN;
                Test_Redefine(Previous,NumberPtr,*DataPtr, allow_redefine);
                *DataPtr      = reinterpret_cast<void *>(Local_Colour);
                EXIT
                END_CASE
            }
            // intentional to allow color dot expressions as macro parameters if #version is 3.5 or higher [trf]

        CASE_VECTOR_UNGET
            // It seems very few people understand what is going on here, so let me try to
            // explain it. All comments below are mine and they are based on how I think it
            // works and understand it. As I didn't write most of the code I cannot really
            // tell for sure, so if anybody finds incorrect comments please let me know!
            // BTW, when saying #declare it always implies "or #local" :-)

            // determine the type of the first identifier
            function_identifier = (Token.Token_Id==FUNCT_ID_TOKEN) || (Token.Token_Id==VECTFUNCT_ID_TOKEN);
            callable_identifier = (Token.Token_Id==FUNCT_ID_TOKEN) || (Token.Token_Id==VECTFUNCT_ID_TOKEN) || (Token.Token_Id==SPLINE_ID_TOKEN);

            // don't allow #declares from here
            Ok_To_Declare = false;

            // if what follows could be a function/spline call or
            // is a macro parameter taking a float, vector or ids
            // of a float, vector or color then count the tokens
            // found between now and the time when the function
            // Parse_Unknown_Vector returns
            if (callable_identifier || (ParFlag &&
                (((Token.Token_Id==FLOAT_FUNCT_TOKEN) && (Token.Function_Id==FLOAT_ID_TOKEN)) ||
                 ((Token.Token_Id==VECTOR_FUNCT_TOKEN) &&  (Token.Function_Id==VECTOR_ID_TOKEN)) ||
                 (Token.Token_Id==VECTOR_4D_ID_TOKEN) || (Token.Token_Id==UV_ID_TOKEN) || (Token.Token_Id==COLOUR_ID_TOKEN))))
            {
                Temp_Count = token_count;
            }

            // assume no callable identifier (that is a function or spline identifier) has been found
            had_callable_identifier = false;

            // [CLi] If we're dealing with a local symbol, Parse_Unknown_Vector may cause it to drop out of scope,
            // so we claim dibs on it until we're done.
            // TODO - this is a bit hackish; ideally, if the Token is a symbol we should have it store the SYM_ENTRY pointer,
            // so we don't need to look it up again via name.
            if ((Token.Token_Id==FUNCT_ID_TOKEN) || (Token.Token_Id==VECTFUNCT_ID_TOKEN) || (Token.Token_Id==SPLINE_ID_TOKEN) ||
                (Token.Token_Id==UV_ID_TOKEN) || (Token.Token_Id==VECTOR_4D_ID_TOKEN) || (Token.Token_Id==COLOUR_ID_TOKEN))
            {
                symbol_entry = Find_Symbol(Token.Table_Index, Token.Token_String);
                if (symbol_entry)
                    Acquire_Entry_Reference(symbol_entry);
            }
            else
            {
                symbol_entry = NULL;
            }

            // parse the expression and determine if it was a callable identifier
            Terms = Parse_Unknown_Vector (Local_Express, true, &had_callable_identifier);

            // if in a #declare force a semicolon at the end
            if (SemiFlag)
                Parse_Semi_Colon(true);

            // get the number of tokens found
            Temp_Count -= token_count;

            // no tokens have been found or a fucntion call had no parameters in parenthesis
            if (!((Temp_Count==-1) || (Temp_Count==TOKEN_OVERFLOW_RESET_COUNT)) && had_callable_identifier)
                Error("Identifier expected, incomplete function call or spline call found instead.");

            // only one identifier token has been found so pass it by reference
            if (((Temp_Count==-1) || (Temp_Count==TOKEN_OVERFLOW_RESET_COUNT)) && (Token.Table_Index <= old_table_index))
            {
                // It is important that functions are passed by value and not by reference! [trf]
                if(!(ParFlag) || (ParFlag && function_identifier))
                {
                    // pass by value
                    Temp_Data  = reinterpret_cast<void *>(Copy_Identifier(reinterpret_cast<void *>(*Token.DataPtr),*Token.NumberPtr));
                    *NumberPtr = *Token.NumberPtr;
                    Test_Redefine(Previous,NumberPtr,*DataPtr, allow_redefine);
                    *DataPtr   = Temp_Data;
                }
                else
                {
                    // pass by reference
                    New_Par            = reinterpret_cast<POV_PARAM *>(POV_MALLOC(sizeof(POV_PARAM),"parameter"));
                    New_Par->NumberPtr = Token.NumberPtr;
                    New_Par->DataPtr   = Token.DataPtr;
                    New_Par->Table_Index = Token.Table_Index;

                    *NumberPtr = PARAMETER_ID_TOKEN;
                    *DataPtr   = reinterpret_cast<void *>(New_Par);
                }
            }
            else // an expression has been found, so create a new identifier
            {
                switch(Terms)
                {
                    case 1:
                        *NumberPtr = FLOAT_ID_TOKEN;
                        Test_Redefine(Previous,NumberPtr,*DataPtr, allow_redefine);
                        *DataPtr   = reinterpret_cast<void *>(Create_Float());
                        *(reinterpret_cast<DBL *>(*DataPtr))  = Local_Express[X];
                        break;

                    case 2:
                        *NumberPtr = UV_ID_TOKEN;
                        Test_Redefine(Previous,NumberPtr,*DataPtr, allow_redefine);
                        *DataPtr   = reinterpret_cast<void *>(new Vector2d(Local_Express));
                        break;

                    case 3:
                        *NumberPtr = VECTOR_ID_TOKEN;
                        Test_Redefine(Previous,NumberPtr,*DataPtr, allow_redefine);
                        *DataPtr   = reinterpret_cast<void *>(new Vector3d(Local_Express));
                        break;

                    case 4:
                        *NumberPtr = VECTOR_4D_ID_TOKEN;
                        Test_Redefine(Previous,NumberPtr,*DataPtr, allow_redefine);
                        *DataPtr   = reinterpret_cast<void *>(Create_Vector_4D());
                        Assign_Vector_4D(reinterpret_cast<DBL *>(*DataPtr), Local_Express);
                        break;

                    case 5:
                        *NumberPtr    = COLOUR_ID_TOKEN;
                        Test_Redefine(Previous,NumberPtr,*DataPtr, allow_redefine);
                        *DataPtr      = reinterpret_cast<void *>(Create_Colour());
                        (*reinterpret_cast<RGBFTColour *>(*DataPtr)).Set(Local_Express, 5);
                        break;
                }
            }
            if (symbol_entry)
                Release_Entry_Reference(Token.Table_Index, symbol_entry);

            // allow #declares again
            Ok_To_Declare = true;
            EXIT
        END_CASE

        CASE (PIGMENT_TOKEN)
            Local_Pigment = Copy_Pigment(Default_Texture->Pigment);
            Parse_Begin ();
            Parse_Pigment (&Local_Pigment);
            Parse_End ();
            *NumberPtr = PIGMENT_ID_TOKEN;
            Test_Redefine(Previous,NumberPtr,*DataPtr, allow_redefine);
            *DataPtr   = reinterpret_cast<void *>(Local_Pigment);
            EXIT
        END_CASE

        CASE (TNORMAL_TOKEN)
            Local_Tnormal = Copy_Tnormal(Default_Texture->Tnormal);
            Parse_Begin ();
            Parse_Tnormal (&Local_Tnormal);
            Parse_End ();
            *NumberPtr = TNORMAL_ID_TOKEN;
            Test_Redefine(Previous,NumberPtr,*DataPtr, allow_redefine);
            *DataPtr   = reinterpret_cast<void *>(Local_Tnormal);
            EXIT
        END_CASE

        CASE (FINISH_TOKEN)
            Local_Finish = Copy_Finish(Default_Texture->Finish);
            Parse_Finish (&Local_Finish);
            *NumberPtr = FINISH_ID_TOKEN;
            Test_Redefine(Previous,NumberPtr,*DataPtr, allow_redefine);
            *DataPtr   = reinterpret_cast<void *>(Local_Finish);
            EXIT
        END_CASE

        CASE (CAMERA_TOKEN)
            Local_Camera = new Camera(Default_Camera);
            Parse_Camera (*Local_Camera);
            *NumberPtr = CAMERA_ID_TOKEN;
            Test_Redefine(Previous,NumberPtr,*DataPtr, allow_redefine);
            *DataPtr   = reinterpret_cast<void *>(Local_Camera);
            EXIT
        END_CASE

        CASE (TEXTURE_TOKEN)
            Parse_Begin ();
            Local_Texture = Parse_Texture ();
            Parse_End ();
            Temp_Texture=NULL;
            Link_Textures(&Temp_Texture, Local_Texture);
            Ok_To_Declare = false;
            EXPECT
                CASE (TEXTURE_TOKEN)
                    Parse_Begin ();
                    Local_Texture = Parse_Texture ();
                    Parse_End ();
                    Link_Textures(&Temp_Texture, Local_Texture);
                END_CASE

                OTHERWISE
                    UNGET
                    EXIT
                END_CASE
            END_EXPECT

            *NumberPtr    = TEXTURE_ID_TOKEN;
            Test_Redefine(Previous,NumberPtr,*DataPtr, allow_redefine);
            *DataPtr      = reinterpret_cast<void *>(Temp_Texture);
            Ok_To_Declare = true;
            EXIT
        END_CASE

        CASE (COLOUR_MAP_TOKEN)
            Temp_Data  = reinterpret_cast<void *>(new ColourBlendMapPtr(Parse_Colour_Map<ColourBlendMap> ()));
            *NumberPtr = COLOUR_MAP_ID_TOKEN;
            Test_Redefine(Previous,NumberPtr,*DataPtr, allow_redefine);
            *DataPtr   = Temp_Data;
            EXIT
        END_CASE

        CASE (PIGMENT_MAP_TOKEN)
            Temp_Data  = reinterpret_cast<void *>(new PigmentBlendMapPtr(Parse_Blend_Map<PigmentBlendMap> (PIGMENT_TYPE,NO_PATTERN)));
            *NumberPtr = PIGMENT_MAP_ID_TOKEN;
            Test_Redefine(Previous,NumberPtr,*DataPtr, allow_redefine);
            *DataPtr   = Temp_Data;
            EXIT
        END_CASE

        CASE (SPLINE_TOKEN)
            mExperimentalFlags.spline = true;
            Parse_Begin();
            Temp_Data  = reinterpret_cast<void *>(Parse_Spline());
            Parse_End();
            *NumberPtr = SPLINE_ID_TOKEN;
            Test_Redefine(Previous,NumberPtr,*DataPtr, allow_redefine);
            *DataPtr   = Temp_Data;
            EXIT
        END_CASE

        CASE (DENSITY_MAP_TOKEN)
            Temp_Data  = reinterpret_cast<void *>(new PigmentBlendMapPtr(Parse_Blend_Map<PigmentBlendMap> (DENSITY_TYPE,NO_PATTERN)));
            *NumberPtr = DENSITY_MAP_ID_TOKEN;
            Test_Redefine(Previous,NumberPtr,*DataPtr, allow_redefine);
            *DataPtr   = Temp_Data;
            EXIT
        END_CASE

        CASE (SLOPE_MAP_TOKEN)
            Temp_Data  = reinterpret_cast<void *>(new SlopeBlendMapPtr(Parse_Blend_Map<SlopeBlendMap> (SLOPE_TYPE,NO_PATTERN)));
            *NumberPtr = SLOPE_MAP_ID_TOKEN;
            Test_Redefine(Previous,NumberPtr,*DataPtr, allow_redefine);
            *DataPtr   = Temp_Data;
            EXIT
        END_CASE

        CASE (TEXTURE_MAP_TOKEN)
            Temp_Data  = reinterpret_cast<void *>(new TextureBlendMapPtr(Parse_Blend_Map<TextureBlendMap> (TEXTURE_TYPE,NO_PATTERN)));
            *NumberPtr = TEXTURE_MAP_ID_TOKEN;
            Test_Redefine(Previous,NumberPtr,*DataPtr, allow_redefine);
            *DataPtr   = Temp_Data;
            EXIT
        END_CASE

        CASE (NORMAL_MAP_TOKEN)
            Temp_Data  = reinterpret_cast<void *>(new NormalBlendMapPtr(Parse_Blend_Map<NormalBlendMap> (NORMAL_TYPE,NO_PATTERN)));
            *NumberPtr = NORMAL_MAP_ID_TOKEN;
            Test_Redefine(Previous,NumberPtr,*DataPtr, allow_redefine);
            *DataPtr   = Temp_Data;
            EXIT
        END_CASE

        CASE (RAINBOW_TOKEN)
            Temp_Data  = reinterpret_cast<void *>(Parse_Rainbow());
            *NumberPtr = RAINBOW_ID_TOKEN;
            Test_Redefine(Previous,NumberPtr,*DataPtr, allow_redefine);
            *DataPtr   = Temp_Data;
            EXIT
        END_CASE

        CASE (FOG_TOKEN)
            Temp_Data  = reinterpret_cast<void *>(Parse_Fog());
            *NumberPtr = FOG_ID_TOKEN;
            Test_Redefine(Previous,NumberPtr,*DataPtr, allow_redefine);
            *DataPtr   = Temp_Data;
            EXIT
        END_CASE

        CASE (MEDIA_TOKEN)
            Parse_Media(Local_Media);
            Temp_Data  = reinterpret_cast<void *>(new Media(Local_Media.front()));
            *NumberPtr = MEDIA_ID_TOKEN;
            Test_Redefine(Previous,NumberPtr,*DataPtr, allow_redefine);
            *DataPtr   = Temp_Data;
            EXIT
        END_CASE

        CASE (DENSITY_TOKEN)
            Local_Density = NULL;
            Parse_Begin ();
            Parse_Media_Density_Pattern (&Local_Density);
            Parse_End ();
            *NumberPtr = DENSITY_ID_TOKEN;
            Test_Redefine(Previous,NumberPtr,*DataPtr, allow_redefine);
            *DataPtr   = reinterpret_cast<void *>(Local_Density);
            EXIT
        END_CASE

        CASE (INTERIOR_TOKEN)
            Local_Interior = new InteriorPtr;
            Parse_Interior(*Local_Interior);
            Temp_Data  = reinterpret_cast<void *>(Local_Interior);
            *NumberPtr = INTERIOR_ID_TOKEN;
            Test_Redefine(Previous,NumberPtr,*DataPtr, allow_redefine);
            *DataPtr   = Temp_Data;
            EXIT
        END_CASE

        CASE (MATERIAL_TOKEN)
            Local_Material = Create_Material();
            Parse_Material(Local_Material);
            Temp_Data  = reinterpret_cast<void *>(Local_Material);
            *NumberPtr = MATERIAL_ID_TOKEN;
            Test_Redefine(Previous,NumberPtr,*DataPtr, allow_redefine);
            *DataPtr   = Temp_Data;
            EXIT
        END_CASE

        CASE (SKYSPHERE_TOKEN)
            Temp_Data  = reinterpret_cast<void *>(Parse_Skysphere());
            *NumberPtr = SKYSPHERE_ID_TOKEN;
            Test_Redefine(Previous,NumberPtr,*DataPtr, allow_redefine);
            *DataPtr   = Temp_Data;
            EXIT
        END_CASE

        CASE (FUNCTION_TOKEN)
            // Do NOT allow to redefine functions! [trf]
            //   #declare foo = function(x) { x }
            //   #declare foo = function(x) { foo(x) } // Error!
            // Reason: Code like this would be unreadable but possible. Is it
            // a recursive function or not? - It is not recursive because the
            // foo in the second line refers to the first function, which is
            // not logical. Further, recursion is not supported in POV-Ray 3.5
            // anyway. However, allowing such code now would cause problems
            // implementing recursive functions after POV-Ray 3.5!
            if(sym != NULL)
                Temp_Data  = reinterpret_cast<void *>(Parse_DeclareFunction(NumberPtr, sym->Token_Name, is_local));
            else
                Temp_Data  = reinterpret_cast<void *>(Parse_DeclareFunction(NumberPtr, NULL, is_local));
            Test_Redefine(Previous, NumberPtr, *DataPtr, false);
            *DataPtr   = Temp_Data;
            EXIT
        END_CASE

        CASE (TRANSFORM_TOKEN)
            Local_Trans = Parse_Transform ();
            *NumberPtr  = TRANSFORM_ID_TOKEN;
            Test_Redefine(Previous,NumberPtr,*DataPtr, allow_redefine);
            *DataPtr    = reinterpret_cast<void *>(Local_Trans);
            EXIT
        END_CASE

        CASE_NONID_STRING_UNGET
            Temp_Data  = Parse_String();
            *NumberPtr = STRING_ID_TOKEN;
            Test_Redefine(Previous,NumberPtr,*DataPtr, allow_redefine);
            *DataPtr   = Temp_Data;
            EXIT
        END_CASE

        CASE (ARRAY_TOKEN)
            Temp_Data  = reinterpret_cast<void *>(Parse_Array_Declare());
            *NumberPtr = ARRAY_ID_TOKEN;
            Test_Redefine(Previous,NumberPtr,*DataPtr, allow_redefine);
            *DataPtr   = Temp_Data;
            EXIT
        END_CASE

        OTHERWISE
            UNGET
            Local_Object = Parse_Object ();
            Found=(Local_Object!=NULL);
            *NumberPtr   = OBJECT_ID_TOKEN;
            Test_Redefine(Previous,NumberPtr,*DataPtr, allow_redefine);
            *DataPtr     = reinterpret_cast<void *>(Local_Object);
            EXIT
        END_CASE

    END_EXPECT

    Ok_To_Declare=Old_Ok;
    return(Found);
}

void Parser::Destroy_Ident_Data(void *Data, int Type)
{
    int i;
    POV_ARRAY *a;
    DATA_FILE *Temp_File;

    if(Data == NULL)
        return;

    switch(Type)
    {
        case COLOUR_ID_TOKEN:
            delete reinterpret_cast<RGBFTColour *>(Data);
            break;
        case VECTOR_ID_TOKEN:
            delete reinterpret_cast<Vector3d *>(Data);
            break;
        case UV_ID_TOKEN:
            delete reinterpret_cast<Vector2d *>(Data);
            break;
        case VECTOR_4D_ID_TOKEN:
            Destroy_Vector_4D(reinterpret_cast<VECTOR_4D *>(Data));
            break;
        case FLOAT_ID_TOKEN:
            Destroy_Float(reinterpret_cast<DBL *>(Data));
            break;
        case PIGMENT_ID_TOKEN:
        case DENSITY_ID_TOKEN:
            delete reinterpret_cast<PIGMENT *>(Data);
            break;
        case TNORMAL_ID_TOKEN:
            delete reinterpret_cast<TNORMAL *>(Data);
            break;
        case FINISH_ID_TOKEN:
            delete reinterpret_cast<FINISH *>(Data);
            break;
        case MEDIA_ID_TOKEN:
            delete reinterpret_cast<Media *>(Data);
            break;
        case INTERIOR_ID_TOKEN:
            delete reinterpret_cast<InteriorPtr *>(Data);
            break;
        case MATERIAL_ID_TOKEN:
            Destroy_Material(reinterpret_cast<MATERIAL *>(Data));
            break;
        case TEXTURE_ID_TOKEN:
            Destroy_Textures(reinterpret_cast<TEXTURE *>(Data));
            break;
        case OBJECT_ID_TOKEN:
            Destroy_Object(reinterpret_cast<ObjectPtr>(Data));
            break;
        case COLOUR_MAP_ID_TOKEN:
            delete reinterpret_cast<ColourBlendMapPtr *>(Data);
            break;
        case PIGMENT_MAP_ID_TOKEN:
        case DENSITY_MAP_ID_TOKEN:
            delete reinterpret_cast<PigmentBlendMapPtr *>(Data);
            break;
        case SLOPE_MAP_ID_TOKEN:
            delete reinterpret_cast<SlopeBlendMapPtr *>(Data);
            break;
        case NORMAL_MAP_ID_TOKEN:
            delete reinterpret_cast<NormalBlendMapPtr *>(Data);
            break;
        case TEXTURE_MAP_ID_TOKEN:
            delete reinterpret_cast<TextureBlendMapPtr *>(Data);
            break;
        case TRANSFORM_ID_TOKEN:
            Destroy_Transform(reinterpret_cast<TRANSFORM *>(Data));
            break;
        case CAMERA_ID_TOKEN:
            delete reinterpret_cast<Camera *>(Data);
            break;
        case RAINBOW_ID_TOKEN:
            delete reinterpret_cast<RAINBOW *>(Data);
            break;
        case FOG_ID_TOKEN:
            delete reinterpret_cast<FOG *>(Data);
            break;
        case SKYSPHERE_ID_TOKEN:
            delete reinterpret_cast<SKYSPHERE *>(Data);
            break;
        case MACRO_ID_TOKEN:
        case TEMPORARY_MACRO_ID_TOKEN:
            delete reinterpret_cast<Macro *>(Data);
            break;
        case STRING_ID_TOKEN:
            POV_FREE(Data);
            break;
        case ARRAY_ID_TOKEN:
            a = reinterpret_cast<POV_ARRAY *>(Data);
            if(a->DataPtrs != NULL)
            {
                for(i=0; i<a->Total; i++)
                {
                    Destroy_Ident_Data(a->DataPtrs[i], a->Type);
                }
                POV_FREE(a->DataPtrs);
            }
            POV_FREE(a);
            break;
        case PARAMETER_ID_TOKEN:
            POV_FREE(Data);
            break;
        case FILE_ID_TOKEN:
            Temp_File = reinterpret_cast<DATA_FILE *>(Data);
            if(Temp_File->In_File != NULL)
                delete Temp_File->In_File;
            if(Temp_File->Out_File != NULL)
                delete Temp_File->Out_File;
            POV_FREE(Data);
            break;
        case FUNCT_ID_TOKEN:
        case VECTFUNCT_ID_TOKEN:
            Destroy_Function((FUNCTION_PTR)Data);
            break;
        case SPLINE_ID_TOKEN:
            Destroy_Spline(reinterpret_cast<GenericSpline *>(Data));
            break;
        default:
            Error("Do not know how to free memory for identifier type %d", Type);
    }
}





/*****************************************************************************
*
* FUNCTION
*
* INPUT
*
* OUTPUT
*
* RETURNS
*
* AUTHOR
*
* DESCRIPTION
*
* CHANGES
*
******************************************************************************/

void Parser::Link(ObjectPtr New_Object, vector<ObjectPtr>& Object_List_Root)
{
    Object_List_Root.push_back(New_Object);
}



/*****************************************************************************
*
* FUNCTION
*
* INPUT
*
* OUTPUT
*
* RETURNS
*
* AUTHOR
*
* DESCRIPTION
*
* CHANGES
*
******************************************************************************/

void Parser::Link_Textures (TEXTURE **Old_Textures, TEXTURE *New_Textures)
{
    TEXTURE *Layer;

    if (New_Textures == NULL)
        return;

    if ((*Old_Textures) != NULL)
    {
        if ((*Old_Textures)->Type != PLAIN_PATTERN)
        {
            Error("Cannot layer over a patterned texture.");
        }
    }
    for (Layer = New_Textures;
         Layer->Next != NULL;
         Layer = Layer->Next)
    {
        /* NK layers - 1999 June 10 - for backwards compatiblity with layered textures */
        if(sceneData->EffectiveLanguageVersion() <= 310)
            Convert_Filter_To_Transmit(Layer->Pigment);
    }

    /* NK layers - 1999 Nov 16 - for backwards compatiblity with layered textures */
    if ((sceneData->EffectiveLanguageVersion() <= 310) && (*Old_Textures != NULL))
        Convert_Filter_To_Transmit(Layer->Pigment);

    Layer->Next = *Old_Textures;
    *Old_Textures = New_Textures;

    if ((New_Textures->Type != PLAIN_PATTERN) && (New_Textures->Next != NULL))
    {
        Error("Cannot layer a patterned texture over another.");
    }
}

/*****************************************************************************
*
* FUNCTION
*
* INPUT
*
* OUTPUT
*
* RETURNS
*
* AUTHOR
*
* DESCRIPTION
*
* CHANGES
*
*    Changed macro ALLOW_REDEFINE to parameter which defaults to true [trf]
*
******************************************************************************/

void Parser::Test_Redefine(TOKEN Previous, TOKEN *NumberPtr, void *Data, bool allow_redefine)
{
    if ((Previous == IDENTIFIER_TOKEN) || (Previous == EMPTY_ARRAY_TOKEN))
    {
        return;
    }
    /* NK 1998 - allow user to redefine all identifiers! */
    if( allow_redefine)
    {
        Destroy_Ident_Data(Data, Previous);
    }
    else
    {
        if (Previous == *NumberPtr)
        {
            Destroy_Ident_Data(Data,*NumberPtr);
        }
        else
        {
            const char *oldt, *newt;

            oldt = Get_Token_String (Previous);
            newt = Get_Token_String (*NumberPtr);
            *NumberPtr = Previous;

            Error ("Attempted to redefine %s as %s.", oldt, newt);
        }
    }
}



/*****************************************************************************
*
* FUNCTION
*
* INPUT
*
* OUTPUT
*
* RETURNS
*
* AUTHOR
*
* DESCRIPTION
*
* CHANGES
*
******************************************************************************/

void Parser::Parse_Error(TOKEN Token_Id)
{
    Expectation_Error(Get_Token_String(Token_Id));
}

/*****************************************************************************
*
* FUNCTION
*
* INPUT
*
* OUTPUT
*
* RETURNS
*
* AUTHOR
*
* DESCRIPTION
*
* CHANGES
*
******************************************************************************/

void Parser::Found_Instead_Error(const char *exstr, const char *extokstr)
{
    const char *found;

    switch(Token.Token_Id)
    {
        case IDENTIFIER_TOKEN:
            Error("%s '%s', undeclared identifier '%s' found instead", exstr, extokstr, Token.Token_String);
            break;
        case VECTOR_FUNCT_TOKEN:
            found = Get_Token_String(Token.Function_Id);
            Error("%s '%s', vector function '%s' found instead", exstr, extokstr, found);
            break;
        case FLOAT_FUNCT_TOKEN:
            found = Get_Token_String(Token.Function_Id);
            Error("%s '%s', float function '%s' found instead", exstr, extokstr, found);
            break;
        case COLOUR_KEY_TOKEN:
            found = Get_Token_String(Token.Function_Id);
            Error("%s '%s', color keyword '%s' found instead", exstr, extokstr, found);
            break;
        default:
            found = Get_Token_String(Token.Token_Id);
            Error("%s '%s', %s found instead", exstr, extokstr, found);
    }
}


/*****************************************************************************
*
* FUNCTION
*
* INPUT
*
* OUTPUT
*
* RETURNS
*
* AUTHOR
*
* DESCRIPTION
*
* CHANGES
*
******************************************************************************/

void Parser::Warn_State(TOKEN Token_Id, TOKEN Type)
{
    char *str;

    if(sceneData->EffectiveLanguageVersion() >= 150)
        return;

    str = reinterpret_cast<char *>(POV_MALLOC(160, "global setting warning string"));

    strcpy(str, "Found '");
    strcat(str, Get_Token_String (Token_Id));
    strcat(str, "' that should be in '");
    strcat(str, Get_Token_String (Type));
    strcat(str, "' statement.");
    Warning(str);
    POV_FREE(str);
}



/*****************************************************************************
*
* FUNCTION
*
* INPUT
*
* OUTPUT
*
* RETURNS
*
* AUTHOR
*
* DESCRIPTION
*
* CHANGES
*
******************************************************************************/

void Parser::MAError (const char *, long)
{
    throw std::bad_alloc();
}



/*****************************************************************************
*
* FUNCTION
*
* INPUT
*
* OUTPUT
*
* RETURNS
*
* AUTHOR
*
* DESCRIPTION
*
* CHANGES
*
******************************************************************************/

void Parser::Post_Process (ObjectPtr Object, ObjectPtr Parent)
{
    DBL Volume;
    FINISH *Finish;

    if (Object == NULL)
    {
        return;
    }

    if (Object->Type & LT_SRC_UNION_OBJECT)
    {
        for (vector<ObjectPtr>::iterator Sib = (reinterpret_cast<CSG *>(Object))->children.begin(); Sib != (reinterpret_cast<CSG *>(Object))->children.end(); Sib++)
        {
            Post_Process(*Sib, Object);
        }
        return;
    }

    // Promote texture etc. from parent to children.

    if (Parent != NULL)
    {
        if (Object->Texture == NULL)
        {
            Object->Texture = Copy_Texture_Pointer(Parent->Texture);
            // NK 1998 copy uv_mapping flag if and only if we copy the texture
            if (Test_Flag(Parent, UV_FLAG))
                Set_Flag(Object, UV_FLAG);
        }
        if (Object->Interior_Texture == NULL)
        {
            Object->Interior_Texture = Copy_Texture_Pointer(Parent->Interior_Texture);
            if(Test_Flag(Parent, UV_FLAG))
                Set_Flag(Object, UV_FLAG);
        }
        if (Object->interior == NULL)
        {
            Object->interior = Parent->interior;
        }

        if (Test_Flag(Parent, NO_REFLECTION_FLAG))
        {
            Set_Flag(Object, NO_REFLECTION_FLAG);
        }
        if (Test_Flag(Parent, NO_RADIOSITY_FLAG))
        {
            Set_Flag(Object, NO_RADIOSITY_FLAG);
        }
        if (Test_Flag(Parent, NO_IMAGE_FLAG))
        {
            Set_Flag(Object, NO_IMAGE_FLAG);
        }
        if (Test_Flag(Parent, NO_SHADOW_FLAG))
        {
            Set_Flag(Object, NO_SHADOW_FLAG);
        }
        if (Test_Flag(Parent, CUTAWAY_TEXTURES_FLAG))
        {
            Set_Flag(Object, CUTAWAY_TEXTURES_FLAG);
        }

        // NK phmap
        // promote photon mapping flags to child
        if (Test_Flag(Parent, PH_TARGET_FLAG))
        {
            Set_Flag(Object, PH_TARGET_FLAG);
            Object->Ph_Density = Parent->Ph_Density;
            CheckPassThru(Object, PH_TARGET_FLAG);
        }

        // promote object-specific radiosity settings to child
        if (!Object->RadiosityImportance.isSet())
            Object->RadiosityImportance = Parent->RadiosityImportance(sceneData->radiositySettings.defaultImportance);

        if(Test_Flag(Parent, PH_PASSTHRU_FLAG))
        {
            Set_Flag(Object, PH_PASSTHRU_FLAG);
            CheckPassThru(Object, PH_PASSTHRU_FLAG);
        }

        if (Test_Flag(Parent, PH_RFL_ON_FLAG))
        {
            Set_Flag(Object, PH_RFL_ON_FLAG);
            Clear_Flag(Object, PH_RFL_OFF_FLAG);
        }
        else if (Test_Flag(Parent, PH_RFL_OFF_FLAG))
        {
            Set_Flag(Object, PH_RFL_OFF_FLAG);
            Clear_Flag(Object, PH_RFL_ON_FLAG);
        }

        if (Test_Flag(Parent, PH_RFR_ON_FLAG))
        {
            Set_Flag(Object, PH_RFR_ON_FLAG);
            Clear_Flag(Object, PH_RFR_OFF_FLAG);
            CheckPassThru(Object, PH_RFR_ON_FLAG);
        }
        else if (Test_Flag(Parent, PH_RFR_OFF_FLAG))
        {
            Set_Flag(Object, PH_RFR_OFF_FLAG);
            Clear_Flag(Object, PH_RFR_ON_FLAG);
        }

        if(Test_Flag(Parent, PH_IGNORE_PHOTONS_FLAG))
        {
            Set_Flag(Object, PH_IGNORE_PHOTONS_FLAG);
        }
    }

    if(Object->interior != NULL)
        Object->interior->PostProcess();

    if ((Object->Texture == NULL) &&
        !(Object->Type & TEXTURED_OBJECT) &&
        !(Object->Type & LIGHT_SOURCE_OBJECT))
    {
        if (Parent)
        {
            if((dynamic_cast<CSGIntersection *>(Parent) == NULL) ||
               !Test_Flag(Parent, CUTAWAY_TEXTURES_FLAG))
            {
                Object->Texture = Copy_Textures(Default_Texture);
            }
        }
        else
            Object->Texture = Copy_Textures(Default_Texture);
    }

    if(!(Object->Type & LIGHT_GROUP_OBJECT) &&
       !(Object->Type & LIGHT_GROUP_LIGHT_OBJECT))
    {
        Post_Textures(Object->Texture);  //moved cey 6/97

        if (Object->Interior_Texture)
        {
            Post_Textures(Object->Interior_Texture);
        }
    }

    if(Object->Type & LIGHT_SOURCE_OBJECT)
    {
        DBL len1,len2;
        LightSource *Light = reinterpret_cast<LightSource *>(Object);


        // check some properties of the orient light sources
        if (Light->Orient)
        {
            if(!Light->Circular)
            {
                Light->Circular = true;
                Warning("Orient can only be used with circular area lights. This area light is now circular.");
            }

            len1 = Light->Axis1.length();
            len2 = Light->Axis2.length();

            if(fabs(len1-len2)>EPSILON)
            {
                Warning("When using orient, the two axes of the area light must be of equal length.\nOnly the length of the first axis will be used.");

                // the equalization is actually done in the lighting code, since only the length of
                // Axis1 will be used

            }

            if(Light->Area_Size1 != Light->Area_Size2)
            {
                Warning("When using orient, the two sample sizes for the area light should be equal.");
            }
        }

        // Make sure that circular light sources are larger than 1 by x [ENB 9/97]
        if (Light->Circular)
        {
            if ((Light->Area_Size1 <= 1) || (Light->Area_Size2 <= 1))
            {
                Warning("Circular area lights must have more than one sample along each axis.");
                Light->Circular = false;
            }
        }
    }

    if (Object->Type & LIGHT_SOURCE_OBJECT)
    {
        // post-process the light source
        if ((reinterpret_cast<LightSource *>(Object))->Projected_Through_Object != NULL)
        {
            if ((reinterpret_cast<LightSource *>(Object))->Projected_Through_Object->interior != NULL)
            {
<<<<<<< HEAD
                Destroy_Interior((reinterpret_cast<LightSource *>(Object))->Projected_Through_Object->interior);
                (reinterpret_cast<LightSource *>(Object))->Projected_Through_Object->interior=NULL;
                Warning("Projected through objects can not have interior, interior removed.");
=======
                (reinterpret_cast<LightSource *>(Object))->Projected_Through_Object->interior = NULL;
                Warning(0,"Projected through objects can not have interior, interior removed.");
>>>>>>> 44e5f50d
            }
            if ((reinterpret_cast<LightSource *>(Object))->Projected_Through_Object->Texture != NULL)
            {
                (reinterpret_cast<LightSource *>(Object))->Projected_Through_Object->Texture = NULL;
                Warning("Projected through objects can not have texture, texture removed.");
            }
        }

        // only global light sources are in Frame.Light_Sources list [trf]
        if(!(Object->Type & LIGHT_GROUP_LIGHT_OBJECT))
            // add this light to the frame's list of global light sources
            sceneData->lightSources.push_back(reinterpret_cast<LightSource *>(Object));
        else
            // Put it into the frame's list of light-group lights
            sceneData->lightGroupLightSources.push_back(reinterpret_cast<LightSource *>(Object));
    }
    else
    {
        // post-process the object

        // If there is no interior create one.

        if (Object->interior == NULL)
        {
            Object->interior = InteriorPtr(new Interior());
        }

        // Promote hollow flag to interior.

        Object->interior->hollow = (Test_Flag(Object, HOLLOW_FLAG) != false);

        // Promote finish's IOR to interior IOR.

        if (Object->Texture != NULL)
        {
            if (Object->Texture->Type == PLAIN_PATTERN)
            {
                if ((Finish = Object->Texture->Finish) != NULL)
                {
                    if (Finish->Temp_IOR >= 0.0)
                    {
                        Object->interior->IOR = Finish->Temp_IOR;
                        Object->interior->Dispersion = Finish->Temp_Dispersion;
                    }
                    if (Finish->Temp_Caustics >= 0.0)
                    {
                        Object->interior->Caustics = Finish->Temp_Caustics;
                    }

                    Object->interior->Old_Refract = Finish->Temp_Refract;
                }
            }
        }

        // If there is no IOR specified use the atmopshere ior.

        if (Object->interior->IOR == 0.0)
        {
            Object->interior->IOR = sceneData->atmosphereIOR;
            Object->interior->Dispersion = sceneData->atmosphereDispersion;
        }

        // If object has subsurface light transport enabled, precompute some necessary information
        /* if(!Object->Texture->Finish->SubsurfaceTranslucency.IsZero()) */
        if (sceneData->useSubsurface)
        {
            Object->interior->subsurface = shared_ptr<SubsurfaceInterior>(new SubsurfaceInterior(Object->interior->IOR));
        }
    }

    if (Object->Type & IS_COMPOUND_OBJECT)
    {
        for (vector<ObjectPtr>::iterator Sib = (reinterpret_cast<CSG *>(Object))->children.begin(); Sib != (reinterpret_cast<CSG *>(Object))->children.end(); Sib++)
        {
            Post_Process(*Sib, Object);
        }
    }

    // Test wether the object is finite or infinite. [DB 9/94]
    // CJC TODO FIXME: see if this can be improved, and/or if it is appropriate for all bounding systems

    BOUNDS_VOLUME(Volume, Object->BBox);

    if (Volume > INFINITE_VOLUME)
    {
        Set_Flag(Object, INFINITE_FLAG);
    }

    // Test if the object is opaque or not. [DB 8/94]

    if ((dynamic_cast<Blob *>(Object) == NULL) && // FIXME
        (dynamic_cast<Mesh *>(Object) == NULL) && // FIXME
        (Test_Opacity(Object->Texture)) &&
        ((Object->Interior_Texture==NULL) ||
         Test_Opacity(Object->Interior_Texture)))
    {
        Set_Flag(Object, OPAQUE_FLAG);
    }
    else
    {
        // Objects with multiple textures have to be handled separately.

        if(dynamic_cast<Blob *>(Object) != NULL) // FIXME
            (dynamic_cast<Blob *>(Object))->Test_Blob_Opacity();

        if(dynamic_cast<Mesh *>(Object) != NULL) // FIXME
            (dynamic_cast<Mesh *>(Object))->Test_Mesh_Opacity();
    }
}

/*****************************************************************************
*
* FUNCTION
*
*   Link_To_Frame
*
* INPUT
*
*   Object - Pointer to object
*
* OUTPUT
*
*   Object
*
* RETURNS
*
* AUTHOR
*
*   POV-Ray Team
*
* DESCRIPTION
*
*   -
*
* CHANGES
*
*   Sep 1994 : Added optional splitting of bounded unions if children are
*              finite. Added removing of unnecessary bounding. [DB]
*
******************************************************************************/

void Parser::Link_To_Frame(ObjectPtr Object)
{
    if(Object == NULL)
        return;

    /* Remove bounding object if object is cheap to intersect. [DB 8/94]  */

    if ((Object->Bound.empty() == false) && (sceneData->removeBounds == true))
    {
        if ((dynamic_cast<CSGUnion *>(Object) == NULL)        && // FIXME
            (dynamic_cast<CSGIntersection *>(Object) == NULL) && // FIXME
            (dynamic_cast<CSGMerge *>(Object) == NULL)        && // FIXME
            (dynamic_cast<Poly *>(Object) == NULL)            && // FIXME
            (dynamic_cast<TrueType *>(Object) == NULL)        && // FIXME
            ((dynamic_cast<Quadric *>(Object) == NULL) || (dynamic_cast<Quadric *>(Object)->Automatic_Bounds)))
        {
            /* Destroy only, if bounding object is not used as clipping object. */

            if(Object->Bound != Object->Clip)
                Destroy_Object(Object->Bound);
            Object->Bound.clear();
            Warning("Unnecessary bounding object removed.");
        }
    }

    /*
     * [CJC 8/01]
     *
     * if all children of a union have the no_shadow flag, then the union should
     * have it as well.
     */
    if(dynamic_cast<CSGUnion *>(Object) != NULL && dynamic_cast<CSGMerge *>(Object) == NULL)
    {
        vector<ObjectPtr>::iterator This_Sib = (dynamic_cast<CSG *>(Object))->children.begin();
        while (This_Sib != (dynamic_cast<CSG *>(Object))->children.end())
        {
            if((dynamic_cast<LightSource *>(*This_Sib) == NULL) && !Test_Flag ((*This_Sib), NO_SHADOW_FLAG)) // FIXME
                break;
            This_Sib++;
        }
        if(This_Sib == (dynamic_cast<CSG *>(Object))->children.end())
            Set_Flag(Object, NO_SHADOW_FLAG);
    }

    // Link the object to the frame if it's not a CSG union object,
    // if it's clipped or if bounding slabs aren't used.
    // TODO FIXME - check if bound is used
    if((Object->Clip.empty() == false) || (dynamic_cast<CSGUnion *>(Object) == NULL) || (dynamic_cast<CSGMerge *>(Object) != NULL))
    {
        Link(Object, sceneData->objects);
        return;
    }

    /*
     * [DB 8/94]
     *
     * The object is a CSG union object. It will be split if all siblings are
     * finite, i.e. the volume of the bounding box doesn't exceed a threshold.
     */

    /* NK phmap - added code so union is not split up if it is
                  flagged for hi-density photon mapping...
              maybe we SHOULD split it anyways... do speed tests later */
    if((reinterpret_cast<CSGUnion *>(Object))->do_split == false)
    {
        Link(Object, sceneData->objects);
        return;
    }

    if(!Object->Bound.empty())
    {
        /* Test if all siblings are finite. */
        bool finite = true;
        DBL Volume;
        for(vector<ObjectPtr>::iterator This_Sib = (reinterpret_cast<CSG *>(Object))->children.begin(); This_Sib != (reinterpret_cast<CSG *>(Object))->children.end(); This_Sib++)
        {
            BOUNDS_VOLUME(Volume, (*This_Sib)->BBox);
            if (Volume > BOUND_HUGE)
            {
                finite = false;
                break;
            }
        }

        /*
         * If the union has infinite children or splitting is not used and
         * the object is not a light group link the union to the frame.
         */

        if (((finite == false) || (sceneData->splitUnions == false)) && ((Object->Type & LIGHT_GROUP_OBJECT) != LIGHT_GROUP_OBJECT))
        {
            if (finite)
                Warning("CSG union unnecessarily bounded.");
            Link(Object, sceneData->objects);
            return;
        }

        Warning("Bounded CSG union split.");
    }

    // Link all siblings of a union to the frame.
    for(vector<ObjectPtr>::iterator This_Sib = (reinterpret_cast<CSG *>(Object))->children.begin(); This_Sib != (reinterpret_cast<CSG *>(Object))->children.end(); This_Sib++)
    {
        // Sibling is no longer inside a CSG object.
        (*This_Sib)->Type &= ~IS_CHILD_OBJECT;
        Link_To_Frame(*This_Sib);
    }

    (reinterpret_cast<CSG *>(Object))->children.clear();
    Destroy_Object(Object);
}



/*****************************************************************************
*
* FUNCTION
*
* INPUT
*
* OUTPUT
*
* RETURNS
*
* AUTHOR
*
* DESCRIPTION
*
* CHANGES
*
******************************************************************************/

void Parser::Only_In(const  char *s1, const char *s2)
{
    Error("Keyword '%s' can only be used in a %s statement.",s1,s2);
}



/*****************************************************************************
*
* FUNCTION
*
* INPUT
*
* OUTPUT
*
* RETURNS
*
* AUTHOR
*
* DESCRIPTION
*
* CHANGES
*
******************************************************************************/

void Parser::Not_With(const char *s1, const char *s2)
{
    Error("Keyword '%s' cannot be used with %s.",s1,s2);
}

void Parser::Warn_Compat(bool definite, const char *syn)
{
    char isNotText[] = "is not";
    char mayNotText[] = "may not be";
    char *text;

    if (definite)
    {
        text = isNotText;
    }
    else
    {
        text = mayNotText;
    }

    Warning("%s\n"
            "  Use of this syntax %s backwards compatable with earlier versions of POV-Ray.\n"
            "  The #version directive or +MV switch will not help.",
            syn, text);
}

/*****************************************************************************
*
* FUNCTION
*
* INPUT
*
* OUTPUT
*
* RETURNS
*
* AUTHOR
*
* DESCRIPTION
*
* CHANGES
*
*   Mar 1996 : Add line number info to warning message  [AED]
*
******************************************************************************/

void Parser::Global_Setting_Warn()
{
    char *str;

    str = reinterpret_cast<char *>(POV_MALLOC(strlen(Token.Token_String) + 80, "global setting warning string"));

    if (sceneData->EffectiveLanguageVersion() >= 300)
    {
        strcpy(str, "'");
        strcat(str, Token.Token_String);
        strcat(str, "' should be in 'global_settings{...}' statement.");
        PossibleError(str);
    }

    POV_FREE(str);
}

/*****************************************************************************
*
* FUNCTION
*
*  Set_CSG_Children_Hollow
*
* INPUT
*
* OUTPUT
*
* RETURNS
*
* AUTHOR
*
* DESCRIPTION
*
* CHANGES
*
******************************************************************************/

void Parser::Set_CSG_Children_Flag(ObjectPtr Object, unsigned int f, unsigned int  flag, unsigned int  set_flag)
{
    for(vector<ObjectPtr>::iterator Sib = (reinterpret_cast<CSG *>(Object))->children.begin(); Sib != (reinterpret_cast<CSG *>(Object))->children.end(); Sib++)
    {
        ObjectPtr p = *Sib;
        if(!Test_Flag (p, set_flag))
        {
            if((dynamic_cast<CSGUnion *> (p) != NULL) || // FIXME
               (dynamic_cast<CSGIntersection *> (p) != NULL) || // FIXME
               (dynamic_cast<CSGMerge *> (p) != NULL)) // FIXME
            {
                Set_CSG_Children_Flag(p, f, flag, set_flag);
            }
            else
            {
                p->Flags = (p->Flags & (~flag)) | f;
            }
        }
    }
}



/*****************************************************************************
*
* FUNCTION
*
*  Set_CSG_Tree_Flag
*
* INPUT
*
* OUTPUT
*
* RETURNS
*
* AUTHOR
*
* DESCRIPTION
*
* CHANGES
*
******************************************************************************/

void Parser::Set_CSG_Tree_Flag(ObjectPtr Object, unsigned int f, int val)
{
    for(vector<ObjectPtr>::iterator Sib = (reinterpret_cast<CSG *>(Object))->children.begin(); Sib != (reinterpret_cast<CSG *>(Object))->children.end(); Sib++)
    {
        ObjectPtr p = *Sib;
        if((dynamic_cast<CSGUnion *>(p) != NULL) || // FIXME
           (dynamic_cast<CSGIntersection *>(p) != NULL) || // FIXME
           (dynamic_cast<CSGMerge *>(p) != NULL)) // FIXME
        {
            Set_CSG_Tree_Flag(p, f, val);
        }
        Bool_Flag (p, f, val);
    }
}



/*****************************************************************************
*
* FUNCTION
*
* INPUT
*
* OUTPUT
*
* RETURNS
*
* AUTHOR
*
* DESCRIPTION
*
* CHANGES
*
******************************************************************************/

void *Parser::Copy_Identifier (void *Data, int Type)
{
    int i;
    POV_ARRAY *a, *na;
    Vector3d *vp;
    DBL *dp;
    Vector2d *uvp;
    VECTOR_4D *v4p;
    int len;
    void *New=NULL;

    if (Data==NULL)
    {
        return(NULL);
    }

    switch (Type)
    {
        case COLOUR_ID_TOKEN:
            New = reinterpret_cast<void *>(Copy_Colour(reinterpret_cast<RGBFTColour *>(Data)));
            break;
        case VECTOR_ID_TOKEN:
            vp = new Vector3d();
            *vp = *(reinterpret_cast<Vector3d *>(Data));
            New=vp;
            break;
        case UV_ID_TOKEN:
            uvp = new Vector2d();
            *uvp = *(reinterpret_cast<Vector2d *>(Data));
            New=uvp;
            break;
        case VECTOR_4D_ID_TOKEN:
            v4p = Create_Vector_4D();
            Assign_Vector_4D((*v4p),(*(reinterpret_cast<VECTOR_4D *>(Data))));
            New=v4p;
            break;
        case FLOAT_ID_TOKEN:
            dp = Create_Float();
            *dp = *(reinterpret_cast<DBL *>(Data));
            New = dp;
            break;
        case PIGMENT_ID_TOKEN:
        case DENSITY_ID_TOKEN:
            New = reinterpret_cast<void *>(Copy_Pigment(reinterpret_cast<PIGMENT *>(Data)));
            break;
        case TNORMAL_ID_TOKEN:
            New = reinterpret_cast<void *>(Copy_Tnormal(reinterpret_cast<TNORMAL *>(Data)));
            break;
        case FINISH_ID_TOKEN:
            New = reinterpret_cast<void *>(Copy_Finish(reinterpret_cast<FINISH *>(Data)));
            break;
        case MEDIA_ID_TOKEN:
            New = reinterpret_cast<void *>(new Media(*(reinterpret_cast<Media *>(Data))));
            break;
        case INTERIOR_ID_TOKEN:
            New = reinterpret_cast<void *>(new Interior(*(reinterpret_cast<Interior *>(Data))));
            break;
        case MATERIAL_ID_TOKEN:
            New = reinterpret_cast<void *>(Copy_Material(reinterpret_cast<MATERIAL *>(Data)));
            break;
        case TEXTURE_ID_TOKEN:
            New = reinterpret_cast<void *>(Copy_Textures(reinterpret_cast<TEXTURE *>(Data)));
            break;
        case OBJECT_ID_TOKEN:
            New = reinterpret_cast<void *>(Copy_Object(reinterpret_cast<ObjectPtr>(Data)));
            break;
        case COLOUR_MAP_ID_TOKEN:
            New = reinterpret_cast<void *>(new ColourBlendMapPtr(Copy_Blend_Map(*(reinterpret_cast<ColourBlendMapPtr *>(Data)))));
            break;
        case PIGMENT_MAP_ID_TOKEN:
        case DENSITY_MAP_ID_TOKEN:
            New = reinterpret_cast<void *>(new PigmentBlendMapPtr(Copy_Blend_Map(*(reinterpret_cast<PigmentBlendMapPtr *>(Data)))));
            break;
        case SLOPE_MAP_ID_TOKEN:
            New = reinterpret_cast<void *>(new SlopeBlendMapPtr(Copy_Blend_Map(*(reinterpret_cast<SlopeBlendMapPtr *>(Data)))));
            break;
        case NORMAL_MAP_ID_TOKEN:
            New = reinterpret_cast<void *>(new NormalBlendMapPtr(Copy_Blend_Map(*(reinterpret_cast<NormalBlendMapPtr *>(Data)))));
            break;
        case TEXTURE_MAP_ID_TOKEN:
            New = reinterpret_cast<void *>(new TextureBlendMapPtr(Copy_Blend_Map(*(reinterpret_cast<TextureBlendMapPtr *>(Data)))));
            break;
        case TRANSFORM_ID_TOKEN:
            New = reinterpret_cast<void *>(Copy_Transform(reinterpret_cast<TRANSFORM *>(Data)));
            break;
        case CAMERA_ID_TOKEN:
            New = reinterpret_cast<void *>(new Camera(*reinterpret_cast<Camera *>(Data)));
            break;
        case RAINBOW_ID_TOKEN:
            New = reinterpret_cast<void *>(Copy_Rainbow(reinterpret_cast<RAINBOW *>(Data)));
            break;
        case FOG_ID_TOKEN:
            New = reinterpret_cast<void *>(Copy_Fog(reinterpret_cast<FOG *>(Data)));
            break;
        case SKYSPHERE_ID_TOKEN:
            New = reinterpret_cast<void *>(Copy_Skysphere(reinterpret_cast<SKYSPHERE *>(Data)));
            break;
        case STRING_ID_TOKEN:
            //New = reinterpret_cast<void *>(POV_STRDUP(reinterpret_cast<char *>(Data)));
            len = UCS2_strlen(reinterpret_cast<UCS2 *>(Data)) + 1;
            New = reinterpret_cast<UCS2 *>(POV_MALLOC(len * sizeof(UCS2), "UCS2 String"));
            POV_MEMMOVE(reinterpret_cast<void *>(New), reinterpret_cast<void *>(Data), len * sizeof(UCS2));
            break;
        case ARRAY_ID_TOKEN:
            a=reinterpret_cast<POV_ARRAY *>(Data);
            na=reinterpret_cast<POV_ARRAY *>(POV_MALLOC(sizeof(POV_ARRAY),"array"));
            *na=*a;
            na->DataPtrs = reinterpret_cast<void **>(POV_MALLOC(sizeof(void *)*(a->Total),"array"));
            for (i=0; i<a->Total; i++)
            {
                na->DataPtrs[i] = reinterpret_cast<void *>(Copy_Identifier (a->DataPtrs[i],a->Type));
            }
            New = reinterpret_cast<void *>(na);
            break;
        case FUNCT_ID_TOKEN:
        case VECTFUNCT_ID_TOKEN:
            New = reinterpret_cast<void *>(Copy_Function((FUNCTION_PTR )Data));
            break;
        case SPLINE_ID_TOKEN:
            New = reinterpret_cast<void *>(Copy_Spline((GenericSpline *)Data));
            break;
        default:
            Error("Cannot copy identifier");
    }
    return(New);
}



/*****************************************************************************
*
* FUNCTION
*
* INPUT
*
* OUTPUT
*
* RETURNS
*
* AUTHOR
*
* DESCRIPTION
*
* CHANGES
*
******************************************************************************/

/* NK layers - 1999 June 10 - for backwards compatiblity with layered textures */
void Parser::Convert_Filter_To_Transmit(PIGMENT *Pigment)
{
    if (Pigment==NULL) return;

    switch (Pigment->Type)
    {
        case PLAIN_PATTERN:
            Pigment->colour.SetFT(0.0, 1.0 - Pigment->colour.Opacity());
            break;

        default:
            if (Pigment->Blend_Map != NULL)
                Pigment->Blend_Map->ConvertFilterToTransmit();
            break;
    }
}

void PigmentBlendMap::ConvertFilterToTransmit()
{
    assert ((Type == PIGMENT_TYPE) || (Type == DENSITY_TYPE));
    for (Vector::iterator i = Blend_Map_Entries.begin(); i != Blend_Map_Entries.end(); i++)
    {
        Parser::Convert_Filter_To_Transmit(i->Vals);
    }
}

void ColourBlendMap::ConvertFilterToTransmit()
{
    for (Vector::iterator i = Blend_Map_Entries.begin(); i != Blend_Map_Entries.end(); i++)
    {
        i->Vals.SetFT(0.0, 1.0 - i->Vals.Opacity());
    }
}



/*****************************************************************************
*
* FUNCTION
*
* INPUT
*
* OUTPUT
*
* RETURNS
*
* AUTHOR
*
* DESCRIPTION
*
* CHANGES
*
******************************************************************************/

void Parser::Expectation_Error(const char *s)
{
    Found_Instead_Error("Expected", s);
}

void Parser::SendFatalError(Exception& e)
{
    // if the front-end has been told about this exception already, we don't tell it again
    if (e.frontendnotified(true))
        return;

    PossibleError("%s", e.what());
}

void Parser::Warning(const char *format,...)
{
    va_list marker;
    va_start(marker, format);
    Warning(kWarningGeneral, format, marker);
    va_end(marker);
}

void Parser::Warning(WarningLevel level, const char *format,...)
{
    assert (level >= kWarningGeneral);

    va_list marker;
    char localvsbuffer[1024];

    va_start(marker, format);
    vsnprintf(localvsbuffer, 1023, format, marker);
    va_end(marker);

    if(Token.FileHandle != NULL)
        messageFactory.WarningAt(level, Token.FileHandle->name(), Token.Token_File_Pos.lineno, Token.Token_Col_No, Token.FileHandle->tellg().offset, "%s", localvsbuffer);
    else
        messageFactory.Warning(level, "%s", localvsbuffer);
}

void Parser::VersionWarning(unsigned int sinceVersion, const char *format,...)
{
    if(sceneData->EffectiveLanguageVersion() >= sinceVersion)
    {
        va_list marker;

        va_start(marker, format);
        Warning(kWarningLanguage, format, marker);
        va_end(marker);
    }
}

void Parser::PossibleError(const char *format,...)
{
    va_list marker;
    char localvsbuffer[1024];

    va_start(marker, format);
    vsnprintf(localvsbuffer, 1023, format, marker);
    va_end(marker);

    if(Token.FileHandle != NULL)
        messageFactory.PossibleErrorAt(Token.FileHandle->name(), Token.Token_File_Pos.lineno, Token.Token_Col_No, Token.FileHandle->tellg().offset, "%s", localvsbuffer);
    else
        messageFactory.PossibleError("%s", localvsbuffer);
}

void Parser::Error(const char *format,...)
{
    va_list marker;
    char localvsbuffer[1024];

    va_start(marker, format);
    vsnprintf(localvsbuffer, 1023, format, marker);
    va_end(marker);

    if(Token.FileHandle != NULL)
        messageFactory.ErrorAt(POV_EXCEPTION(kParseErr, localvsbuffer), Token.FileHandle->name(), Token.Token_File_Pos.lineno, Token.Token_Col_No, Token.FileHandle->tellg().offset, "%s", localvsbuffer);
    else
        messageFactory.Error(POV_EXCEPTION(kParseErr, localvsbuffer), "%s", localvsbuffer);
}

int Parser::Debug_Info(const char *format,...)
{
    va_list marker;
    char localvsbuffer[1024];

    va_start(marker, format);
    vsnprintf(localvsbuffer, 1023, format, marker);
    va_end(marker);

    Debug_Message_Buffer.printf("%s", localvsbuffer);

    return 0;
}

void Parser::FlushDebugMessageBuffer()
{
    Debug_Message_Buffer.flush();
}

Parser::DebugTextStreamBuffer::DebugTextStreamBuffer(POVMSAddress ba, POVMSAddress fa, RenderBackend::SceneId sid) :
    TextStreamBuffer (1024*8, 160),
    backendAddress(ba),
    frontendAddress(fa),
    sceneId(sid)
{
    // do nothing
}

Parser::DebugTextStreamBuffer::~DebugTextStreamBuffer()
{
    // do nothing
}

void Parser::DebugTextStreamBuffer::lineoutput(const char *str, unsigned int chars)
{
    POVMSObject msg;
    char buffer[256];

    buffer[0] = 0;
    strncat(buffer, str, min((unsigned int)255, chars));

    (void)POVMSObject_New(&msg, kPOVObjectClass_ControlData);
    (void)POVMSMsg_SetupMessage(&msg, kPOVMsgClass_SceneOutput, kPOVMsgIdent_Debug);

    (void)POVMSUtil_SetString(&msg, kPOVAttrib_EnglishText, buffer);

    (void)POVMSUtil_SetInt(&msg, kPOVAttrib_SceneId, sceneId);
    (void)POVMSMsg_SetSourceAddress(&msg, backendAddress);
    (void)POVMSMsg_SetDestinationAddress(&msg, frontendAddress);

    (void)POVMS_Send(NULL, &msg, NULL, kPOVMSSendMode_NoReply);
}

void Parser::DebugTextStreamBuffer::directoutput(const char *, unsigned int)
{
    // do nothing
}

/*****************************************************************************

 FUNCTION

   CheckPassThru()

   Checks to make sure that pass-through, high-density, and refraction
   are not simultaneously selected.  If all three are turned on, we need
   to choose an appropriate one to turn off.

  Preconditions:
    'o' is an initialized object
    'flag' is PH_PASSTHRU_FLAG, PH_TARGET_FLAG, or PH_RFR_ON_FLAG
         (this is which flag was set most recently)

  Postconditions:
    One of these flags in 'o' is turned off, since they cannot all be turned on.

******************************************************************************/

void Parser::CheckPassThru(ObjectPtr o, int flag)
{
    if( Test_Flag(o, PH_PASSTHRU_FLAG) &&
        Test_Flag(o, PH_TARGET_FLAG) &&
        !Test_Flag(o, PH_RFR_OFF_FLAG) )
    {
        switch (flag)
        {
            case PH_PASSTHRU_FLAG:
                Warning("Cannot use pass_through with refraction & target.\nTurning off refraction.");
                Set_Flag(o, PH_RFR_OFF_FLAG);
                Clear_Flag(o, PH_RFR_ON_FLAG);
                break;

            case PH_TARGET_FLAG:
                if(Test_Flag(o, PH_RFR_ON_FLAG))
                {
                    Warning("Cannot use pass_through with refraction & target.\nTurning off pass_through.");
                    Clear_Flag(o,PH_PASSTHRU_FLAG);
                }
                else
                {
                    Warning("Cannot use pass_through with refraction & target.\nTurning off refraction.");
                    Set_Flag(o, PH_RFR_OFF_FLAG);
                    Clear_Flag(o, PH_RFR_ON_FLAG);
                }
                break;

            case PH_RFR_ON_FLAG:
                Warning("Cannot use pass_through with refraction & target.\nTurning off pass_through.");
                Clear_Flag(o, PH_PASSTHRU_FLAG);
                break;
        }
    }
}

}<|MERGE_RESOLUTION|>--- conflicted
+++ resolved
@@ -691,7 +691,7 @@
     Object = new BicubicPatch();
 
     EXPECT
-        CASE_FLOAT_UNGET
+        CASE_FLOAT
             VersionWarning(150, "Should use keywords for bicubic parameters.");
             Object->Patch_Type = (int)Parse_Float();
             if (Object->Patch_Type == 2 ||
@@ -2329,7 +2329,7 @@
     Object->oradius2 = tmpf * tmpf;
 
     EXPECT
-        CASE_FLOAT_UNGET
+        CASE_FLOAT
             tmpf = Parse_Float();
             Object->iradius2 = tmpf * tmpf;
         END_CASE
@@ -2940,15 +2940,9 @@
     {
         SceneThreadData *td = GetParserDataPtr();
         sceneData->Max_Bounding_Cylinders = Object->Spline->BCyl->number;
-<<<<<<< HEAD
-        td->BCyl_Intervals = POV_REALLOC (td->BCyl_Intervals, 4*sceneData->Max_Bounding_Cylinders*sizeof(BCYL_INT), "lathe intersection list");
-        td->BCyl_RInt = POV_REALLOC (td->BCyl_RInt, 2*sceneData->Max_Bounding_Cylinders*sizeof(BCYL_INT), "lathe intersection list");
-        td->BCyl_HInt = POV_REALLOC (td->BCyl_HInt, 2*sceneData->Max_Bounding_Cylinders*sizeof(BCYL_INT), "lathe intersection list");
-=======
         td->BCyl_Intervals.reserve(4*sceneData->Max_Bounding_Cylinders);
         td->BCyl_RInt.reserve(2*sceneData->Max_Bounding_Cylinders);
         td->BCyl_HInt.reserve(2*sceneData->Max_Bounding_Cylinders);
->>>>>>> 44e5f50d
     }
 
     return (reinterpret_cast<ObjectPtr>(Object));
@@ -4169,7 +4163,7 @@
 
         /* look for a texture index */
         EXPECT
-            CASE_FLOAT_UNGET
+            CASE_FLOAT
                 Triangles[i].Texture = Parse_Float(); Parse_Comma();
                 if (Triangles[i].Texture >= number_of_textures ||
                     Triangles[i].Texture < 0)
@@ -4186,7 +4180,7 @@
         END_EXPECT
         /* look for a texture index */
         EXPECT
-            CASE_FLOAT_UNGET
+            CASE_FLOAT
                 Triangles[i].Texture2 = Parse_Float(); Parse_Comma();
                 if (Triangles[i].Texture2 >= number_of_textures ||
                     Triangles[i].Texture2 < 0)
@@ -4202,7 +4196,7 @@
         END_EXPECT
         /* look for a texture index */
         EXPECT
-            CASE_FLOAT_UNGET
+            CASE_FLOAT
                 Triangles[i].Texture3 = Parse_Float(); Parse_Comma();
                 if (Triangles[i].Texture3 >= number_of_textures ||
                     Triangles[i].Texture3 < 0)
@@ -5767,15 +5761,9 @@
     {
         SceneThreadData *td = GetParserDataPtr();
         sceneData->Max_Bounding_Cylinders = Object->Spline->BCyl->number;
-<<<<<<< HEAD
-        td->BCyl_Intervals = POV_REALLOC (td->BCyl_Intervals, 4*sceneData->Max_Bounding_Cylinders*sizeof(BCYL_INT), "lathe intersection list");
-        td->BCyl_RInt = POV_REALLOC (td->BCyl_RInt, 2*sceneData->Max_Bounding_Cylinders*sizeof(BCYL_INT), "lathe intersection list");
-        td->BCyl_HInt = POV_REALLOC (td->BCyl_HInt, 2*sceneData->Max_Bounding_Cylinders*sizeof(BCYL_INT), "lathe intersection list");
-=======
         td->BCyl_Intervals.reserve(4*sceneData->Max_Bounding_Cylinders);
         td->BCyl_RInt.reserve(2*sceneData->Max_Bounding_Cylinders);
         td->BCyl_HInt.reserve(2*sceneData->Max_Bounding_Cylinders);
->>>>>>> 44e5f50d
     }
 
     return (reinterpret_cast<ObjectPtr>(Object));
@@ -7361,7 +7349,7 @@
             Set_Flag(Object, CUTAWAY_TEXTURES_FLAG);
         END_CASE
 
-        CASE_COLOUR_UNGET
+        CASE_COLOUR
             Parse_Colour (Local_Colour);
             if (sceneData->EffectiveLanguageVersion() < 150)
             {
@@ -8440,7 +8428,7 @@
             EXIT
         END_CASE
 
-        CASE_COLOUR_UNGET
+        CASE_COLOUR
             if((Token.Token_Id != COLOUR_ID_TOKEN) || (sceneData->EffectiveLanguageVersion() < 350))
             {
                 Local_Colour  = Create_Colour();
@@ -8459,7 +8447,7 @@
             }
             // intentional to allow color dot expressions as macro parameters if #version is 3.5 or higher [trf]
 
-        CASE_VECTOR_UNGET
+        CASE_VECTOR
             // It seems very few people understand what is going on here, so let me try to
             // explain it. All comments below are mine and they are based on how I think it
             // works and understand it. As I didn't write most of the code I cannot really
@@ -8807,7 +8795,9 @@
             EXIT
         END_CASE
 
-        CASE_NONID_STRING_UNGET
+        CASE5 (STRING_LITERAL_TOKEN,CHR_TOKEN,SUBSTR_TOKEN,STR_TOKEN,VSTR_TOKEN)
+        CASE4 (CONCAT_TOKEN,STRUPR_TOKEN,STRLWR_TOKEN,DATETIME_TOKEN)
+            UNGET
             Temp_Data  = Parse_String();
             *NumberPtr = STRING_ID_TOKEN;
             Test_Redefine(Previous,NumberPtr,*DataPtr, allow_redefine);
@@ -9439,14 +9429,8 @@
         {
             if ((reinterpret_cast<LightSource *>(Object))->Projected_Through_Object->interior != NULL)
             {
-<<<<<<< HEAD
-                Destroy_Interior((reinterpret_cast<LightSource *>(Object))->Projected_Through_Object->interior);
-                (reinterpret_cast<LightSource *>(Object))->Projected_Through_Object->interior=NULL;
+                (reinterpret_cast<LightSource *>(Object))->Projected_Through_Object->interior = NULL;
                 Warning("Projected through objects can not have interior, interior removed.");
-=======
-                (reinterpret_cast<LightSource *>(Object))->Projected_Through_Object->interior = NULL;
-                Warning(0,"Projected through objects can not have interior, interior removed.");
->>>>>>> 44e5f50d
             }
             if ((reinterpret_cast<LightSource *>(Object))->Projected_Through_Object->Texture != NULL)
             {
