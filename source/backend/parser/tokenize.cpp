--- conflicted
+++ resolved
@@ -2336,11 +2336,7 @@
    Both streams are now directed into the debug stream. */
         CASE(RENDER_TOKEN)
         CASE(STATISTICS_TOKEN)
-<<<<<<< HEAD
-            Warning(0, "#render and #statistics streams are no longer available.\nRedirecting output to #debug stream.");
-=======
             Warning("#render and #statistics streams are no longer available.\nRedirecting output to #debug stream.");
->>>>>>> 8f001a62
             // Intentional, redirect output to debug stream.
         CASE(DEBUG_TOKEN)
             if (Skipping)
