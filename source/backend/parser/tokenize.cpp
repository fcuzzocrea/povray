--- conflicted
+++ resolved
@@ -11,7 +11,7 @@
  *
  * ---------------------------------------------------------------------------
  * UberPOV Raytracer version 1.37.
- * Partial Copyright 2013 Christoph Lipka.
+ * Portions Copyright 2013 Christoph Lipka.
  *
  * UberPOV 1.37 is an experimental unofficial branch of POV-Ray 3.7, and is
  * subject to the same licensing terms and conditions.
@@ -36,17 +36,10 @@
  * DKBTrace was originally written by David K. Buck.
  * DKBTrace Ver 2.0-2.12 were written by David K. Buck & Aaron A. Collins.
  * ---------------------------------------------------------------------------
-<<<<<<< HEAD
  * $File: //depot/clipka/upov/source/backend/parser/tokenize.cpp $
  * $Revision: #8 $
  * $Change: 6114 $
  * $DateTime: 2013/11/20 20:51:05 $
-=======
- * $File: //depot/povray/smp/source/backend/parser/tokenize.cpp $
- * $Revision: #70 $
- * $Change: 6113 $
- * $DateTime: 2013/11/20 20:39:54 $
->>>>>>> 8c26649c
  * $Author: clipka $
  *******************************************************************************/
 
@@ -3542,22 +3535,8 @@
 
 	try
 	{
-<<<<<<< HEAD
 		if (csv)
 		{
-=======
-		EXPECT
-			CASE3 (PLUS_TOKEN,DASH_TOKEN,FLOAT_FUNCT_TOKEN)
-				UNGET
-				Val=Parse_Signed_Float();
-				*NumberPtr = FLOAT_ID_TOKEN;
-				Test_Redefine(Previous,NumberPtr,*DataPtr);
-				*DataPtr   = reinterpret_cast<void *>(Create_Float());
-				*(reinterpret_cast<DBL *>(*DataPtr)) = Val;
-				Parse_Comma(); /* data file comma between 2 data items  */
-				EXIT
-			END_CASE
->>>>>>> 8c26649c
 
 			EXPECT
 				CASE3 (PLUS_TOKEN,DASH_TOKEN,FLOAT_FUNCT_TOKEN)
@@ -3590,7 +3569,6 @@
 							EXIT
 						END_CASE
 
-<<<<<<< HEAD
 						OTHERWISE
 							Expectation_Error("vector");
 						END_CASE
@@ -3618,38 +3596,6 @@
 							*DataPtr   = reinterpret_cast<void *>(Create_Vector_4D());
 							Assign_Vector_4D(reinterpret_cast<DBL *>(*DataPtr), Express);
 							break;
-=======
-				switch(i)
-				{
-					case 1:
-						*NumberPtr = UV_ID_TOKEN;
-						Test_Redefine(Previous,NumberPtr,*DataPtr);
-						*DataPtr   = reinterpret_cast<void *>(Create_UV_Vect());
-						Assign_UV_Vect(reinterpret_cast<DBL *>(*DataPtr), Express);
-						break;
-
-					case 2:
-						*NumberPtr = VECTOR_ID_TOKEN;
-						Test_Redefine(Previous,NumberPtr,*DataPtr);
-						*DataPtr   = reinterpret_cast<void *>(Create_Vector());
-						Assign_Vector(reinterpret_cast<DBL *>(*DataPtr), Express);
-						break;
-
-					case 3:
-						*NumberPtr = VECTOR_4D_ID_TOKEN;
-						Test_Redefine(Previous,NumberPtr,*DataPtr);
-						*DataPtr   = reinterpret_cast<void *>(Create_Vector_4D());
-						Assign_Vector_4D(reinterpret_cast<DBL *>(*DataPtr), Express);
-						break;
-
-					case 4:
-						*NumberPtr    = COLOUR_ID_TOKEN;
-						Test_Redefine(Previous,NumberPtr,*DataPtr);
-						*DataPtr      = reinterpret_cast<void *>(Create_Colour());
-						Assign_Colour_Express(reinterpret_cast<COLC *>(*DataPtr), Express); /* NK fix assign_colour bug */
-						break;
-				}
->>>>>>> 8c26649c
 
 						case 4:
 							*NumberPtr    = COLOUR_ID_TOKEN;
