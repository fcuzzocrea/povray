/*******************************************************************************
 * media.h
 *
 * This module contains all defines, typedefs, and prototypes for MEDIA.CPP.
 *
 * ---------------------------------------------------------------------------
 * Persistence of Vision Ray Tracer ('POV-Ray') version 3.7.
 * Copyright 1991-2013 Persistence of Vision Raytracer Pty. Ltd.
 *
 * POV-Ray is free software: you can redistribute it and/or modify
 * it under the terms of the GNU Affero General Public License as
 * published by the Free Software Foundation, either version 3 of the
 * License, or (at your option) any later version.
 *
 * POV-Ray is distributed in the hope that it will be useful,
 * but WITHOUT ANY WARRANTY; without even the implied warranty of
 * MERCHANTABILITY or FITNESS FOR A PARTICULAR PURPOSE.  See the
 * GNU Affero General Public License for more details.
 *
 * You should have received a copy of the GNU Affero General Public License
 * along with this program.  If not, see <http://www.gnu.org/licenses/>.
 * ---------------------------------------------------------------------------
 * POV-Ray is based on the popular DKB raytracer version 2.12.
 * DKBTrace was originally written by David K. Buck.
 * DKBTrace Ver 2.0-2.12 were written by David K. Buck & Aaron A. Collins.
 * ---------------------------------------------------------------------------
<<<<<<< HEAD
 * $File: //depot/clipka/upov/source/backend/interior/media.h $
 * $Revision: #2 $
 * $Change: 6103 $
 * $DateTime: 2013/11/19 19:43:57 $
=======
 * $File: //depot/povray/smp/source/backend/interior/media.h $
 * $Revision: #21 $
 * $Change: 6095 $
 * $DateTime: 2013/11/18 06:02:33 $
>>>>>>> 8c26649c
 * $Author: clipka $
 *******************************************************************************/

#ifndef MEDIA_H
#define MEDIA_H

#include "backend/render/trace.h"

namespace pov
{

// Scattering types.
enum
{
	ISOTROPIC_SCATTERING            = 1,
	MIE_HAZY_SCATTERING             = 2,
	MIE_MURKY_SCATTERING            = 3,
	RAYLEIGH_SCATTERING             = 4,
	HENYEY_GREENSTEIN_SCATTERING    = 5,
	SCATTERING_TYPES                = 5
};

void Transform_Density(PIGMENT *Density, const TRANSFORM *Trans);

class MediaFunction : public Trace::MediaFunctor
{
	public:
		MediaFunction(TraceThreadData *td, Trace *t, PhotonGatherer *pg);

		virtual void ComputeMedia(vector<Media>& mediasource, const Ray& ray, Intersection& isect, RGBColour& colour, COLC& transm, Trace::TraceTicket& ticket);
		virtual void ComputeMedia(const RayInteriorVector& mediasource, const Ray& ray, Intersection& isect, RGBColour& colour, COLC& transm, Trace::TraceTicket& ticket);
		virtual void ComputeMedia(MediaVector& medias, const Ray& ray, Intersection& isect, RGBColour& colour, COLC& transm, Trace::TraceTicket& ticket);
	protected:
		/// pseudo-random number sequence
		RandomDoubleSequence randomNumbers;
		/// pseudo-random number generator based on random number sequence
		RandomDoubleSequence::Generator randomNumberGenerator;
		/// thread data
		TraceThreadData *threadData;
		/// tracing functions
		Trace *trace;
		/// photon gather functions
		PhotonGatherer *photonGatherer;

		void ComputeMediaRegularSampling(MediaVector& medias, LightSourceEntryVector& lights, MediaIntervalVector& mediaintervals,
		                                 const Ray& ray, const Media *IMedia, int minsamples, bool ignore_photons, bool use_scattering,
		                                 bool all_constant_and_light_ray, Trace::TraceTicket& ticket);
		void ComputeMediaAdaptiveSampling(MediaVector& medias, LightSourceEntryVector& lights, MediaIntervalVector& mediaintervals,
		                                  const Ray& ray, const Media *IMedia, DBL aa_threshold, int minsamples, bool ignore_photons, bool use_scattering, Trace::TraceTicket& ticket);
		void ComputeMediaColour(MediaIntervalVector& mediaintervals, RGBColour& colour, COLC& transm);
		void ComputeMediaSampleInterval(LitIntervalVector& litintervals, MediaIntervalVector& mediaintervals, const Media *media);
		void ComputeMediaLightInterval(LightSourceEntryVector& lights, LitIntervalVector& litintervals, const Ray& ray, const Intersection& isect);
		void ComputeOneMediaLightInterval(LightSource *light, LightSourceEntryVector&lights, const Ray& ray, const Intersection& isect);
		bool ComputeSpotLightInterval(const Ray &ray, const LightSource *Light, DBL *d1, DBL *d2);
		bool ComputeCylinderLightInterval(const Ray &ray, const LightSource *Light, DBL *d1, DBL *d2);
		void ComputeOneMediaSample(MediaVector& medias, LightSourceEntryVector& lights, MediaInterval& mediainterval, const Ray &ray, DBL d0, RGBColour& SampCol,
		                           RGBColour& SampOptDepth, int sample_method, bool ignore_photons, bool use_scattering, bool photonPass, Trace::TraceTicket& ticket);
		void ComputeOneMediaSampleRecursive(MediaVector& medias, LightSourceEntryVector& lights, MediaInterval& mediainterval, const Ray& ray,
		                                    DBL d1, DBL d3, RGBColour& Result, const RGBColour& C1, const RGBColour& C3, RGBColour& ODResult, const RGBColour& od1, const RGBColour& od3,
		                                    int depth, DBL Jitter, DBL aa_threshold, bool ignore_photons, bool use_scattering, bool photonPass, Trace::TraceTicket& ticket);
		void ComputeMediaPhotons(MediaVector& medias, RGBColour& Te, const RGBColour& Sc, const Ray& ray, const VECTOR H);
		void ComputeMediaScatteringAttenuation(MediaVector& medias, RGBColour& OutputColor, const RGBColour& Sc, const RGBColour& Light_Colour, const Ray &ray, const Ray &Light_Ray);
};

}

#endif<|MERGE_RESOLUTION|>--- conflicted
+++ resolved
@@ -24,17 +24,10 @@
  * DKBTrace was originally written by David K. Buck.
  * DKBTrace Ver 2.0-2.12 were written by David K. Buck & Aaron A. Collins.
  * ---------------------------------------------------------------------------
-<<<<<<< HEAD
- * $File: //depot/clipka/upov/source/backend/interior/media.h $
- * $Revision: #2 $
- * $Change: 6103 $
- * $DateTime: 2013/11/19 19:43:57 $
-=======
  * $File: //depot/povray/smp/source/backend/interior/media.h $
  * $Revision: #21 $
  * $Change: 6095 $
  * $DateTime: 2013/11/18 06:02:33 $
->>>>>>> 8c26649c
  * $Author: clipka $
  *******************************************************************************/
 
