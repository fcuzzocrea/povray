//******************************************************************************
///
/// @file core/shape/spheresweep.h
///
/// Declarations related to the sphere sweep geometric primitive.
///
/// @author Jochen Lippert
///
/// @copyright
/// @parblock
///
/// Persistence of Vision Ray Tracer ('POV-Ray') version 3.8.
/// Copyright 1991-2019 Persistence of Vision Raytracer Pty. Ltd.
///
/// POV-Ray is free software: you can redistribute it and/or modify
/// it under the terms of the GNU Affero General Public License as
/// published by the Free Software Foundation, either version 3 of the
/// License, or (at your option) any later version.
///
/// POV-Ray is distributed in the hope that it will be useful,
/// but WITHOUT ANY WARRANTY; without even the implied warranty of
/// MERCHANTABILITY or FITNESS FOR A PARTICULAR PURPOSE.  See the
/// GNU Affero General Public License for more details.
///
/// You should have received a copy of the GNU Affero General Public License
/// along with this program.  If not, see <http://www.gnu.org/licenses/>.
///
/// ----------------------------------------------------------------------------
///
/// POV-Ray is based on the popular DKB raytracer version 2.12.
/// DKBTrace was originally written by David K. Buck.
/// DKBTrace Ver 2.0-2.12 were written by David K. Buck & Aaron A. Collins.
///
/// @endparblock
///
//******************************************************************************

#ifndef POVRAY_CORE_SPHERESWEEP_H
#define POVRAY_CORE_SPHERESWEEP_H

// Module config header file must be the first file included within POV-Ray unit header files
#include "core/configcore.h"

// C++ variants of C standard header files
// C++ standard header files
//  (none at the moment)

// POV-Ray header files (base module)
//  (none at the moment)

// POV-Ray header files (core module)
#include "core/scene/object.h"

namespace pov
{

//##############################################################################
///
/// @addtogroup PovCoreShape
///
/// @{

//******************************************************************************
///
/// @name Object Types
///
/// @{

#define SPHERE_SWEEP_OBJECT     (STURM_OK_OBJECT)

/// @}
///
//******************************************************************************


/* Sphere sweep interpolated by a piecewise linear function */
#define LINEAR_SPHERE_SWEEP             0

/* Sphere sweep interpolated by a cubic Catmull-Rom-Spline function */
#define CATMULL_ROM_SPLINE_SPHERE_SWEEP 1

/* Sphere sweep approximated by a cubic B-Spline function */
#define B_SPLINE_SPHERE_SWEEP           2

/* Maximum number of coefficients of the polynomials describing one segment */
#define SPH_SWP_MAX_COEFS               4



/*****************************************************************************
* Global typedefs
******************************************************************************/

/* Single sphere, used to connect two adjacent segments */
struct Sphere_Sweep_Sphere_Struct final
{
    Vector3d    Center;
    DBL         Radius;
};
using SPHSWEEP_SPH = Sphere_Sweep_Sphere_Struct; ///< @deprecated

/* One segment of the sphere sweep */
struct Sphere_Sweep_Segment_Struct final
{
    SPHSWEEP_SPH  Closing_Sphere[2];              /* Spheres closing the segment   */
    Vector3d      Center_Deriv[2];                /* Derivatives of center funcs for 0 and 1   */
    DBL           Radius_Deriv[2];                /* Derivatives of radius funcs for 0 and 1   */
    int           Num_Coefs;                      /* Number of coefficients        */
    Vector3d      Center_Coef[SPH_SWP_MAX_COEFS]; /* Coefs of center polynomial    */
    DBL           Radius_Coef[SPH_SWP_MAX_COEFS]; /* Coefs of radius polynomial    */
};
using SPHSWEEP_SEG = Sphere_Sweep_Segment_Struct; ///< @deprecated

// Temporary storage for intersection values
struct Sphere_Sweep_Intersection_Structure final
{
    DBL         t;          // Distance along ray
    Vector3d    Point;      // Intersection point
    Vector3d    Normal;     // Normal at intersection point
};
using SPHSWEEP_INT = Sphere_Sweep_Intersection_Structure; ///< @deprecated

/* The complete object */
class SphereSweep final : public ObjectBase
{
    public:
        int             Interpolation;
        int             Num_Modeling_Spheres;   /* Number of modeling spheres    */
        SPHSWEEP_SPH    *Modeling_Sphere;       /* Spheres describing the shape  */
        int             Num_Spheres;            /* Number of single spheres      */
        SPHSWEEP_SPH    *Sphere;                /* Spheres that close segments   */
        int             Num_Segments;           /* Number of tubular segments    */
        SPHSWEEP_SEG    *Segment;               /* Tubular segments              */
        DBL             Depth_Tolerance;        /* Preferred depth tolerance     */

        SphereSweep();
        virtual ~SphereSweep() override;

        virtual ObjectPtr Copy() override;

        virtual bool All_Intersections(const Ray&, IStack&, TraceThreadData *) override;
        virtual bool Inside(const Vector3d&, TraceThreadData *) const override;
        virtual void Normal(Vector3d&, Intersection *, TraceThreadData *) const override;
        virtual void Translate(const Vector3d&, const TRANSFORM *) override;
        virtual void Rotate(const Vector3d&, const TRANSFORM *) override;
        virtual void Scale(const Vector3d&, const TRANSFORM *) override;
        virtual void Transform(const TRANSFORM *) override;
        virtual void Compute_BBox() override;

        void Compute();
    protected:

        /// @note
        ///     This function is quasi-guaranteed to always compute a pair of intersection points
        ///     (if any), even in the case of a "glancing blow", and with surface normals oriented
        ///     away from the spline "backbone".
        ///
        static bool Intersect_Sphere(const BasicRay &ray, const SPHSWEEP_SPH *Sphere, SPHSWEEP_INT *Isect);

        /// @note
        ///     This function is quasi-guaranteed to always compute pairs of intersection points
        ///     (if any), even in the case of a "glancing blow", and with surface normals oriented
        ///     away from the spline "backbone".
        ///
<<<<<<< HEAD
        int Intersect_Segment(const BasicRay &ray, const SPHSWEEP_SEG *Segment, SPHSWEEP_INT *Isect, TraceThreadData *Thread);
=======
        static int Intersect_Segment(const BasicRay &ray, const SPHSWEEP_SEG *Segment, SPHSWEEP_INT *Isect, RenderStatistics& stats);
>>>>>>> 74b3ebe0

        /// Eliminate interior surfaces.
        ///
        /// This function cleans up the intersections found, discarding any that lie inside other
        /// portions of the sphere sweep.
        ///
        /// @note
        ///     This function requires that intersections always come in pairs, with surface
        ///     normals oriented away from the spline "backbone".
        ///
        static int Find_Valid_Points(SPHSWEEP_INT *Inter, int Num_Inter, const BasicRay &ray);

        static int Comp_Isects(const void *Intersection_1, const void *Intersection_2);
        static int bezier_01(int degree, const DBL* Coef, DBL* Roots, bool sturm, DBL tolerance, RenderStatistics& stats);
};

/// @}
///
//##############################################################################

}
// end of namespace pov

#endif // POVRAY_CORE_SPHERESWEEP_H<|MERGE_RESOLUTION|>--- conflicted
+++ resolved
@@ -162,11 +162,7 @@
         ///     (if any), even in the case of a "glancing blow", and with surface normals oriented
         ///     away from the spline "backbone".
         ///
-<<<<<<< HEAD
-        int Intersect_Segment(const BasicRay &ray, const SPHSWEEP_SEG *Segment, SPHSWEEP_INT *Isect, TraceThreadData *Thread);
-=======
-        static int Intersect_Segment(const BasicRay &ray, const SPHSWEEP_SEG *Segment, SPHSWEEP_INT *Isect, RenderStatistics& stats);
->>>>>>> 74b3ebe0
+        int Intersect_Segment(const BasicRay &ray, const SPHSWEEP_SEG *Segment, SPHSWEEP_INT *Isect, RenderStatistics& stats);
 
         /// Eliminate interior surfaces.
         ///
@@ -180,7 +176,7 @@
         static int Find_Valid_Points(SPHSWEEP_INT *Inter, int Num_Inter, const BasicRay &ray);
 
         static int Comp_Isects(const void *Intersection_1, const void *Intersection_2);
-        static int bezier_01(int degree, const DBL* Coef, DBL* Roots, bool sturm, DBL tolerance, RenderStatistics& stats);
+        static int bezier_01(int degree, const DBL* Coef, DBL* Roots);
 };
 
 /// @}
