--- conflicted
+++ resolved
@@ -198,7 +198,6 @@
 
     c[4] = k1 * k1 + 4.0 * R2 * (Py2 - r2);
 
-<<<<<<< HEAD
     if (Test_Flag(this, STURM_FLAG))
     {
         n = polysolve(4, c, r, 0.0, 0.0);
@@ -208,9 +207,6 @@
         n = solve_quartic(c, r);
     }
 
-=======
-    n = Solve_Polynomial(4, c, r, Test_Flag(this, STURM_FLAG), RootTolerance, stats);
->>>>>>> 74b3ebe0
     while (n--)
     {
         // here we only keep the 'lemon' inside the torus
@@ -295,14 +291,9 @@
     D /= len;
 
     Intersect_Ovus_Spheres(P, D, &Depth1, &Depth2, &Depth3,
-<<<<<<< HEAD
-                           &Depth4, &Depth5, &Depth6, Thread);
+                           &Depth4, &Depth5, &Depth6, Thread->Stats());
 
     if (Depth1 > gkMinIsectDepthReturned)
-=======
-                           &Depth4, &Depth5, &Depth6, Thread->Stats());
-    if (Depth1 > EPSILON)
->>>>>>> 74b3ebe0
     {
         IPoint = P + Depth1 * D;
         if (IPoint[Y] < BottomVertical)
