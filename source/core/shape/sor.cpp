--- conflicted
+++ resolved
@@ -1081,11 +1081,7 @@
         c[1] = 2.0 * B;
         c[2] = C;
 
-<<<<<<< HEAD
         n = solve_quadratic(c, r);
-=======
-        n = Solve_Polynomial(2, c, r, false, 0.0, stats);
->>>>>>> 74b3ebe0
 
         while (n--)
         {
