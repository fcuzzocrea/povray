//******************************************************************************
///
/// @file core/shape/lathe.cpp
///
/// Implementation of the lathe geometric primitive.
///
/// @author Dieter Bayer
///
/// @copyright
/// @parblock
///
/// Persistence of Vision Ray Tracer ('POV-Ray') version 3.8.
/// Copyright 1991-2019 Persistence of Vision Raytracer Pty. Ltd.
///
/// POV-Ray is free software: you can redistribute it and/or modify
/// it under the terms of the GNU Affero General Public License as
/// published by the Free Software Foundation, either version 3 of the
/// License, or (at your option) any later version.
///
/// POV-Ray is distributed in the hope that it will be useful,
/// but WITHOUT ANY WARRANTY; without even the implied warranty of
/// MERCHANTABILITY or FITNESS FOR A PARTICULAR PURPOSE.  See the
/// GNU Affero General Public License for more details.
///
/// You should have received a copy of the GNU Affero General Public License
/// along with this program.  If not, see <http://www.gnu.org/licenses/>.
///
/// ----------------------------------------------------------------------------
///
/// POV-Ray is based on the popular DKB raytracer version 2.12.
/// DKBTrace was originally written by David K. Buck.
/// DKBTrace Ver 2.0-2.12 were written by David K. Buck & Aaron A. Collins.
///
/// @endparblock
///
//******************************************************************************

/****************************************************************************
*
*  Explanation:
*
*    The lathe primitive is defined by a set of points in 2d space which
*    are interpolated by linear, quadratic, or cubic splines. The resulting
*    2d curve is rotated about an axis to form the final lathe object.
*
*    All calculations are done in the object's (u,v,w)-coordinate system
*    with the (w)-axis being the rotation axis.
*
*    One spline segment in the (r,w)-plane is given by the equations
*
*      fw(t) = Aw * t^3 + Bw * t^2 + Cw * t + Dw  and
*      fr(t) = Ar * t^3 + Br * t^2 + Cr * t + Dr,
*
*    with the parameter t ranging from 0 to 1 and r = sqrt(u*u+v*v).
*
*    To intersect a ray R = P + k * D transformed into the object's
*    coordinate system with the lathe object, the equations
*
*      (Pu + k * Du)^2 + (Pv + k * Dv)^2 = (fr(t))^2
*                          (Pw + k * Dw) = fw(t)
*
*    have to be solved for t. For valid intersections (0 <= t <= 1)
*    the corresponding k can be calculated from one of the above equations.
*
*    Note that the degree of the polynomal to solve is two times the
*    degree of the spline segments used.
*
*    Note that Pu, Pv, Pw and Du, Dv, Dw denote the coordinates
*    of the vectors P and D.
*
*  Syntax:
*
*    lathe
*    {
*      [ linear_spline | quadratic_spline | cubic_spline ]
*
*      number_of_points,
*
*      <P[0]>, <P[1], ..., <P[n-1]>
*
*      [ sturm ]
*    }
*
*    Note that the P[i] are 2d vectors.
*
*    Linear interpolation is used by default. In this case all n Points
*    are used. In the quadratic case the first point is used to determine
*    the derivates at the starting point P[1]. In the cubic case
*    the first and last points are used to determine the derivatives at
*    the starting point P[1] and ending point P[n-2].
*
*    To get a closed (and smooth) curve you have make sure that
*
*      P[0] = P[n-1] in the linear case,
*
*      P[0] = P[n-2] and P[1] = P[n-1] in the quadratic case, and
*
*      P[0] = P[n-3] and P[1] = P[n-2] and P[2] = P[n-1] in the cubic case.
*
*    Note that the x coordinate of a point corresponds to the r coordinate
*    and the y coordinate to the w coordinate;
*
*  ---
*
*  Ideas for the lathe were taken from:
*
*    P. Burger and D. Gillies, "Rapid Ray Tracing of General Surfaces
*    of Revolution", New Advances in Computer Graphics, Proceedings
*    of CG International '89, R. A. Earnshaw, B. Wyvill (Eds.),
*    Springer, ..., pp. 523-531
*
*    P. Burger and D. Gillies, "Swept Surfaces", Interactive Computer
*    Graphics, Addison-Wesley, 1989, pp. 376-380
*
*  ---
*
*  Jun 1994 : Creation. [DB]
*
*****************************************************************************/

// Unit header file must be the first file included within POV-Ray *.cpp files (pulls in config)
#include "core/shape/lathe.h"

// C++ variants of C standard header files
//  (none at the moment)

// C++ standard header files
#include <algorithm>
#include <vector>

// POV-Ray header files (base module)
#include "base/pov_err.h"

// POV-Ray header files (core module)
#include "core/bounding/boundingbox.h"
#include "core/bounding/boundingcylinder.h"
#include "core/math/matrix.h"
#include "core/math/polynomialsolver.h"
#include "core/render/ray.h"
#include "core/scene/tracethreaddata.h"
#include "core/shape/torus.h"
#include "core/support/statistics.h"

// this must be the last file included
#include "base/povdebug.h"

namespace pov
{

using std::min;
using std::max;

/*****************************************************************************
* Local preprocessor defines
******************************************************************************/

/* Minimal intersection depth for a valid intersection. */

const DBL DEPTH_TOLERANCE = gkMinIsectDepthReturned;

/*****************************************************************************
*
* FUNCTION
*
*   All_Lathe_Intersections
*
* INPUT
*
*   Object      - Object
*   Ray         - Ray
*   Depth_Stack - Intersection stack
*
* OUTPUT
*
*   Depth_Stack
*
* RETURNS
*
*   int - true, if a intersection was found
*
* AUTHOR
*
*   Dieter Bayer
*
* DESCRIPTION
*
*   Determine ray/lathe intersection and clip intersection found.
*
* CHANGES
*
*   Jun 1994 : Creation.
*   Oct 1996 : Changed code to include faster version. [DB]
*
******************************************************************************/

bool Lathe::All_Intersections(const Ray& ray, IStack& Depth_Stack, TraceThreadData *Thread)
{
    Thread->Stats()[Ray_Lathe_Tests]++;

    if(Intersect(ray, Depth_Stack, Thread))
    {
        Thread->Stats()[Ray_Lathe_Tests_Succeeded]++;
        return(true);
    }

    return(false);
}



/*****************************************************************************
*
* FUNCTION
*
*   intersect_lathe
*
* INPUT
*
*   Ray          - Ray
*   Lathe        - Lathe
*   Intersection - Lathe intersection structure
*
* OUTPUT
*
*   Intersection
*
* RETURNS
*
*   int - Number of intersections found
*
* AUTHOR
*
*   Dieter Bayer
*
* DESCRIPTION
*
*   Determine ray/lathe intersection.
*
*   NOTE: The curve is rotated about the y-axis!
*         Order of the polynomial must not be used!
*
* CHANGES
*
*   Jun 1994 : Creation.
*   Oct 1996 : Changed code to include faster version. [DB]
*
******************************************************************************/

bool Lathe::Intersect(const BasicRay& ray, IStack& Depth_Stack, TraceThreadData *Thread)
{
    bool badPolynomialDueZeroDY;
    int cnt;
    int found, j, n1, n2;
    DBL k, len, r, m, w, Dy2, r0, Dylen;
    DBL x1[7];
    DBL x2[3];
    DBL y1[6];
    DBL y2[2];
    DBL best;
    Vector3d P, D;
    LATHE_SPLINE_ENTRY *Entry;

    // Transform the ray into the lathe space.

    MInvTransPoint(P, ray.Origin, Trans);
    MInvTransDirection(D, ray.Direction, Trans);

    Dylen = D[Y];      // Save for later calculation of ray length from solver result.
    len = D.length();
    D /= len;

    #ifdef LATHE_EXTRA_STATS
        Thread->Stats()[Lathe_Bound_Tests]++;
    #endif

    // Test if ray misses lathe's cylindrical bound.
    if(((D[Y] >= 0.0) && (P[Y] >  Height2)) ||
       ((D[Y] <= 0.0) && (P[Y] <  Height1)) ||
       ((D[X] >= 0.0) && (P[X] >  Radius2)) ||
       ((D[X] <= 0.0) && (P[X] < -Radius2)))
        return false;

    // Get distance r0 of the ray from rotation axis (i.e. y axis).
    r0 = fabs(P[X] * D[Z] - P[Z] * D[X]);
    r = D[X] * D[X] + D[Z] * D[Z];
    if(r > 0.0)
        r0 /= sqrt(r);

    // Test if ray misses lathe's cylindrical bound.
    if(r0 > Radius2)
        return false;

    // Intersect all cylindrical bounds.
    std::vector<BCYL_INT>& intervals = Thread->BCyl_Intervals;
    std::vector<BCYL_INT>& rint = Thread->BCyl_RInt;
    std::vector<BCYL_INT>& hint = Thread->BCyl_HInt;

    if((cnt = Intersect_BCyl(Spline->BCyl, intervals, rint, hint, P, D)) == 0)
        return false;

    #ifdef LATHE_EXTRA_STATS
        Thread->Stats()[Lathe_Bound_Tests_Succeeded]++;
    #endif

    // Precalculate some constants that are ray-dependant only.
    m = D[X] * P[X] + D[Z] * P[Z];
    Dy2 = D[Y] * D[Y];

    // Step through the list of intersections.
    found = false;
    best = BOUND_HUGE;

    for(j = 0; j < cnt; j++)
    {
        // Get current segment.
        Entry = &Spline->Entry[intervals[j].n];

        // If we already have the best intersection we may exit.
        if(!(Type & IS_CHILD_OBJECT) && (intervals[j].d[0] > best))
            break;

        // Init number of roots found.
        n1 = 0;

        badPolynomialDueZeroDY = false;

        // Intersect segment.
        switch(Spline_Type)
        {
            // Linear spline
            case LINEAR_SPLINE:
                // Solve 2th order polynomial.
                x1[0] = Entry->C[Y] * Entry->C[Y] * r - Entry->C[X] * Entry->C[X] * Dy2;
                x1[1] = 2.0 * (Entry->C[Y] * ((Entry->D[Y] - P[Y]) * r + D[Y] * m) - Entry->C[X] * Entry->D[X] * Dy2);
                x1[2] = (Entry->D[Y] - P[Y]) * ((Entry->D[Y] - P[Y]) * r + 2.0 * D[Y] * m) + Dy2 * (P[X] * P[X] + P[Z] * P[Z] - Entry->D[X] * Entry->D[X]);

                if (x1[0] != 0.0)
                {
                    k = -x1[1] / (2.0 * x1[0]);
                }
                else
                {
                    k = 0.5;
                }

                if (Test_Flag(this, STURM_FLAG))
                {
                    n1 = polysolve(2, x1, y1, (fabs(D[Y]) < gkDBL_epsilon) ? 1e-10 : 0.0, 1.0);
                }
                else
                {
                    n1 = solve_quadratic(x1, y1);
                }
                break;

            // Quadratic spline
            case QUADRATIC_SPLINE:
                // Solve 4th order polynomial.
                x1[0] = Entry->B[Y] * Entry->B[Y] * r - Entry->B[X] * Entry->B[X] * Dy2;
                x1[1] = 2.0 * (Entry->B[Y] * Entry->C[Y] * r - Entry->B[X] * Entry->C[X] * Dy2);
                x1[2] = r * (2.0 * Entry->B[Y] * (Entry->D[Y] - P[Y]) + Entry->C[Y] * Entry->C[Y]) + 2.0 * Entry->B[Y] * D[Y] * m - (2.0 * Entry->B[X] * Entry->D[X] + Entry->C[X] * Entry->C[X]) * Dy2;
                x1[3] = 2.0 * (Entry->C[Y] * ((Entry->D[Y] - P[Y]) * r + D[Y] * m) - Entry->C[X] * Entry->D[X] * Dy2);
                x1[4] = (Entry->D[Y] - P[Y]) * ((Entry->D[Y] - P[Y]) * r + 2.0 * D[Y] * m) + Dy2 * (P[X] * P[X] + P[Z] * P[Z] - Entry->D[X] * Entry->D[X]);

                if (Test_Flag(this, STURM_FLAG))
                {
                    n1 = polysolve(4, x1, y1, (fabs(D[Y]) < gkDBL_epsilon) ? 1e-10 : 0.0, 1.0);
                }
                else
                {
                    n1 = solve_quartic(x1, y1);
                }
                break;
            // Cubic spline
            case BEZIER_SPLINE:
            case CUBIC_SPLINE:
                // Solve 6th order polynomial.
                x1[0] = Entry->A[Y] * Entry->A[Y] * r - Entry->A[X] * Entry->A[X] * Dy2;
                x1[1] = 2.0 * (Entry->A[Y] * Entry->B[Y] * r - Entry->A[X] * Entry->B[X] * Dy2);
                x1[2] = (2.0 * Entry->A[Y] * Entry->C[Y] + Entry->B[Y] * Entry->B[Y]) * r - (2.0 * Entry->A[X] * Entry->C[X] + Entry->B[X] * Entry->B[X]) * Dy2;
                x1[3] = 2.0 * ((Entry->A[Y] * Entry->D[Y] + Entry->B[Y] * Entry->C[Y] - Entry->A[Y] * P[Y]) * r + Entry->A[Y] * D[Y] * m - (Entry->A[X] * Entry->D[X] + Entry->B[X] * Entry->C[X]) * Dy2);
                x1[4] = (2.0 * Entry->B[Y] * (Entry->D[Y] - P[Y]) + Entry->C[Y] * Entry->C[Y]) * r + 2.0 * Entry->B[Y] * D[Y] * m - (2.0 * Entry->B[X] * Entry->D[X] + Entry->C[X] * Entry->C[X]) * Dy2;
                x1[5] = 2.0 * (Entry->C[Y] * ((Entry->D[Y] - P[Y]) * r + D[Y] * m) - Entry->C[X] * Entry->D[X] * Dy2);
                x1[6] = (Entry->D[Y] - P[Y]) * ((Entry->D[Y] - P[Y]) * r + 2.0 * D[Y] * m) + Dy2 * (P[X] * P[X] + P[Z] * P[Z] - Entry->D[X] * Entry->D[X]);

                n1 = polysolve(6, x1, y1, (fabs(D[Y]) < gkDBL_epsilon) ? 1e-10 : 0.0, 1.0);
                break;
        }

        // Test roots for valid intersections.
        while(n1--)
        {
            w = y1[n1];

            if ((w <= gkMinIsectDepthReturned) || (w >= MAX_DISTANCE))
            {
                continue;
            }

            if((w >= 0.0) && (w <= 1.0))
            {
                if(fabs(D[Y]) >= gkDBL_epsilon)
                {
                    k = (w * (w * (w * Entry->A[Y] + Entry->B[Y]) + Entry->C[Y]) + Entry->D[Y] - P[Y]);

                    if (test_hit(ray, Depth_Stack, len, k / Dylen, w, intervals[j].n, Thread))
                    {
                        found = true;
                        k /= D[Y];
                        if (k < best)
                            best = k;
                    }
                }
                else
                {
                    /// @note Using a re-calculation when D[Y] essentialy 0.0 and the normal ray
                    /// surface equation becomes ill-formed in a way polynomial solvers cannot
                    /// handle well. OK, except this method depends on de-tuning the sturm chain
                    /// based polysolve so as to find at least one root 'w' where two roots
                    /// have collapsed. There is row to row noise in the position of 'w' which
                    /// causes self shape shadow artifacts.
                    ///
                    /// @todo Either better handle self-shape shading elsewhere or look for
                    /// a better overall approach.

                    k = w * (w * (w * Entry->A[X] + Entry->B[X]) + Entry->C[X]) + Entry->D[X];

                    x2[0] = r;
                    x2[1] = 2.0 * m;
                    x2[2] = P[X] * P[X] + P[Z] * P[Z] - k * k;

                    if (Test_Flag(this, STURM_FLAG))
                    {
                        n2 = polysolve(2, x2, y2, 0.0, 0.0);
                    }
                    else
                    {
                        n2 = solve_quadratic(x2, y2);
                    }

                    while(n2--)
                    {
                        k = y2[n2];

                        if ((k <= gkMinIsectDepthReturned) || (k >= MAX_DISTANCE))
                        {
                            continue;
                        }

                        if(test_hit(ray, Depth_Stack, len, k / len, w, intervals[j].n, Thread))
                        {
                            found = true;
                            if(k < best)
                                best = k;
                        }
                    }
                }
            }
        }
    }

    return found;
}



/*****************************************************************************
*
* FUNCTION
*
*   Inside_Lathe
*
* INPUT
*
*   IPoint - Intersection point
*   Object - Object
*
* OUTPUT
*
* RETURNS
*
*   int - true if inside
*
* AUTHOR
*
*   Dieter Bayer
*
* DESCRIPTION
*
*   Test if a point lies inside the lathe.
*
* CHANGES
*
*   Jun 1994 : Creation.
*
******************************************************************************/

bool Lathe::Inside(const Vector3d& IPoint, TraceThreadData *Thread) const
{
    int i, n, NC;
    DBL r, k, w;
    DBL x[4];
    DBL y[3];
    DBL *height;
    Vector3d P;
    BCYL_ENTRY *entry;
    LATHE_SPLINE_ENTRY *Entry;

    height = Spline->BCyl->height;

    entry = Spline->BCyl->entry;

    /* Transform the point into the lathe space. */

    MInvTransPoint(P, IPoint, Trans);

    /* Number of crossings. */

    NC = 0;

    if ((P[Y] >= Height1) && (P[Y] <= Height2))
    {
        r = sqrt(P[X] * P[X] + P[Z] * P[Z]);

        if ((r >= Radius1) && (r <= Radius2))
        {
            for (i = 0; i < Number; i++)
            {
                Entry = &Spline->Entry[i];

                /* Test if we are inside the segments cylindrical bound. */

                if ((P[Y] >= height[entry[i].h1] - gkDBL_epsilon) &&
                    (P[Y] <= height[entry[i].h2] + gkDBL_epsilon))
                {
                    x[0] = Entry->A[Y];
                    x[1] = Entry->B[Y];
                    x[2] = Entry->C[Y];
                    x[3] = Entry->D[Y] - P[Y];

                    if (Test_Flag(this, STURM_FLAG))
                    {
                        n = polysolve(3, x, y, 0.0, 0.0);
                    }
                    else
                    {
                        n = solve_cubic(x, y);
                    }

                    while (n--)
                    {
                        w = y[n];

                        if ((w >= 0.0) && (w <= 1.0))
                        {
                            k  = w * (w * (w * Entry->A[X] + Entry->B[X]) + Entry->C[X]) + Entry->D[X] - r;

                            if (k >= 0.0)
                            {
                                NC++;
                            }
                        }
                    }
                }
            }
        }
    }

    if (NC & 1)
    {
        return(!Test_Flag(this, INVERTED_FLAG));
    }
    else
    {
        return(Test_Flag(this, INVERTED_FLAG));
    }
}



/*****************************************************************************
*
* FUNCTION
*
*   Lathe_Normal
*
* INPUT
*
*   Result - Normal vector
*   Object - Object
*   Inter  - Intersection found
*
* OUTPUT
*
*   Result
*
* RETURNS
*
* AUTHOR
*
*   Dieter Bayer
*
* DESCRIPTION
*
*   Calculate the normal of the lathe in a given point.
*
* CHANGES
*
*   Jun 1994 : Creation.
*
******************************************************************************/

void Lathe::Normal(Vector3d& Result, Intersection *Inter, TraceThreadData *Thread) const
{
    DBL r, dx, dy;
    Vector3d P, N;
    LATHE_SPLINE_ENTRY *Entry;

    Entry = &Spline->Entry[Inter->i1];

    /* Transform the point into the lathe space. */

    MInvTransPoint(P, Inter->IPoint, Trans);

    /* Get distance from rotation axis. */

    r = P[X] * P[X] + P[Z] * P[Z];

    if (r > gkDBL_epsilon)
    {
        r = sqrt(r);

        /* Get derivatives. */

        dx = Inter->d1 * (3.0 * Entry->A[X] * Inter->d1 + 2.0 * Entry->B[X]) + Entry->C[X];
        dy = Inter->d1 * (3.0 * Entry->A[Y] * Inter->d1 + 2.0 * Entry->B[Y]) + Entry->C[Y];

        /* Get normal by rotation. */

        N[X] =  dy * P[X];
        N[Y] = -dx * r;
        N[Z] =  dy * P[Z];
    }
    else
    {
        N[X] = N[Z] = 0.0; N[Y] = 1.0;
    }

    /* Transform the normalt out of the lathe space. */

    MTransNormal(Result, N, Trans);

    Result.normalize();
}



/*****************************************************************************
*
* FUNCTION
*
*   Translate_Lathe
*
* INPUT
*
*   Object - Object
*   Vector - Translation vector
*
* OUTPUT
*
*   Object
*
* RETURNS
*
* AUTHOR
*
*   Dieter Bayer
*
* DESCRIPTION
*
*   Translate a lathe.
*
* CHANGES
*
*   Jun 1994 : Creation.
*
******************************************************************************/

void Lathe::Translate(const Vector3d&, const TRANSFORM *tr)
{
    Transform(tr);
}



/*****************************************************************************
*
* FUNCTION
*
*   Rotate_Lathe
*
* INPUT
*
*   Object - Object
*   Vector - Rotation vector
*
* OUTPUT
*
*   Object
*
* RETURNS
*
* AUTHOR
*
*   Dieter Bayer
*
* DESCRIPTION
*
*   Rotate a lathe.
*
* CHANGES
*
*   Jun 1994 : Creation.
*
******************************************************************************/

void Lathe::Rotate(const Vector3d&, const TRANSFORM *tr)
{
    Transform(tr);
}



/*****************************************************************************
*
* FUNCTION
*
*   Scale_Lathe
*
* INPUT
*
*   Object - Object
*   Vector - Scaling vector
*
* OUTPUT
*
*   Object
*
* RETURNS
*
* AUTHOR
*
*   Dieter Bayer
*
* DESCRIPTION
*
*   Scale a lathe.
*
* CHANGES
*
*   Jun 1994 : Creation.
*
******************************************************************************/

void Lathe::Scale(const Vector3d&, const TRANSFORM *tr)
{
    Transform(tr);
}



/*****************************************************************************
*
* FUNCTION
*
*   Transform_Lathe
*
* INPUT
*
*   Object - Object
*   Trans  - Transformation to apply
*
* OUTPUT
*
*   Object
*
* RETURNS
*
* AUTHOR
*
*   Dieter Bayer
*
* DESCRIPTION
*
*   Transform a lathe and recalculate its bounding box.
*
* CHANGES
*
*   Jun 1994 : Creation.
*
******************************************************************************/

void Lathe::Transform(const TRANSFORM *tr)
{
    Compose_Transforms(Trans, tr);

    Compute_BBox();
}



/*****************************************************************************
*
* FUNCTION
*
*   Create_Lathe
*
* INPUT
*
* OUTPUT
*
* RETURNS
*
*   LATHE * - new lathe
*
* AUTHOR
*
*   Dieter Bayer
*
* DESCRIPTION
*
*   Create a new lathe.
*
* CHANGES
*
*   Jun 1994 : Creation.
*
******************************************************************************/

Lathe::Lathe() : ObjectBase(LATHE_OBJECT)
{
    Trans = Create_Transform();

    Spline_Type = LINEAR_SPLINE;

    Number = 0;

    Spline = nullptr;

    Radius1 = 0.0;
    Radius2 = 0.0;
    Height1 = 0.0;
    Height2 = 0.0;
}



/*****************************************************************************
*
* FUNCTION
*
*   Copy_Lathe
*
* INPUT
*
*   Object - Object
*
* OUTPUT
*
* RETURNS
*
*   void * - New lathe
*
* AUTHOR
*
*   Dieter Bayer
*
* DESCRIPTION
*
*   Copy a lathe structure.
*
*   NOTE: The splines are not copied, only the number of references is
*         counted, so that Destray_Lathe() knows if they can be destroyed.
*
* CHANGES
*
*   Jun 1994 : Creation.
*
*   Sep 1994 : Fixed memory leakage bug. [DB]
*
******************************************************************************/

ObjectPtr Lathe::Copy()
{
    Lathe *New = new Lathe();
    Destroy_Transform(New->Trans);
    *New = *this;
    New->Trans = Copy_Transform(Trans);
    New->Spline = Spline;
    New->Spline->References++;

    return(New);
}



/*****************************************************************************
*
* FUNCTION
*
*   Destroy_Lathe
*
* INPUT
*
*   Object - Object
*
* OUTPUT
*
*   Object
*
* RETURNS
*
* AUTHOR
*
*   Dieter Bayer
*
* DESCRIPTION
*
*   Destroy a lathe.
*
*   NOTE: The splines are destroyed if they are no longer used by any copy.
*
* CHANGES
*
*   Jun 1994 : Creation.
*   Oct 1996 : Changed code to include faster version. [DB]
*
******************************************************************************/

Lathe::~Lathe()
{
    if (--(Spline->References) == 0)
    {
        Destroy_BCyl(Spline->BCyl);

        delete[] Spline->Entry;

        delete Spline;
    }
}



/*****************************************************************************
*
* FUNCTION
*
*   Compute_Lathe_BBox
*
* INPUT
*
*   Lathe - Lathe
*
* OUTPUT
*
*   Lathe
*
* RETURNS
*
* AUTHOR
*
*   Dieter Bayer
*
* DESCRIPTION
*
*   Calculate the bounding box of a lathe.
*
* CHANGES
*
*   Jun 1994 : Creation.
*
******************************************************************************/

void Lathe::Compute_BBox()
{
    Make_BBox(BBox, -Radius2, Height1, -Radius2,
        2.0 * Radius2, Height2 - Height1, 2.0 * Radius2);

    Recompute_BBox(&BBox, Trans);
}



/*****************************************************************************
*
* FUNCTION
*
*   Compute_Lathe
*
* INPUT
*
*   Lathe - Lathe
*   P     - Points defining lathe
*
* OUTPUT
*
*   Lathe
*
* RETURNS
*
* AUTHOR
*
*   Dieter Bayer
*
* DESCRIPTION
*
*   Calculate the spline segments of a lathe from a set of points.
*
*   Note that the number of points in the lathe has to be set.
*
* CHANGES
*
*   Jun 1994 : Creation.
*   Oct 1996 : Changed code to include faster version. [DB]
*
******************************************************************************/

void Lathe::Compute_Lathe(Vector2d *P, RenderStatistics& stats)
{
    int i, i1, i2, i3, n, segment, number_of_segments;
    DBL x[4], y[4];
    DBL c[3];
    DBL r[2];
    DBL xmin, xmax, ymin, ymax;
    DBL *tmp_r1;
    DBL *tmp_r2;
    DBL *tmp_h1;
    DBL *tmp_h2;
    Vector2d A, B, C, D;

    /* Get number of segments. */

    switch (Spline_Type)
    {
        case LINEAR_SPLINE:

            number_of_segments = Number - 1;

            break;

        case QUADRATIC_SPLINE:

            number_of_segments = Number - 2;

            break;

        case CUBIC_SPLINE:

            number_of_segments = Number - 3;

            break;

        case BEZIER_SPLINE:

            number_of_segments = Number / 4;

            break;

        default: /* tw */

            number_of_segments = 0; /* tw */
    }

    /* Allocate segments. */

    if (Spline == nullptr)
    {
        Spline = new LATHE_SPLINE;

        /* Init spline. */

        Spline->References = 1;

        Spline->Entry = new LATHE_SPLINE_ENTRY[number_of_segments];
    }
    else
    {
        /* This should never happen! */

        throw POV_EXCEPTION_STRING("Lathe segments are already defined.");
    }

    /* Allocate temporary lists. */

    tmp_r1 = new DBL[number_of_segments];
    tmp_r2 = new DBL[number_of_segments];
    tmp_h1 = new DBL[number_of_segments];
    tmp_h2 = new DBL[number_of_segments];

    /***************************************************************************
    * Calculate segments.
    ****************************************************************************/

    /* We want to know the size of the overall bounding cylinder. */

    xmax = ymax = -BOUND_HUGE;
    xmin = ymin = BOUND_HUGE;

    for (i = segment = 0; segment < number_of_segments; )
    {
        i1 = i + 1;
        i2 = i + 2;
        i3 = i + 3;

        switch (Spline_Type)
        {
            /*************************************************************************
            * Linear spline (nothing more than a simple polygon).
            **************************************************************************/

            case LINEAR_SPLINE:

                /* Use linear interpolation. */

                A =  Vector2d(0.0);
                B =  Vector2d(0.0);
                C = -1.0 * P[i] + 1.0 * P[i1];
                D =  1.0 * P[i];

                /* Get maximum coordinates in current segment. */

                x[0] = x[2] = P[i][X];
                x[1] = x[3] = P[i1][X];

                y[0] = y[2] = P[i][Y];
                y[1] = y[3] = P[i1][Y];

                break;


            /*************************************************************************
            * Quadratic spline.
            **************************************************************************/

            case QUADRATIC_SPLINE:

                /* Use quadratic interpolation. */

                A =  Vector2d(0.0);
                B =  0.5 * P[i] - 1.0 * P[i1] + 0.5 * P[i2];
                C = -0.5 * P[i]               + 0.5 * P[i2];
                D =               1.0 * P[i1];

                /* Get maximum coordinates in current segment. */

                x[0] = x[2] = P[i1][X];
                x[1] = x[3] = P[i2][X];

                y[0] = y[2] = P[i1][Y];
                y[1] = y[3] = P[i2][Y];

                break;


            /*************************************************************************
            * Cubic spline.
            **************************************************************************/

            case CUBIC_SPLINE:

                /* Use cubic interpolation. */

                A = -0.5 * P[i] + 1.5 * P[i1] - 1.5 * P[i2] + 0.5 * P[i3];
                B =        P[i] - 2.5 * P[i1] + 2.0 * P[i2] - 0.5 * P[i3];
                C = -0.5 * P[i]               + 0.5 * P[i2];
                D =                     P[i1];

                /* Get maximum coordinates in current segment. */

                x[0] = x[2] = P[i1][X];
                x[1] = x[3] = P[i2][X];

                y[0] = y[2] = P[i1][Y];
                y[1] = y[3] = P[i2][Y];

                break;

            /*************************************************************************
            * Bezier spline.
            **************************************************************************/

            case BEZIER_SPLINE:

                /* Use Bernstein interpolation. */

                A = P[i3] - 3.0 * P[i2] + 3.0 * P[i1] -       P[i];
                B =         3.0 * P[i2] - 6.0 * P[i1] + 3.0 * P[i];
                C =                       3.0 * P[i1] - 3.0 * P[i];
                D =                                           P[i];

                x[0] = P[i][X];
                x[1] = P[i1][X];
                x[2] = P[i2][X];
                x[3] = P[i3][X];

                y[0] = P[i][Y];
                y[1] = P[i1][Y];
                y[2] = P[i2][Y];
                y[3] = P[i3][Y];

                break;

            default:

                throw POV_EXCEPTION_STRING("Unknown lathe type in Compute_Lathe().");

        }

        Spline->Entry[segment].A = A;
        Spline->Entry[segment].B = B;
        Spline->Entry[segment].C = C;
        Spline->Entry[segment].D = D;

        if ((Spline_Type == QUADRATIC_SPLINE) ||
            (Spline_Type == CUBIC_SPLINE))
        {
            /* Get maximum coordinates in current segment. */

            c[0] = 3.0 * A[X];
            c[1] = 2.0 * B[X];
            c[2] = C[X];

<<<<<<< HEAD
            n = solve_quadratic(c, r);
=======
            n = Solve_Polynomial(2, c, r, false, 0.0, stats);
>>>>>>> 74b3ebe0

            while (n--)
            {
                if ((r[n] >= 0.0) && (r[n] <= 1.0))
                {
                    x[n] = r[n] * (r[n] * (r[n] * A[X] + B[X]) + C[X]) + D[X];
                }
            }

            c[0] = 3.0 * A[Y];
            c[1] = 2.0 * B[Y];
            c[2] = C[Y];

<<<<<<< HEAD
            n = solve_quadratic(c, r);
=======
            n = Solve_Polynomial(2, c, r, false, 0.0, stats);
>>>>>>> 74b3ebe0

            while (n--)
            {
                if ((r[n] >= 0.0) && (r[n] <= 1.0))
                {
                    y[n] = r[n] * (r[n] * (r[n] * A[Y] + B[Y]) + C[Y]) + D[Y];
                }
            }
        }

        /* Set current segment's bounding cylinder. */

        tmp_r1[segment] = min(min(x[0], x[1]), min(x[2], x[3]));
        tmp_r2[segment] = max(max(x[0], x[1]), max(x[2], x[3]));

        tmp_h1[segment] = min(min(y[0], y[1]), min(y[2], y[3]));
        tmp_h2[segment] = max(max(y[0], y[1]), max(y[2], y[3]));

        /* Keep track of overall bounding cylinder. */

        xmin = min(xmin, tmp_r1[segment]);
        xmax = max(xmax, tmp_r2[segment]);

        ymin = min(ymin, tmp_h1[segment]);
        ymax = max(ymax, tmp_h2[segment]);

/*
        fprintf(stderr, "bound spline segment %d: ", i);
        fprintf(stderr, "r = %f - %f, h = %f - %f\n", tmp_r1[segment], tmp_r2[segment], tmp_h1[segment], tmp_h2[segment]);
*/

        /* Advance to next segment. */

        switch (Spline_Type)
        {
            case LINEAR_SPLINE:
            case QUADRATIC_SPLINE:
            case CUBIC_SPLINE:

                i++;

                break;

            case BEZIER_SPLINE:

                i += 4;

                break;
        }

        segment++;
    }

    Number = number_of_segments;

    /* Set overall bounding cylinder. */

    Radius1 = xmin;
    Radius2 = xmax;

    Height1 = ymin;
    Height2 = ymax;

    /* Get bounding cylinder. */

    Spline->BCyl = Create_BCyl(Number, tmp_r1, tmp_r2, tmp_h1, tmp_h2);

    /* Get rid of temp. memory. */

    delete[] tmp_h2;
    delete[] tmp_h1;
    delete[] tmp_r2;
    delete[] tmp_r1;
}


/*****************************************************************************
*
* FUNCTION
*
*   test_hit
*
* INPUT
*
*   Lathe       - Pointer to lathe structure
*   Ray         - Current ray
*   Depth_Stack - Current depth stack
*   l, d, w, n  - Normalization length, Intersection depth, Solver depth and segment number
*
* OUTPUT
*
*   Depth_Stack
*
* RETURNS
*
* AUTHOR
*
*   Dieter Bayer
*
* DESCRIPTION
*
*   Test if a hit is valid and push if on the intersection depth.
*
* CHANGES
*
*   Oct 1996 : Creation.
*
******************************************************************************/

bool Lathe::test_hit(const BasicRay &ray, IStack& Depth_Stack, DBL len, DBL d, DBL w, int n,
                     TraceThreadData *Thread)
{
    Vector3d IPoint;

    if ((d > gkMinIsectDepthReturned / len) && (d < MAX_DISTANCE))
    {
        IPoint = ray.Evaluate(d);

        if (Clip.empty() || Point_In_Clip(IPoint, Clip, Thread))
        {
            Depth_Stack->push(Intersection(d, IPoint, this, n, w));

            return(true);
        }
    }

    return(false);
}



/*****************************************************************************
*
* FUNCTION
*
*   Lathe_UVCoord
*
* INPUT
*
*   Result - UV coordinates of intersection (u - rotation, v = height)
*   Object - Object
*   Inter  - Intersection found
*
* OUTPUT
*
*   Result
*
* RETURNS
*
* AUTHOR
*
*   Nathan Kopp
*
* DESCRIPTION
*
*
*
* CHANGES
*
*   Oct 1998 : Creation.
*
******************************************************************************/

void Lathe::UVCoord(Vector2d& Result, const Intersection *Inter) const
{
    DBL len, theta;
    Vector3d P;
/*
    LATHE_SPLINE_ENTRY *Entry;

    Entry = &Spline->Entry[Inter->i1];
*/

    /* Transform the point into the lathe space. */
    MInvTransPoint(P, Inter->IPoint, Trans);

    /* Determine its angle from the point (1, 0, 0) in the x-z plane. */
    len = P[X] * P[X] + P[Z] * P[Z];

    if (len > EPSILON)
    {
        len = sqrt(len);
        if (P[Z] == 0.0)
        {
            if (P[X] > 0)
                theta = 0.0;
            else
                theta = M_PI;
        }
        else
        {
            theta = acos(P[X] / len);
            if (P[Z] < 0.0)
                theta = TWO_M_PI - theta;
        }

        theta /= TWO_M_PI;  /* This will be from 0 to 1 */
    }
    else
        /* This point is at one of the poles. Any value of xcoord will be ok... */
        theta = 0;

    Result[U] = theta;
    Result[V] = (Inter->d1 + (DBL)(Inter->i1))/Number;

    if (Result[V] > 1.0)
        Result[V] = 1.0;
}

}
// end of namespace pov<|MERGE_RESOLUTION|>--- conflicted
+++ resolved
@@ -1230,11 +1230,7 @@
             c[1] = 2.0 * B[X];
             c[2] = C[X];
 
-<<<<<<< HEAD
             n = solve_quadratic(c, r);
-=======
-            n = Solve_Polynomial(2, c, r, false, 0.0, stats);
->>>>>>> 74b3ebe0
 
             while (n--)
             {
@@ -1248,11 +1244,7 @@
             c[1] = 2.0 * B[Y];
             c[2] = C[Y];
 
-<<<<<<< HEAD
             n = solve_quadratic(c, r);
-=======
-            n = Solve_Polynomial(2, c, r, false, 0.0, stats);
->>>>>>> 74b3ebe0
 
             while (n--)
             {
