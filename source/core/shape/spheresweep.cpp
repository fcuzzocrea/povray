//******************************************************************************
///
/// @file core/shape/spheresweep.cpp
///
/// Implementation of the sphere sweep geometric primitive.
///
/// Idea: J.J. Van Wijk, "Raytracing Objects Defined by Sweeping a Sphere",
/// Eurographics 1984.
///
/// @author Jochen Lippert
///
/// @copyright
/// @parblock
///
/// Persistence of Vision Ray Tracer ('POV-Ray') version 3.8.
/// Copyright 1991-2019 Persistence of Vision Raytracer Pty. Ltd.
///
/// POV-Ray is free software: you can redistribute it and/or modify
/// it under the terms of the GNU Affero General Public License as
/// published by the Free Software Foundation, either version 3 of the
/// License, or (at your option) any later version.
///
/// POV-Ray is distributed in the hope that it will be useful,
/// but WITHOUT ANY WARRANTY; without even the implied warranty of
/// MERCHANTABILITY or FITNESS FOR A PARTICULAR PURPOSE.  See the
/// GNU Affero General Public License for more details.
///
/// You should have received a copy of the GNU Affero General Public License
/// along with this program.  If not, see <http://www.gnu.org/licenses/>.
///
/// ----------------------------------------------------------------------------
///
/// POV-Ray is based on the popular DKB raytracer version 2.12.
/// DKBTrace was originally written by David K. Buck.
/// DKBTrace Ver 2.0-2.12 were written by David K. Buck & Aaron A. Collins.
///
/// @endparblock
///
//******************************************************************************

/*****************************************************************************
*
*  Version history (most recent changes first):
*
*  24. Feb. 1998: Fixed a bug in Compute_Sphere_Sweep_BBox that could
*                 result in much too large bounding boxes for
*                 Catmull-Rom-Spline Sphere Sweeps. Added statistics
*                 output for Sphere Sweep primitive.
*
*  19. Jan. 1998: Corrected a problem with the calculation of single
*                 spheres in Compute_Sphere_Sweep which I introduced
*                 in the previous version, and cleaned up the code in
*                 this function a bit. All_Sphere_Sweep_Intersections
*                 now uses QSORT to sort the intersection list.
*
*  6.  Jan. 1998: Fixed a bug that affected the geometry of
*                 Catmull-Rom-Spline Sphere Sweeps, fixed a bug in
*                 Inside_Sphere_Sweep which affected non-proportionally
*                 scaled Sphere Sweeps.
*
*  22. Dec. 1997: Simplyfied code for finding invalid intersections,
*                 fixed some bugs related to this.
*
*  8.  Dec. 1997: Some cleanup & bug fixes.
*
*  1.  Dec. 1997: Made depth tolerance user-selectable.
*
*  29. Nov. 1997: Added support for Catmull-Rom-Splines.
*
*  26. Nov. 1997: Fixed a bug where the wrong value was returned by
*                 All_Sphere_Sweep_Intersections when the clipped_by
*                 statement was used with a sphere sweep.
*
*  24. Nov. 1997: Fixed a pretty silly bug in Copy_Sphere_Sweep where
*                 the sphere sweep wasn't copied completely.
*
*  21. Nov. 1997: Origin release.
*
******************************************************************************/

// Unit header file must be the first file included within POV-Ray *.cpp files (pulls in config)
#include "core/shape/spheresweep.h"

// C++ variants of C standard header files
#include <cstdlib>

// C++ standard header files
#include <algorithm>

// POV-Ray header files (base module)
#include "base/povassert.h"

// POV-Ray header files (core module)
#include "core/bounding/boundingbox.h"
#include "core/math/matrix.h"
#include "core/math/polynomialsolver.h"
#include "core/render/ray.h"
#include "core/scene/tracethreaddata.h"
#include "core/support/statistics.h"

// this must be the last file included
#include "base/povdebug.h"

namespace pov
{

/*****************************************************************************
* Local preprocessor defines
******************************************************************************/

const DBL ZERO_TOLERANCE        = 1.0e-4;
const DBL RADIUS_TOLERANCE      = 1.0e-6;

// TODO - Technically this should be `(Num_Spheres + Num_Segments * order) * 2` [CLi]
#define SPHSWEEP_MAX_ISECT  ((Num_Spheres + Num_Segments) * 2 + 64)



/*****************************************************************************
* Local variables
******************************************************************************/

const MATRIX Catmull_Rom_Matrix =
{
    { 0.0 / 2.0,  2.0 / 2.0,  0.0 / 2.0,  0.0 / 2.0},
    {-1.0 / 2.0,  0.0 / 2.0,  1.0 / 2.0,  0.0 / 2.0},
    { 2.0 / 2.0, -5.0 / 2.0,  4.0 / 2.0, -1.0 / 2.0},
    {-1.0 / 2.0,  3.0 / 2.0, -3.0 / 2.0,  1.0 / 2.0}
};

const MATRIX B_Matrix =
{
    { 1.0 / 6.0,  4.0 / 6.0,  1.0 / 6.0,  0.0 / 6.0},
    {-3.0 / 6.0,  0.0 / 6.0,  3.0 / 6.0,  0.0 / 6.0},
    { 3.0 / 6.0, -6.0 / 6.0,  3.0 / 6.0,  0.0 / 6.0},
    {-1.0 / 6.0,  3.0 / 6.0, -3.0 / 6.0,  1.0 / 6.0}
};



/*****************************************************************************
*
* FUNCTION
*
*   All_Sphere_Sweep_Intersections
*
* INPUT
*
*   Object, Ray, Depth stack
*
* OUTPUT
*
*   Depth stack
*
* RETURNS
*
*   Boolean - found any intersections?
*
* AUTHOR
*
*   Jochen Lippert
*
* DESCRIPTION
*
*   Find all intersections of ray with a sphere sweep.
*
* CHANGES
*
*   -
*
******************************************************************************/

bool SphereSweep::All_Intersections(const Ray& ray, IStack& Depth_Stack, TraceThreadData *Thread)
{
    // TODO - To improve performance, we might use thread-local buffers for all sphere sweeps.
    SPHSWEEP_INT    *Isect = reinterpret_cast<SPHSWEEP_INT *>(POV_MALLOC(sizeof(SPHSWEEP_INT) * SPHSWEEP_MAX_ISECT, "sphere sweep intersections"));
    SPHSWEEP_INT    *Sphere_Isect = reinterpret_cast<SPHSWEEP_INT *>(POV_MALLOC(sizeof(SPHSWEEP_INT) * 2 * Num_Spheres, "Sphere sweep sphere intersections"));
    SPHSWEEP_INT    *Segment_Isect = reinterpret_cast<SPHSWEEP_INT *>(POV_MALLOC(sizeof(SPHSWEEP_INT) * 12 * Num_Segments, "Sphere sweep segment intersections"));
    BasicRay        New_Ray;
    DBL             len;
    bool            Intersection_Found = false;
    int             Num_Isect = 0;
    int             Num_Seg_Isect;
    int             i, j;

    Thread->Stats()[Ray_Sphere_Sweep_Tests]++;

    if (Trans == nullptr)
    {
        New_Ray.Origin = ray.Origin;
        New_Ray.Direction = ray.Direction;
        len = 1.0;
    }
    else
    {
        MInvTransRay(New_Ray, ray, Trans);

        len = New_Ray.Direction.length();
        New_Ray.Direction /= len;
    }

    // Intersections with single spheres
    for(i = 0; i < Num_Spheres; i++)
    {
        // Test for end of vector
        if (Num_Isect + 2 <= SPHSWEEP_MAX_ISECT)
        {
            // Are there intersections with this sphere?
            if (Intersect_Sphere(New_Ray, &Sphere[i], Isect + Num_Isect))
                Num_Isect += 2;
        }
    }

    // Intersections with segments
    for(i = 0; i < Num_Segments; i++)
    {
        // Are there intersections with this segment?
        Num_Seg_Isect = Intersect_Segment(New_Ray, &Segment[i], Segment_Isect, Thread->Stats());

        // Test for end of vector
        if(Num_Isect + Num_Seg_Isect <= SPHSWEEP_MAX_ISECT)
        {
            for (j = 0; j < Num_Seg_Isect; j++)
            {
                // Add intersection
                Isect[Num_Isect] = Segment_Isect[j];
                Num_Isect++;
            }
        }
    }

    // Any intersections?
    if(Num_Isect > 0)
    {
        // Sort intersections
        std::qsort(Isect, Num_Isect, sizeof(SPHSWEEP_INT), Comp_Isects);

        // Delete invalid intersections inside the sphere sweep
        Num_Isect = Find_Valid_Points(Isect, Num_Isect, New_Ray);

        // Push valid intersections
        for (i = 0; i < Num_Isect; i++)
        {
            if((Isect[i].t > gkMinIsectDepthReturned) && (Isect[i].t < MAX_DISTANCE))
            {
                // Was the ray transformed?
                if (Trans != nullptr)
                {
                    // Yes, invert the transformation
                    Isect[i].t /= len;
                    MTransPoint(Isect[i].Point, Isect[i].Point, Trans);
                    MTransNormal(Isect[i].Normal, Isect[i].Normal, Trans);
                    Isect[i].Normal.normalize();
                }

                // Test for clipping volume
                if (Clip.empty() || Point_In_Clip(Isect[i].Point, Clip, Thread))
                {
                    Depth_Stack->push(Intersection(Isect[i].t, Isect[i].Point, Isect[i].Normal, this));
                    Intersection_Found = true;
                }
            }
        }

        if(Intersection_Found)
            Thread->Stats()[Ray_Sphere_Sweep_Tests_Succeeded]++;
    }

    POV_FREE(Isect);
    POV_FREE(Sphere_Isect);
    POV_FREE(Segment_Isect);

    return Intersection_Found;
}



/*****************************************************************************
*
* FUNCTION
*
*   Intersect_Sphere_Sweep_Sphere
*
* INPUT
*
*   Ray     - Ray to test intersection with
*   Sphere  - Sphere
*   Inter   - Intersections (two element vector)
*
* OUTPUT
*
*   -
*
* RETURNS
*
*   Boolean - is there at least one intersection?
*
* AUTHOR
*
*   Jochen Lippert
*
* DESCRIPTION
*
*   Find intersections of ray (line in fact) with a sphere.
*
* CHANGES
*
*   -
*
******************************************************************************/

bool SphereSweep::Intersect_Sphere(const BasicRay &ray, const SPHSWEEP_SPH *Sphere, SPHSWEEP_INT *Inter)
{
    DBL         Radius2;
    DBL         OCSquared;
    DBL         t_Closest_Approach;
    DBL         Half_Chord;
    DBL         t_Half_Chord_Squared;
    Vector3d    Origin_To_Center;

    Radius2 = Sqr(Sphere->Radius);

    Origin_To_Center = Sphere->Center - ray.Origin;

    OCSquared = Origin_To_Center.lengthSqr();

    t_Closest_Approach = dot(Origin_To_Center, ray.Direction);

    if((OCSquared >= Radius2) && (t_Closest_Approach < gkDBL_epsilon))
        return false;

    t_Half_Chord_Squared = Radius2 - OCSquared + Sqr(t_Closest_Approach);

    // @todo Get clipping if parse time scale values for sweep small. Use gkDBL_epsilon instead?
    if(t_Half_Chord_Squared > gkMinIsectDepthReturned)
    {
        Half_Chord = sqrt(t_Half_Chord_Squared);

        // Calculate smaller depth

        Inter[0].t = t_Closest_Approach - Half_Chord;

        // Calculate point
        Inter[0].Point = ray.Evaluate(Inter[0].t);

        // Calculate normal
        Inter[0].Normal = (Inter[0].Point - Sphere->Center) / fabs(Sphere->Radius);

        // Calculate bigger depth
        Inter[1].t = t_Closest_Approach + Half_Chord;

        // Calculate point
        Inter[1].Point = ray.Evaluate(Inter[1].t);

        // Calculate normal
        Inter[1].Normal = (Inter[1].Point - Sphere->Center) / fabs(Sphere->Radius);

        return true;
    }

    return false;
}



/*****************************************************************************
*
* FUNCTION
*
*   Intersect_Sphere_Sweep_Segment
*
* INPUT
*
*   Ray     - Ray to test intersection with
*   Segment - Segment of a sphere sweep
*   Isect   - intersection list (depth, point, normal)
*
* OUTPUT
*
*   Isect   - intersection list (depth, point, normal)
*
* RETURNS
*
*   Number of intersections
*
* AUTHOR
*
*   Jochen Lippert
*
* DESCRIPTION
*
*   Find all intersections of a ray (line in fact) with one segment
*   of a sphere sweep.
*
* CHANGES
*
*   -
*
******************************************************************************/

/// @bug
///     The current implementation exhibits numeric instabilities for 3rd order polynomial splines.
///     (See GitHub issue #147.)
///
int SphereSweep::Intersect_Segment(const BasicRay &ray, const SPHSWEEP_SEG *Segment, SPHSWEEP_INT *Isect, RenderStatistics& stats)
{
    int             Isect_Count;
    DBL             Dot1, Dot2;
    DBL             t1, t2;
    Vector3d        Vector;
    Vector3d        IPoint;
    Vector3d        DCenter;
    DBL             DCenterDot;
    DBL             temp;
    DBL             b, c, d, e, f, g, h, i, j, k, l;
    DBL             Coef[11];
    DBL             Root[10];
    int             Num_Poly_Roots, m, n;
    DBL             fp0, fp1;
    DBL             t;
    SPHSWEEP_SPH    Temp_Sphere;

    Isect_Count = 0;

    // Calculate intersections with closing discs near the ends of the spline segment.
    // Note that the positions of the closing discs account for the rate of change in radius
    // at the respective end of the spline segment.

    // We need to compute these intersections even though we will inevitably discard them later,
    // because the algorithm downstream expects intersections to always come in pairs, one entering
    // the segment and the other one exiting it. The intersections with the closing discs will
    // take the place of any intersections we discard because they fall outside the interval [0,1].
    // (Also, if the spline happens to be parallel to the ray direction, we will get no roots
    // at all but still need to have these intersections.)

    // Closing disk near u=1.
    Dot1 = dot(ray.Direction, Segment->Center_Deriv[0]);
    if(fabs(Dot1) > EPSILON)
    {
        Vector = ray.Origin - Segment->Closing_Sphere[0].Center;
        Dot2 = dot(Vector, Segment->Center_Deriv[0]);
        t1 = -(Dot2 + Segment->Closing_Sphere[0].Radius * Segment->Radius_Deriv[0]) / Dot1;
        if ((t1 > -MAX_DISTANCE) && (t1 < MAX_DISTANCE))
        {
            // Calculate point
            IPoint = ray.Evaluate(t1);

            // Is the point inside the closing sphere?
            DCenter = IPoint - Segment->Closing_Sphere[0].Center;
            DCenterDot = DCenter.lengthSqr();
            if(DCenterDot < Sqr(Segment->Closing_Sphere[0].Radius))
            {
                // Add intersection
                Isect[Isect_Count].t = t1;

                // Copy point
                Isect[Isect_Count].Point = IPoint;

                // Calculate normal
                Isect[Isect_Count].Normal = -Segment->Center_Deriv[0].normalized();

                Isect_Count++;
            }
        }
    }

    // Closing disk near u=1.
    Dot1 = dot(ray.Direction, Segment->Center_Deriv[1]);
    if(fabs(Dot1) > EPSILON)
    {
        Vector = ray.Origin - Segment->Closing_Sphere[1].Center;
        Dot2 = dot(Vector, Segment->Center_Deriv[1]);
        t2 = -(Dot2 + Segment->Closing_Sphere[1].Radius * Segment->Radius_Deriv[1]) / Dot1;
        if((t2 > -MAX_DISTANCE) && (t2 < MAX_DISTANCE))
        {
            // Calculate point
            IPoint = ray.Evaluate(t2);

            // Is the point inside the closing sphere?
            DCenter = IPoint - Segment->Closing_Sphere[1].Center;
            DCenterDot = DCenter.lengthSqr();
            if(DCenterDot < Sqr(Segment->Closing_Sphere[1].Radius))
            {
                // Add intersection
                Isect[Isect_Count].t = t2;

                // Copy point
                Isect[Isect_Count].Point = IPoint;

                // Calculate normal
                Isect[Isect_Count].Normal = Segment->Center_Deriv[1].normalized();

                Isect_Count++;
            }
        }
    }

    auto lambdaQuadraticPolyVal = [](const DBL t, const DBL *x) -> DBL
    {
         DBL pv = x[0];
         for (int k=1; k<=2; k++)
         {
             pv = pv * t + x[k];
         }
         return(pv);
    };

    auto lambdaTenthOrderPolyVal = [](const DBL t, const DBL *x) -> DBL
    {
         DBL pv = x[0];
         for (int k=1; k<=10; k++)
         {
             pv = pv * t + x[k];
         }
         return(pv);
    };

    auto lambdaPolynomialFwdDeflation = [](const int order, const DBL t, const DBL *x, DBL *y) -> void
    {
         y[0] = x[0];
         for (int k=0; k<order; k++)
         {
             y[k+1] = t * y[k] + x[k+1];
         }
    };

    // Calculate intersections with sides of the segment

    switch (Segment->Num_Coefs)
    {
        case 2:   // First order Polynomial

            Vector = ray.Origin - Segment->Center_Coef[0];

            // a is always 1.0

            b = dot(Segment->Center_Coef[1], ray.Direction);
            b *= -2.0;

            c = dot(Vector, ray.Direction);
            c *= 2.0;

            d = Segment->Center_Coef[1].lengthSqr();
            d -= Sqr(Segment->Radius_Coef[1]);

            e = dot(Vector, Segment->Center_Coef[1]);
            e += Segment->Radius_Coef[0] * Segment->Radius_Coef[1];
            e *= -2.0;

            f = Vector.lengthSqr();
            f -= Sqr(Segment->Radius_Coef[0]);

            Coef[0] = 4.0 * Sqr(d) - Sqr(b) * d;
            Coef[1] = 4.0 * d * e - 2.0 * b * c * d;
            Coef[2] = Sqr(e) - b * c * e + Sqr(b) * f;

<<<<<<< HEAD
            if (Test_Flag(this, STURM_FLAG))
            {
                Num_Poly_Roots = polysolve(2, Coef, Root, 0.0, 1.0);

                // First normalize coefficients relative to their range. Differences
                // in scene set up and scale create differences in evaluated values
                // as the solvers run. Normalizing to range for better solver accuracy
                // where determinations based on polynomial value at given t and not
                // distance along ray / change in t.

                DBL coefMax   = max(max(Coef[0],Coef[1]),Coef[2]);
                DBL coefMin   = min(min(Coef[0],Coef[1]),Coef[2]);
                DBL coefRange = (coefMax - coefMin) / 2.0;
                Coef[0] /= coefRange;
                Coef[1] /= coefRange;
                Coef[2] /= coefRange;

                // Use 1st derivative of the polynomial to look for double roots collapsed
                // to mutiplicity of two. In other words where the polynomial parabola
                // just touches, but does not cross so as to create both +- values. This degeneracy
                // happens given certain spacial and ray alignments with respect to the spline.

                DBL CoefD[2];
                DBL tD;
                CoefD[0] = 2.0 * Coef[0];
                CoefD[1] = Coef[1];

                if (CoefD[0] != 0.0)
                {
                    tD = -CoefD[1] / CoefD[0];
                    if ((tD >= 0.0) && (tD <= 1.0))
                    {
                        temp = lambdaQuadraticPolyVal(tD,Coef);
                        if (fabs(temp) < gkDBL_epsilon*10.0)
                        {
                            Root[0] = tD;
                            Num_Poly_Roots = 1;
                        }
                    }
                }
            }
            else
            {
                Num_Poly_Roots = solve_quadratic(Coef, Root);
            }
=======
            Num_Poly_Roots = Solve_Polynomial(2, Coef, Root, true, 1e-10, stats);
>>>>>>> 74b3ebe0
            break;

        case 4:   // Third order polynomial

            Vector = ray.Origin - Segment->Center_Coef[0];

            // a is always 1.0

            b = -2.0 * dot(Segment->Center_Coef[3], ray.Direction);

            c = -2.0 * dot(Segment->Center_Coef[2], ray.Direction);

            d = -2.0 * dot(Segment->Center_Coef[1], ray.Direction);

            e =  2.0 * dot(Vector, ray.Direction);

            f = Segment->Center_Coef[3].lengthSqr();
            f -= Sqr(Segment->Radius_Coef[3]);

            g = dot(Segment->Center_Coef[3], Segment->Center_Coef[2]);
            g -= Segment->Radius_Coef[3] * Segment->Radius_Coef[2];
            g *= 2.0;

            h = dot(Segment->Center_Coef[3], Segment->Center_Coef[1]);
            h *= 2.0;
            temp = dot(Segment->Center_Coef[2], Segment->Center_Coef[2]);
            h += temp;
            h -= 2.0 * Segment->Radius_Coef[3] * Segment->Radius_Coef[1];
            h -= Sqr(Segment->Radius_Coef[2]);

            i = dot(Segment->Center_Coef[3], Vector);
            temp = dot(Segment->Center_Coef[2], Segment->Center_Coef[1]);
            i -= temp;
            i += Segment->Radius_Coef[3] * Segment->Radius_Coef[0];
            i += Segment->Radius_Coef[2] * Segment->Radius_Coef[1];
            i *= -2.0;

            j = dot(Segment->Center_Coef[2], Vector);
            j += Segment->Radius_Coef[2] * Segment->Radius_Coef[0];
            j *= -2.0;
            temp = dot(Segment->Center_Coef[1], Segment->Center_Coef[1]);
            j += temp;
            j -= Sqr(Segment->Radius_Coef[1]);

            k = dot(Segment->Center_Coef[1], Vector);
            k += Segment->Radius_Coef[1] * Segment->Radius_Coef[0];
            k *= -2.0;

            l = Vector.lengthSqr();
            l -= Sqr(Segment->Radius_Coef[0]);

            Coef[0] = 36.0 * Sqr(f) - 9.0 * f * Sqr(b);
            Coef[1] = 60.0 * f * g - 6.0 * g * Sqr(b) - 18.0 * b * c * f;
            Coef[2] = 48.0 * f * h + 25.0 * Sqr(g) - 3.0 * h * Sqr(b)
                    - 13.0 * b * c * g - 8.0 * f * Sqr(c) - 18.0 * b * d * f;
            Coef[3] = 36.0 * f * i + 40.0 * g * h - 18.0 * b * f * e - 8.0 * b * c * h
                    - 6.0 * g * Sqr(c) - 14.0 * b * d * g - 14.0 * c * d * f;
            Coef[4] = 24.0 * f * j + 30.0 * g * i + 16.0 * Sqr(h) - 15.0 * b * g * e
                    - 12.0 * c * f * e + 3.0 * j * Sqr(b) - 3.0 * b * c * i - 4.0 * h * Sqr(c)
                    - 10.0 * b * d * h - 11.0 * c * d * g - 5.0 * f * Sqr(d);
            Coef[5] = 12.0 * f * k + 20.0 * g * j + 24.0 * h * i - 12.0 * b * h * e
                    - 10.0 * c * g * e - 6.0 * d * f * e + 6.0 * k * Sqr(b) + 2.0 * b * c * j
                    - 2.0 * i * Sqr(c) - 6.0 * b * d * i - 8.0 * c * d * h - 4.0 * g * Sqr(d);
            Coef[6] = 10.0 * g * k + 16.0 * h * j + 9.0 * Sqr(i) - 9.0 * b * i * e
                    - 8.0 * c * h * e - 5.0 * d * g * e + 9.0 * l * Sqr(b) + 7.0 * b * c * k
                    - 2.0 * b * d * j - 5.0 * c * d * i - 3.0 * h * Sqr(d);
            Coef[7] = 8.0 * h * k + 12.0 * i * j - 6.0 * b * j * e - 6.0 * c * i * e
                    - 4.0 * d * h * e + 12.0 * b * c * l + 2.0 * k * Sqr(c) + 2.0 * b * d * k
                    - 2.0 * c * d * j - 2.0 * i * Sqr(d);
            Coef[8] = 6.0 * i * k + 4.0 * Sqr(j) - 3.0 * b * k * e - 4.0 * c * j * e
                    - 3.0 * d * i * e + 4.0 * l * Sqr(c) + 6.0 * b * d * l
                    + c * d * k - j * Sqr(d);
            Coef[9] = 4.0 * j * k - 2.0 * c * k * e - 2.0 * d * j * e + 4.0 * c * d * l;
            Coef[10] = Sqr(k) - d * k * e + l * Sqr(d);

<<<<<<< HEAD
            if (Test_Flag(this, STURM_FLAG))
            {
                // See case2 comments above for following range normalization reasons.
                DBL coefMax, coefMin, coefRange, CoefN[11];
                coefMin = coefMax = Coef[0];
                for(int z = 1; z <= 10; z++)
                {
                    coefMax = max(coefMax,Coef[z]);
                    coefMin = min(coefMin,Coef[z]);
                }
                coefRange = (coefMax - coefMin) / 2.0;
                for(int z = 0; z <= 10; z++)
                {
                    CoefN[z] = Coef[z] / coefRange;
                }

                int Num_Poly_RootsD = 0;
                DBL CoefD[10], RootD[9];
                DBL vala, valb;

                // Look for collapsed roots using polynomial's derivative...
                CoefD[9] = CoefN[9];
                for(int z = 0; z < 9; z++)
                {
                    CoefD[z] = (DBL)(10 - z) * CoefN[z];
                }

                Num_Poly_Roots = 0;
                Num_Poly_RootsD = polysolve(9, CoefD, RootD, 0.0, 1.0);
                DBL lastRootDPolyVal = 0.0;
                bool sawDerivativeRootValSignChange = false;
                for (int rn = 0; rn < Num_Poly_RootsD; rn++)
                {
                    temp = lambdaTenthOrderPolyVal(RootD[rn],CoefN);

                    if ((lastRootDPolyVal * temp) < 0.0)
                    {
                        sawDerivativeRootValSignChange = true;
                    }
                    lastRootDPolyVal = temp;

                    if (fabs(temp) < gkDBL_epsilon*10.0)
                    {
                     // vala = lambdaTenthOrderPolyVal(RootD[rn]-gkDBL_epsilon,CoefN);
                     // valb = lambdaTenthOrderPolyVal(RootD[rn]+gkDBL_epsilon,CoefN);

                     // if ((fabs(val) > fabs(temp)) && ((val * temp) >= 0.0))
                     // {
                     //     val = lambdaTenthOrderPolyVal(RootD[rn]+gkDBL_epsilon,CoefN);
                     //     if ((fabs(val) > fabs(temp)) && ((val * temp) >= 0.0))
                     //     {
                                Root[Num_Poly_Roots] = RootD[rn];
                                Num_Poly_Roots++;
                     //     }
                     // }
                    }
                }

                // Look to deflate polynomial where roots found by derivative roots.
                int order = 10;
                for (int rn = 0; rn < Num_Poly_Roots; rn++)
                {
                   lambdaPolynomialFwdDeflation(order,Root[rn],Coef,CoefN);
                   order--;
                   for (int ii = 0; ii <= order; ii++)
                   {
                       Coef[ii] = CoefN[ii];
                   }
                }

                // @todo look to restore bezier_01 like optimization for arbitrary orders.
                //
                Num_Poly_Roots = polysolve(order, Coef, Root, 0.0, 1.0);

                // @todo Derivative roots sign change seen not handled... Do something smarter.
                //
             // if ((Num_Poly_Roots == 0) && (sawDerivativeRootValSignChange))
             // {
             //     lastRootDPolyVal = lambdaTenthOrderPolyVal(RootD[0],CoefN);
             //     for (int rn = 1; rn < Num_Poly_RootsD; rn++)
             //     {
             //         temp = lambdaTenthOrderPolyVal(RootD[rn],CoefN);
             //
             //         if ((lastRootDPolyVal * temp) < 0.0)
             //         {
             //             // What might that smarter thing be... regula falsi or...
             //         }
             //         lastRootDPolyVal = temp;
             //     }
             // }
            }
            else
            {
                Num_Poly_Roots = bezier_01(10, Coef, Root, true, 1e-10, Thread);
              //Num_Poly_Roots = polysolve(10, Coef, Root, 0.0, 1.0);  // Use to bypass bezier_01
            }

=======
            Num_Poly_Roots = bezier_01(10, Coef, Root, true, 1e-10, stats);
>>>>>>> 74b3ebe0
            break;

        default:
            POV_SHAPE_ASSERT(false);
            break;
    }

    // Remove roots not in interval [0, 1].

    // Note that the corresponding intersections are either removed in balanced pairs, or are
    // balanced by intersections with the closing discs.

    m = 0;
    while(m < Num_Poly_Roots)
    {
        if(Root[m] < 0.0 || Root[m] > 1.0)
        {
            for(n = m; n < Num_Poly_Roots - 1; n++)
                Root[n] = Root[n + 1];
            Num_Poly_Roots--;
        }
        else
            m++;
    }

    for (m = 0; m < Num_Poly_Roots; m++)
    {
        // Calculate center and radius of sphere at root

        DBL rootPwr = 1;
        Temp_Sphere.Center = Segment->Center_Coef[0];
        Temp_Sphere.Radius = Segment->Radius_Coef[0];
        for (n = 1; n < Segment->Num_Coefs; ++n)
        {
            rootPwr *= Root[m];
            Temp_Sphere.Center += Segment->Center_Coef[n] * rootPwr;
            Temp_Sphere.Radius += Segment->Radius_Coef[n] * rootPwr;
        }

        switch (Segment->Num_Coefs)
        {
            case 2:

                fp0 = 2.0 * d * Root[m]
                    + e;
                fp1 = b;
                break;

            case 4:

                fp0 = 6.0 * f * Root[m] * Root[m] * Root[m] * Root[m] * Root[m]
                    + 5.0 * g * Root[m] * Root[m] * Root[m] * Root[m]
                    + 4.0 * h * Root[m] * Root[m] * Root[m]
                    + 3.0 * i * Root[m] * Root[m]
                    + 2.0 * j * Root[m]
                    + k;
                fp1 = 3.0 * b * Root[m] * Root[m]
                    + 2.0 * c * Root[m]
                    + d;
                break;

            default:
                POV_SHAPE_ASSERT(false);
                break;
        }

        bool doubleIsect = (fabs(fp1) < ZERO_TOLERANCE);
        if (!doubleIsect)
        {
            // Looks like a single-intersection root at first glance

            t = -fp0 / fp1;

            if ((t > -MAX_DISTANCE) && (t < MAX_DISTANCE))
            {
                // Calculate intersection point
                Isect[Isect_Count].Point = ray.Evaluate(t);

                // Calculate normal
                Isect[Isect_Count].Normal = (Isect[Isect_Count].Point - Temp_Sphere.Center).normalized();

                // Sanity-check intersection point for proper radius
                DBL rIsect = (Isect[Isect_Count].Point - Temp_Sphere.Center).length();
                DBL rRoot  = Temp_Sphere.Radius;

                // Check for numeric instability; this may (only?) happen if the root corresponds to two intersections
                doubleIsect = fabs(rIsect - rRoot) > RADIUS_TOLERANCE;

                if (!doubleIsect)
                {
                    // Add intersection
                    Isect[Isect_Count].t = t;
                    Isect_Count++;
                }
            }
        }

        if (doubleIsect)
        {
            // Calculate intersections
            if(Intersect_Sphere(ray, &Temp_Sphere, Isect + Isect_Count))
                Isect_Count += 2;
        }
    }

    return Isect_Count;
}



/*****************************************************************************
*
* FUNCTION
*
*   Inside_Sphere_Sweep
*
* INPUT
*
*   Point, Object
*
* OUTPUT
*
*   -
*
* RETURNS
*
*   Boolean - is the point inside the sphere sweep?
*
* AUTHOR
*
*   Jochen Lippert
*
* DESCRIPTION
*
*   Test if point is inside sphere sweep.
*
* CHANGES
*
*   -
*
******************************************************************************/

bool SphereSweep::Inside(const Vector3d& IPoint, TraceThreadData *Thread) const
{
    int     inside;
    Vector3d    New_Point;
    int     i, j;
    Vector3d    Vector;
    DBL     temp;
    DBL     Coef[7];
    DBL     Root[6];
    int     Num_Poly_Roots;

    inside = false;

    if (Trans == nullptr)
        New_Point = IPoint;
    else
        MInvTransPoint(New_Point, IPoint, Trans);

    switch(Interpolation)
    {
        case LINEAR_SPHERE_SWEEP:
            // For each segment...
            for(i = 0; i < Num_Segments; i++)
            {
                // Pre-calculate vector
                Vector = New_Point - Segment[i].Center_Coef[0];

                // Coefficient for u^2
                Coef[0] = Segment[i].Center_Coef[1].lengthSqr();
                Coef[0] -= Sqr(Segment[i].Radius_Coef[1]);

                // Coefficient for u^1
                Coef[1] = dot(Vector, Segment[i].Center_Coef[1]);
                Coef[1] += Segment[i].Radius_Coef[0]
                         * Segment[i].Radius_Coef[1];
                Coef[1] *= -2.0;

                // Coefficient for u^0
                Coef[2] = Vector.lengthSqr();
                Coef[2] -= Sqr(Segment[i].Radius_Coef[0]);

                // Find roots
                Num_Poly_Roots = solve_quadratic(Coef, Root);

                // Test for interval [0, 1]
                for(j = 0; j < Num_Poly_Roots; j++)
                {
                    if(Root[j] >= 0.0 && Root[j] <= 1.0)
                    {
                        // At least one root inside interval, so we are inside sphere sweep
                        inside = true;
                        break;
                    }

                    if (inside)
                    {
                        break;
                    }
                }
            }
            break;
        case CATMULL_ROM_SPLINE_SPHERE_SWEEP:
        case B_SPLINE_SPHERE_SWEEP:
            // For each segment...
            for(i = 0; i < Num_Segments; i++)
            {
                // Pre-calculate vector
                Vector = New_Point - Segment[i].Center_Coef[0];

                // Coefficient for u^6
                Coef[0] = Segment[i].Center_Coef[3].lengthSqr();
                Coef[0] -= Sqr(Segment[i].Radius_Coef[3]);

                // Coefficient for u^5
                Coef[1] = dot(Segment[i].Center_Coef[3],
                              Segment[i].Center_Coef[2]);
                Coef[1] -= Segment[i].Radius_Coef[3]
                         * Segment[i].Radius_Coef[2];
                Coef[1] *= 2.0;

                // Coefficient for u^4
                Coef[2] = dot(Segment[i].Center_Coef[3],
                              Segment[i].Center_Coef[1]);
                Coef[2] *= 2.0;
                temp = Segment[i].Center_Coef[2].lengthSqr();
                Coef[2] += temp;
                Coef[2] -= 2.0 * Segment[i].Radius_Coef[3]
                               * Segment[i].Radius_Coef[1];
                Coef[2] -= Sqr(Segment[i].Radius_Coef[2]);

                // Coefficient for u^3
                Coef[3] = dot(Segment[i].Center_Coef[3], Vector);
                temp = dot(Segment[i].Center_Coef[2],
                           Segment[i].Center_Coef[1]);
                Coef[3] -= temp;
                Coef[3] += Segment[i].Radius_Coef[3]
                         * Segment[i].Radius_Coef[0];
                Coef[3] += Segment[i].Radius_Coef[2]
                         * Segment[i].Radius_Coef[1];
                Coef[3] *= -2.0;

                // Coefficient for u^2
                Coef[4] = dot(Segment[i].Center_Coef[2], Vector);
                Coef[4] += Segment[i].Radius_Coef[2]
                         * Segment[i].Radius_Coef[0];
                Coef[4] *= -2.0;
                temp = Segment[i].Center_Coef[1].lengthSqr();
                Coef[4] += temp;
                Coef[4] -= Sqr(Segment[i].Radius_Coef[1]);

                // Coefficient for u^1
                Coef[5] = dot(Segment[i].Center_Coef[1], Vector);
                Coef[5] += Segment[i].Radius_Coef[1]
                         * Segment[i].Radius_Coef[0];
                Coef[5] *= -2.0;

                // Coefficient for u^0
                Coef[6] = Vector.lengthSqr();
                Coef[6] -= Sqr(Segment[i].Radius_Coef[0]);

                // Find roots
<<<<<<< HEAD
                Num_Poly_Roots = bezier_01(6, Coef, Root, true, 1e-10, Thread);
              //Num_Poly_Roots = polysolve(6, Coef, Root, 0.0, 1.0); // Use to bypass bezier_01
=======
                Num_Poly_Roots = bezier_01(6, Coef, Root, true, 1e-10, Thread->Stats());
>>>>>>> 74b3ebe0

                // Test for interval [0, 1]
                for(j = 0; j < Num_Poly_Roots; j++)
                {
                    if(Root[j] >= 0.0 && Root[j] <= 1.0)
                    {
                        // At least one root inside interval, so we are inside the sphere sweep
                        inside = true;
                        break;
                    }
                }

                if (inside)
                {
                    break;
                }
            }
            break;
    }

    if(Test_Flag(this, INVERTED_FLAG))
        inside = !inside;

    return inside;
}



/*****************************************************************************
*
* FUNCTION
*
*   Sphere_Sweep_Normal
*
* INPUT
*
*   Object, Intersection
*
* OUTPUT
*
*   Normal
*
* RETURNS
*
*   -
*
* AUTHOR
*
*   Jochen Lippert
*
* DESCRIPTION
*
*   Calculate the surface normal of a sphere sweep.
*
* CHANGES
*
*   -
*
******************************************************************************/

void SphereSweep::Normal(Vector3d& Result, Intersection *Inter, TraceThreadData *) const
{
    Result = Inter->INormal;
}



/*****************************************************************************
*
* FUNCTION
*
*   Copy_Sphere_Sweep
*
* INPUT
*
*   Object
*
* OUTPUT
*
*   -
*
* RETURNS
*
*   Copy of sphere sweep
*
* AUTHOR
*
*   Jochen Lippert
*
* DESCRIPTION
*
*   Copy a sphere sweep.
*
* CHANGES
*
*   -
*
******************************************************************************/

ObjectPtr SphereSweep::Copy()
{
    SphereSweep *New = new SphereSweep();
    int         i;

    Destroy_Transform(New->Trans);
    *New = *this;

    New->Segment = nullptr;
    New->Sphere = nullptr;
    New->Interpolation = Interpolation;

    New->Num_Modeling_Spheres = Num_Modeling_Spheres;
    New->Modeling_Sphere = reinterpret_cast<SPHSWEEP_SPH *>(POV_MALLOC(Num_Modeling_Spheres * sizeof(SPHSWEEP_SPH), "modeling sphere"));
    for(i = 0; i < New->Num_Modeling_Spheres; i++)
        New->Modeling_Sphere[i] = Modeling_Sphere[i];

    // @note  Look to remove this control. It should be constant for numerical accuracy.
    New->Depth_Tolerance = gkMinIsectDepthReturned;

    New->Compute();

    New->Trans = Copy_Transform(Trans);

    return New;
}



/*****************************************************************************
*
* FUNCTION
*
*   Translate_Sphere_Sweep
*
* INPUT
*
*   Object, Vector, Transformation
*
* OUTPUT
*
*   Object
*
* RETURNS
*
*   -
*
* AUTHOR
*
*   Jochen Lippert
*
* DESCRIPTION
*
*   Translate a sphere sweep.
*
* CHANGES
*
*   -
*
******************************************************************************/

void SphereSweep::Translate(const Vector3d& Vector, const TRANSFORM *tr)
{
    if (Trans == nullptr)
    {
        for(int i = 0; i < Num_Modeling_Spheres; i++)
            Modeling_Sphere[i].Center += Vector;
        Compute();
        Compute_BBox();
    }
    else
    {
        Transform(tr);
    }
}



/*****************************************************************************
*
* FUNCTION
*
*   Rotate_Sphere_Sweep
*
* INPUT
*
*   Object, Vector, Transformation
*
* OUTPUT
*
*   Object
*
* RETURNS
*
*   -
*
* AUTHOR
*
*   Jochen Lippert
*
* DESCRIPTION
*
*   Rotate a sphere sweep.
*
* CHANGES
*
*   -
*
******************************************************************************/

void SphereSweep::Rotate(const Vector3d&, const TRANSFORM *tr)
{
    if (Trans == nullptr)
    {
        for (int i = 0; i < Num_Modeling_Spheres; i++)
            MTransPoint(Modeling_Sphere[i].Center, Modeling_Sphere[i].Center, tr);
        Compute();
        Compute_BBox();
    }
    else
    {
        Transform(tr);
    }
}



/*****************************************************************************
*
* FUNCTION
*
*   Scale_Sphere_Sweep
*
* INPUT
*
*   Object, Vector, Transformation
*
* OUTPUT
*
*   Object
*
* RETURNS
*
*   -
*
* AUTHOR
*
*   Jochen Lippert
*
* DESCRIPTION
*
*   Scale a sphere sweep.
*
* CHANGES
*
*   -
*
******************************************************************************/

void SphereSweep::Scale(const Vector3d& Vector, const TRANSFORM *tr)
{
    if((Vector[X] != Vector[Y]) || (Vector[X] != Vector[Z]))
    {
        if (Trans == nullptr)
            Trans = Create_Transform();
    }

    if (Trans == nullptr)
    {
        for(int i = 0; i < Num_Modeling_Spheres; i++)
        {
            Modeling_Sphere[i].Center *= Vector[X];
            Modeling_Sphere[i].Radius *= Vector[X];
        }
        Compute();
        Compute_BBox();
    }
    else
    {
        Transform(tr);
    }
}



/*****************************************************************************
*
* FUNCTION
*
*   Create_Sphere_Sweep
*
* INPUT
*
*   -
*
* OUTPUT
*
*   -
*
* RETURNS
*
*   Sphere_Sweep
*
* AUTHOR
*
*   Jochen Lippert
*
* DESCRIPTION
*
*   Create a new, "empty" sphere sweep (no modeling spheres).
*
* CHANGES
*
*   -
*
******************************************************************************/

SphereSweep::SphereSweep() : ObjectBase(SPHERE_SWEEP_OBJECT)
{
    Interpolation = -1;

    Num_Modeling_Spheres = 0;
    Modeling_Sphere = nullptr;

    Num_Spheres = 0;
    Sphere = nullptr;

    Num_Segments = 0;
    Segment = nullptr;

    //@todo  Should hard code and remove this variable for numerical accuracy.
    Depth_Tolerance = gkMinIsectDepthReturned;

    Trans = nullptr;
}



/*****************************************************************************
*
* FUNCTION
*
*   Transform_Sphere_Sweep
*
* INPUT
*
*   Object, Transformation
*
* OUTPUT
*
*   Object
*
* RETURNS
*
*   -
*
* AUTHOR
*
*   Jochen Lippert
*
* DESCRIPTION
*
*   Transform a sphere sweep.
*
* CHANGES
*
*   -
*
******************************************************************************/

void SphereSweep::Transform(const TRANSFORM *tr)
{
    if (Trans == nullptr)
        Trans = Create_Transform();

    Compose_Transforms(Trans, tr);

    Compute_BBox();
}



/*****************************************************************************
*
* FUNCTION
*
*   Destroy_Sphere_Sweep
*
* INPUT
*
*   Object
*
* OUTPUT
*
*   -
*
* RETURNS
*
*   -
*
* AUTHOR
*
*   Jochen Lippert
*
* DESCRIPTION
*
*   Free memory allocated for a sphere sweep.
*
* CHANGES
*
*   -
*
******************************************************************************/

SphereSweep::~SphereSweep()
{
    POV_FREE(Modeling_Sphere);
    POV_FREE(Sphere);
    POV_FREE(Segment);
}



/*****************************************************************************
*
* FUNCTION
*
*   Compute_Sphere_Sweep_BBox
*
* INPUT
*
*   Sphere Sweep
*
* OUTPUT
*
*   Sphere Sweep
*
* RETURNS
*
*   -
*
* AUTHOR
*
*   Jochen Lippert
*
* DESCRIPTION
*
*   Calculate the bounding box of a sphere sweep.
*
* CHANGES
*
*   -
*
******************************************************************************/

void SphereSweep::Compute_BBox()
{
    Vector3d    mins;
    Vector3d    maxs;
    int         i;

    mins[X] = mins[Y] = mins[Z] = BOUND_HUGE;
    maxs[X] = maxs[Y] = maxs[Z] = -BOUND_HUGE;

    if (Interpolation == CATMULL_ROM_SPLINE_SPHERE_SWEEP)
    {
        // With Catmull-Rom splines, the spline may overshoot the space defined by the control spheres.
        // For now, we solve this by translating each segment of the sphere sweep into (temporary) corresponding
        // Bezier-style control spheres, and computing the bounding box from those.

        for (i = 1; i < Num_Modeling_Spheres-2; i++)
        {
            // Compute temporary Bezier-style control spheres for the segment.

            SPHSWEEP_SPH tempSphere[4];
            tempSphere[0]        = Modeling_Sphere[i];
            tempSphere[1].Center = Modeling_Sphere[i].Center + (Modeling_Sphere[i+1].Center - Modeling_Sphere[i-1].Center) / 6;
            tempSphere[1].Radius = Modeling_Sphere[i].Radius + (Modeling_Sphere[i+1].Radius - Modeling_Sphere[i-1].Radius) / 6;
            tempSphere[2].Center = Modeling_Sphere[i+1].Center + (Modeling_Sphere[i].Center - Modeling_Sphere[i+2].Center) / 6;
            tempSphere[2].Radius = Modeling_Sphere[i+1].Radius + (Modeling_Sphere[i].Radius - Modeling_Sphere[i+2].Radius) / 6;
            tempSphere[3]        = Modeling_Sphere[i+1];

            // From the Bezier-style control spheres, compute the bounding box.

            for (int j = 0; j < 4; ++j)
            {
                mins = min(mins, tempSphere[j].Center - Vector3d(fabs(tempSphere[j].Radius)));
                maxs = max(maxs, tempSphere[j].Center + Vector3d(fabs(tempSphere[j].Radius)));
            }
        }
    }
    else
    {
        for (i = 0; i < Num_Modeling_Spheres; i++)
        {
            mins = min(mins, Modeling_Sphere[i].Center - Vector3d(fabs(Modeling_Sphere[i].Radius)));
            maxs = max(maxs, Modeling_Sphere[i].Center + Vector3d(fabs(Modeling_Sphere[i].Radius)));
        }
    }

    Make_BBox_from_min_max(BBox, mins, maxs);

    if (Trans != nullptr)
        Recompute_BBox(&BBox, Trans);
}



/*****************************************************************************
*
* FUNCTION
*
*   Compute_Sphere_Sweep
*
* INPUT
*
*   Sphere sweep
*
* OUTPUT
*
*   Sphere sweep
*
* RETURNS
*
*   -
*
* AUTHOR
*
*   Jochen Lippert
*
* DESCRIPTION
*
*   Calculate the internal representation of a sphere sweep.
*
* CHANGES
*
*   -
*
******************************************************************************/

void SphereSweep::Compute()
{
    size_t  size;
    int     i;
    int     coef;
    int     msph;
    int     last_sph;
    int     last_seg;

    switch(Interpolation)
    {
        case LINEAR_SPHERE_SWEEP:
            // Allocate memory if necessary
            if (Segment == nullptr)
            {
                Num_Segments = Num_Modeling_Spheres - 1;
                size = Num_Segments * sizeof(SPHSWEEP_SEG);
                Segment = reinterpret_cast<SPHSWEEP_SEG *>(POV_MALLOC(size, "sphere sweep segments"));
            }

            // Calculate polynomials for each segment
            for(i = 0; i < Num_Segments; i++)
            {
                // Polynomial has two coefficients
                Segment[i].Num_Coefs = 2;

                // Coefficients for u^1
                Segment[i].Center_Coef[1] =
                     Modeling_Sphere[i + 1].Center -
                     Modeling_Sphere[i].Center;

                Segment[i].Radius_Coef[1] =
                     Modeling_Sphere[i + 1].Radius -
                     Modeling_Sphere[i].Radius;

                // Coefficients for u^0
                Segment[i].Center_Coef[0] =
                     Modeling_Sphere[i].Center;

                Segment[i].Radius_Coef[0] =
                     Modeling_Sphere[i].Radius;
            }
            break;
        case CATMULL_ROM_SPLINE_SPHERE_SWEEP:
            // Allocate memory if necessary
            if (Segment == nullptr)
            {
                Num_Segments = Num_Modeling_Spheres - 3;
                size = Num_Segments * sizeof(SPHSWEEP_SEG);
                Segment = reinterpret_cast<SPHSWEEP_SEG *>(POV_MALLOC(size, "sphere sweep segments"));
            }

            // Calculate polynomials for each segment
            for(i = 0; i < Num_Segments; i++)
            {
                // Polynomial has four coefficients
                Segment[i].Num_Coefs = 4;

                // Calculate coefficients
                for(coef = 0; coef < 4; coef++)
                {
                    // Center
                    Segment[i].Center_Coef[coef] =
                           Modeling_Sphere[i].Center *
                           Catmull_Rom_Matrix[coef][0];

                    // Radius
                    Segment[i].Radius_Coef[coef] =
                           Modeling_Sphere[i].Radius *
                           Catmull_Rom_Matrix[coef][0];

                    for(msph = 1; msph < 4; msph++)
                    {
                        // Center
                        Segment[i].Center_Coef[coef] +=
                                     Catmull_Rom_Matrix[coef][msph] *
                                     Modeling_Sphere[i + msph].Center;

                        // Radius
                        Segment[i].Radius_Coef[coef] +=
                                     Catmull_Rom_Matrix[coef][msph] *
                                     Modeling_Sphere[i + msph].Radius;
                    }
                }
            }
            break;
        case B_SPLINE_SPHERE_SWEEP:
            // Allocate memory if necessary
            if (Segment == nullptr)
            {
                Num_Segments = Num_Modeling_Spheres - 3;
                size = Num_Segments * sizeof(SPHSWEEP_SEG);
                Segment = reinterpret_cast<SPHSWEEP_SEG *>(POV_MALLOC(size, "sphere sweep segments"));
            }

            // Calculate polynomials for each segment
            for(i = 0; i < Num_Segments; i++)
            {
                // Polynomial has four coefficients
                Segment[i].Num_Coefs = 4;

                // Calculate coefficients
                for(coef = 0; coef < 4; coef++)
                {
                    // Center
                    Segment[i].Center_Coef[coef] =
                           Modeling_Sphere[i].Center *
                           B_Matrix[coef][0];

                    // Radius
                    Segment[i].Radius_Coef[coef] =
                           Modeling_Sphere[i].Radius *
                           B_Matrix[coef][0];

                    for(msph = 1; msph < 4; msph++)
                    {
                        // Center
                        Segment[i].Center_Coef[coef] +=
                                     B_Matrix[coef][msph] *
                                     Modeling_Sphere[i + msph].Center;

                        // Radius
                        Segment[i].Radius_Coef[coef] +=
                                     B_Matrix[coef][msph] *
                                     Modeling_Sphere[i + msph].Radius;
                    }
                }
            }
            break;

        default:
            POV_SHAPE_ASSERT (false);
            break;
    }

    // Pre-calculate several constants

    for(i = 0; i < Num_Segments; i++)
    {
        // Calculate closing sphere for u = 0

        // Center
        Segment[i].Closing_Sphere[0].Center =
                      Segment[i].Center_Coef[0];

        // Radius
        Segment[i].Closing_Sphere[0].Radius =
                      Segment[i].Radius_Coef[0];

        // Calculate derivatives for u = 0

        // Center
        Segment[i].Center_Deriv[0] =
                      Segment[i].Center_Coef[1];

        // Radius
        Segment[i].Radius_Deriv[0] =
                      Segment[i].Radius_Coef[1];

        // Calculate closing sphere for u = 1

        // Center
        Segment[i].Closing_Sphere[1].Center =
                      Segment[i].Center_Coef[0];

        // Radius
        Segment[i].Closing_Sphere[1].Radius =
                      Segment[i].Radius_Coef[0];

        for(coef = 1; coef < Segment[i].Num_Coefs; coef++)
        {
            // Center
            Segment[i].Closing_Sphere[1].Center +=
                   Segment[i].Center_Coef[coef];

            // Radius
            Segment[i].Closing_Sphere[1].Radius +=
                   Segment[i].Radius_Coef[coef];
        }

        // Calculate derivatives for u = 1

        // Center
        Segment[i].Center_Deriv[1] =
                      Segment[i].Center_Coef[1];

        // Radius
        Segment[i].Radius_Deriv[1] =
                      Segment[i].Radius_Coef[1];

        for(coef = 2; coef < Segment[i].Num_Coefs; coef++)
        {
            // Center
            Segment[i].Center_Deriv[1] += double(coef) *
                         Segment[i].Center_Coef[coef];

            // Radius
            Segment[i].Radius_Deriv[1] += coef *
                         Segment[i].Radius_Coef[coef];
        }
    }

    // Calculate single spheres

    // Allocate memory if necessary
    if (Sphere == nullptr)
    {
        Num_Spheres = Num_Segments + 1;
        size = Num_Spheres * sizeof(SPHSWEEP_SPH);
        Sphere = reinterpret_cast<SPHSWEEP_SPH *>(POV_MALLOC(size, "sphere sweep spheres"));
    }

    // Calculate first sphere of every segment

    for(i = 0; i < Num_Segments; i++)
    {
        // Center
        Sphere[i].Center =
                      Segment[i].Center_Coef[0];

        // Radius
        Sphere[i].Radius =
                      Segment[i].Radius_Coef[0];
    }

    // Calculate last sphere of last segment

    last_sph = Num_Spheres - 1;
    last_seg = Num_Segments - 1;

    // Center
    Sphere[last_sph].Center =
                  Segment[last_seg].Center_Coef[0];
    // Radius
    Sphere[last_sph].Radius =
                  Segment[last_seg].Radius_Coef[0];

    for(coef = 1; coef < Segment[last_seg].Num_Coefs; coef++)
    {
        // Center
        Sphere[last_sph].Center +=
               Segment[last_seg].Center_Coef[coef];

        // Radius
        Sphere[last_sph].Radius +=
               Segment[last_seg].Radius_Coef[coef];
    }
}



/*****************************************************************************
*
* FUNCTION
*
*   Find_Valid_Points
*
* INPUT
*
*   Intersection list, number of intersections, ray
*
* OUTPUT
*
*   Intersection list
*
* RETURNS
*
*   Number of valid intersections
*
* AUTHOR
*
*   Jochen Lippert
*
* DESCRIPTION
*
*   Delete invalid intersections.
*
* CHANGES
*
*   -
*
******************************************************************************/

int SphereSweep::Find_Valid_Points(SPHSWEEP_INT *Inter, int Num_Inter, const BasicRay &ray)
{
    int     i;
    int     j;
    int     Inside;
    bool    Keep;
    DBL     NormalDotDirection;

    // NB: First intersection point always enters, last one always leaves, so we're not explicitly testing them.

    Inside = 1;
    i = 1;
    while(i < Num_Inter - 1)
    {
        // Angle between normal and ray
        NormalDotDirection = dot(Inter[i].Normal, ray.Direction);

        // Does the ray enter the part?
        if(NormalDotDirection < 0.0)
        {
            // Ray enters part, keep intersection if ray was outside any part
            Keep = (Inside == 0);

            // increase inside counter
            Inside++;
        }
        else
        {
            // Ray exits part, keep intersection if ray was inside one part
            Keep = (Inside == 1);

            // decrease inside counter
            Inside--;
        }

        // Keep intersection?
        if(Keep)
            i++; // Yes, advance to next one
        else
        {
            // No, delete it
            for (j = i + 1; j < Num_Inter; j++)
                Inter[j - 1] = Inter[j];
            Num_Inter--;
        }
    }

    return Num_Inter;
}



/*****************************************************************************
*
* FUNCTION
*
*   Comp_Isects
*
* INPUT
*
* OUTPUT
*
* RETURNS
*
* AUTHOR
*
*   Jochen Lippert
*
* DESCRIPTION
*
*   Compare the depths of two sphere sweep intersections.
*
* CHANGES
*
*   -
*
******************************************************************************/

int SphereSweep::Comp_Isects(const void *Intersection_1, const void *Intersection_2)
{
    const SPHSWEEP_INT *Int_1;
    const SPHSWEEP_INT *Int_2;

    Int_1 = reinterpret_cast<const SPHSWEEP_INT *>(Intersection_1);
    Int_2 = reinterpret_cast<const SPHSWEEP_INT *>(Intersection_2);

    if(Int_1->t < Int_2->t)
        return -1;

    if (Int_1->t == Int_2->t)
        return 0;
    else
        return 1;
}



/*****************************************************************************
*
* FUNCTION
*
*   bezier_01
*
* INPUT
*
* OUTPUT
*
* RETURNS
*
* AUTHOR
*
*   Massimo Valentini
*
* DESCRIPTION
*
*   Optimization to exclude the presence of a root of a polynomial in (0 1).
*   The rendering time decreases impressively.
*
* CHANGES
*
*   -
*
******************************************************************************/

const int lcm_bezier_01[] =
{
    60,  10,  4,  3,  4, 10, 60,
    2520, 252, 56, 21, 12, 10, 12, 21, 56, 252, 2520
};

int SphereSweep::bezier_01(int degree, const DBL* Coef, DBL* Roots, bool sturm, DBL tolerance, RenderStatistics& stats)
{
    DBL d[11];
    bool non_negative = true, non_positive = true;
    int i, j;
    const int *lcm = &(lcm_bezier_01[degree == 6 ? 0 : 7]);

    for(i = 0; i <= degree; ++i)
        d[i] = Coef[i] * lcm[i];

    for(i = 0; i <= degree; ++i)
    {
        non_negative = (non_negative && (d[degree - i] >= 0));
        non_positive = (non_positive && (d[degree - i] <= 0));

        if(!(non_negative || non_positive))
<<<<<<< HEAD
        {
            return polysolve(degree, Coef, Roots, 0.0, 1.0);
        }
=======
            return Solve_Polynomial(degree, Coef, Roots, sturm, tolerance, stats);
>>>>>>> 74b3ebe0

        for(j = 0; j < degree - i; ++j)
            d[j] += d[j+1];
    }

    return 0;
}

}
// end of namespace pov<|MERGE_RESOLUTION|>--- conflicted
+++ resolved
@@ -554,7 +554,6 @@
             Coef[1] = 4.0 * d * e - 2.0 * b * c * d;
             Coef[2] = Sqr(e) - b * c * e + Sqr(b) * f;
 
-<<<<<<< HEAD
             if (Test_Flag(this, STURM_FLAG))
             {
                 Num_Poly_Roots = polysolve(2, Coef, Root, 0.0, 1.0);
@@ -565,8 +564,8 @@
                 // where determinations based on polynomial value at given t and not
                 // distance along ray / change in t.
 
-                DBL coefMax   = max(max(Coef[0],Coef[1]),Coef[2]);
-                DBL coefMin   = min(min(Coef[0],Coef[1]),Coef[2]);
+                DBL coefMax   = std::fmax(std::fmax(Coef[0],Coef[1]),Coef[2]);
+                DBL coefMin   = std::fmin(std::fmin(Coef[0],Coef[1]),Coef[2]);
                 DBL coefRange = (coefMax - coefMin) / 2.0;
                 Coef[0] /= coefRange;
                 Coef[1] /= coefRange;
@@ -600,9 +599,6 @@
             {
                 Num_Poly_Roots = solve_quadratic(Coef, Root);
             }
-=======
-            Num_Poly_Roots = Solve_Polynomial(2, Coef, Root, true, 1e-10, stats);
->>>>>>> 74b3ebe0
             break;
 
         case 4:   // Third order polynomial
@@ -678,7 +674,6 @@
             Coef[9] = 4.0 * j * k - 2.0 * c * k * e - 2.0 * d * j * e + 4.0 * c * d * l;
             Coef[10] = Sqr(k) - d * k * e + l * Sqr(d);
 
-<<<<<<< HEAD
             if (Test_Flag(this, STURM_FLAG))
             {
                 // See case2 comments above for following range normalization reasons.
@@ -686,8 +681,8 @@
                 coefMin = coefMax = Coef[0];
                 for(int z = 1; z <= 10; z++)
                 {
-                    coefMax = max(coefMax,Coef[z]);
-                    coefMin = min(coefMin,Coef[z]);
+                    coefMax = std::fmax(coefMax,Coef[z]);
+                    coefMin = std::fmin(coefMin,Coef[z]);
                 }
                 coefRange = (coefMax - coefMin) / 2.0;
                 for(int z = 0; z <= 10; z++)
@@ -772,13 +767,10 @@
             }
             else
             {
-                Num_Poly_Roots = bezier_01(10, Coef, Root, true, 1e-10, Thread);
+                Num_Poly_Roots = bezier_01(10, Coef, Root);
               //Num_Poly_Roots = polysolve(10, Coef, Root, 0.0, 1.0);  // Use to bypass bezier_01
             }
 
-=======
-            Num_Poly_Roots = bezier_01(10, Coef, Root, true, 1e-10, stats);
->>>>>>> 74b3ebe0
             break;
 
         default:
@@ -1042,12 +1034,8 @@
                 Coef[6] -= Sqr(Segment[i].Radius_Coef[0]);
 
                 // Find roots
-<<<<<<< HEAD
-                Num_Poly_Roots = bezier_01(6, Coef, Root, true, 1e-10, Thread);
+                Num_Poly_Roots = bezier_01(6, Coef, Root);
               //Num_Poly_Roots = polysolve(6, Coef, Root, 0.0, 1.0); // Use to bypass bezier_01
-=======
-                Num_Poly_Roots = bezier_01(6, Coef, Root, true, 1e-10, Thread->Stats());
->>>>>>> 74b3ebe0
 
                 // Test for interval [0, 1]
                 for(j = 0; j < Num_Poly_Roots; j++)
@@ -2000,7 +1988,7 @@
     2520, 252, 56, 21, 12, 10, 12, 21, 56, 252, 2520
 };
 
-int SphereSweep::bezier_01(int degree, const DBL* Coef, DBL* Roots, bool sturm, DBL tolerance, RenderStatistics& stats)
+int SphereSweep::bezier_01(int degree, const DBL* Coef, DBL* Roots)
 {
     DBL d[11];
     bool non_negative = true, non_positive = true;
@@ -2016,13 +2004,9 @@
         non_positive = (non_positive && (d[degree - i] <= 0));
 
         if(!(non_negative || non_positive))
-<<<<<<< HEAD
         {
             return polysolve(degree, Coef, Roots, 0.0, 1.0);
         }
-=======
-            return Solve_Polynomial(degree, Coef, Roots, sturm, tolerance, stats);
->>>>>>> 74b3ebe0
 
         for(j = 0; j < degree - i; ++j)
             d[j] += d[j+1];
