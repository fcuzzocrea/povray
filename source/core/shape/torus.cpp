--- conflicted
+++ resolved
@@ -312,7 +312,6 @@
 
         c[4] = k1 * k1 + 4.0 * R2 * (Py2 - r2);
 
-<<<<<<< HEAD
         if (Test_Flag(this, STURM_FLAG))
         {
             n = polysolve(4, c, r, 0.0, 0.0);
@@ -321,9 +320,6 @@
         {
             n = solve_quartic(c, r);
         }
-=======
-        n = Solve_Polynomial(4, c, r, Test_Flag(this, STURM_FLAG), ROOT_TOLERANCE, stats);
->>>>>>> 74b3ebe0
 
         while(n--)
         {
