//******************************************************************************
///
/// @file core/shape/polynomial.cpp
///
/// Implementation of the 3-variable polynomial geometric primitive.
///
/// @author Alexander Enzmann
///
/// @copyright
/// @parblock
///
/// Persistence of Vision Ray Tracer ('POV-Ray') version 3.8.
/// Copyright 1991-2019 Persistence of Vision Raytracer Pty. Ltd.
///
/// POV-Ray is free software: you can redistribute it and/or modify
/// it under the terms of the GNU Affero General Public License as
/// published by the Free Software Foundation, either version 3 of the
/// License, or (at your option) any later version.
///
/// POV-Ray is distributed in the hope that it will be useful,
/// but WITHOUT ANY WARRANTY; without even the implied warranty of
/// MERCHANTABILITY or FITNESS FOR A PARTICULAR PURPOSE.  See the
/// GNU Affero General Public License for more details.
///
/// You should have received a copy of the GNU Affero General Public License
/// along with this program.  If not, see <http://www.gnu.org/licenses/>.
///
/// ----------------------------------------------------------------------------
///
/// POV-Ray is based on the popular DKB raytracer version 2.12.
/// DKBTrace was originally written by David K. Buck.
/// DKBTrace Ver 2.0-2.12 were written by David K. Buck & Aaron A. Collins.
///
/// @endparblock
///
//******************************************************************************

// Unit header file must be the first file included within POV-Ray *.cpp files (pulls in config)
#include "core/shape/polynomial.h"

// C++ variants of C standard header files
// C++ standard header files
//  (none at the moment)

// POV-Ray header files (base module)
//  (none at the moment)

// POV-Ray header files (core module)
#include "core/bounding/boundingbox.h"
#include "core/math/matrix.h"
#include "core/math/polynomialsolver.h"
#include "core/render/ray.h"
#include "core/scene/tracethreaddata.h"
#include "core/support/statistics.h"

// this must be the last file included
#include "base/povdebug.h"

/*
 * Basic form of a quartic equation:
 *
 *  a00*x^4    + a01*x^3*y   + a02*x^3*z   + a03*x^3     + a04*x^2*y^2 +
 *  a05*x^2*y*z+ a06*x^2*y   + a07*x^2*z^2 + a08*x^2*z   + a09*x^2     +
 *  a10*x*y^3  + a11*x*y^2*z + a12*x*y^2   + a13*x*y*z^2 + a14*x*y*z   +
 *  a15*x*y    + a16*x*z^3   + a17*x*z^2   + a18*x*z     + a19*x       + a20*y^4   +
 *  a21*y^3*z  + a22*y^3     + a23*y^2*z^2 + a24*y^2*z   + a25*y^2     + a26*y*z^3 +
 *  a27*y*z^2  + a28*y*z     + a29*y       + a30*z^4     + a31*z^3     + a32*z^2   + a33*z + a34
 *
 */

namespace pov
{

/*****************************************************************************
* Local variables
******************************************************************************/

/* The following table contains the binomial coefficients up to 35 */
#if (MAX_ORDER > 35)
#error "Poly.cpp code would break loose due to a too short pascal triangle table."
#endif
/* this is a pascal's triangle : [k][j]=[k-1][j-1]+[k-1][j] ;
                                   [k][0]=1, [k][k]=1
 */
/* Max value in [35] is 0x8B18014C, so unsigned int is enough
 * If you want to go down to from [36] to [69],
 *  a 64 bits unsigned long must be used
 */
const unsigned int binomials[35][35] =
{

  {          1u,          0u,          0u,          0u,          0u,          0u,          0u,          0u,          0u,          0u,          0u,          0u,          0u,          0u,          0u,          0u,          0u,          0u,          0u,          0u,          0u,          0u,          0u,          0u,          0u,          0u,          0u,          0u,          0u,          0u,          0u,          0u,          0u,          0u,          0u},
  {          1u,          1u,          0u,          0u,          0u,          0u,          0u,          0u,          0u,          0u,          0u,          0u,          0u,          0u,          0u,          0u,          0u,          0u,          0u,          0u,          0u,          0u,          0u,          0u,          0u,          0u,          0u,          0u,          0u,          0u,          0u,          0u,          0u,          0u,          0u},
  {          1u,          2u,          1u,          0u,          0u,          0u,          0u,          0u,          0u,          0u,          0u,          0u,          0u,          0u,          0u,          0u,          0u,          0u,          0u,          0u,          0u,          0u,          0u,          0u,          0u,          0u,          0u,          0u,          0u,          0u,          0u,          0u,          0u,          0u,          0u},
  {          1u,          3u,          3u,          1u,          0u,          0u,          0u,          0u,          0u,          0u,          0u,          0u,          0u,          0u,          0u,          0u,          0u,          0u,          0u,          0u,          0u,          0u,          0u,          0u,          0u,          0u,          0u,          0u,          0u,          0u,          0u,          0u,          0u,          0u,          0u},
  {          1u,          4u,          6u,          4u,          1u,          0u,          0u,          0u,          0u,          0u,          0u,          0u,          0u,          0u,          0u,          0u,          0u,          0u,          0u,          0u,          0u,          0u,          0u,          0u,          0u,          0u,          0u,          0u,          0u,          0u,          0u,          0u,          0u,          0u,          0u},
  {          1u,          5u,         10u,         10u,          5u,          1u,          0u,          0u,          0u,          0u,          0u,          0u,          0u,          0u,          0u,          0u,          0u,          0u,          0u,          0u,          0u,          0u,          0u,          0u,          0u,          0u,          0u,          0u,          0u,          0u,          0u,          0u,          0u,          0u,          0u},
  {          1u,          6u,         15u,         20u,         15u,          6u,          1u,          0u,          0u,          0u,          0u,          0u,          0u,          0u,          0u,          0u,          0u,          0u,          0u,          0u,          0u,          0u,          0u,          0u,          0u,          0u,          0u,          0u,          0u,          0u,          0u,          0u,          0u,          0u,          0u},
  {          1u,          7u,         21u,         35u,         35u,         21u,          7u,          1u,          0u,          0u,          0u,          0u,          0u,          0u,          0u,          0u,          0u,          0u,          0u,          0u,          0u,          0u,          0u,          0u,          0u,          0u,          0u,          0u,          0u,          0u,          0u,          0u,          0u,          0u,          0u},
  {          1u,          8u,         28u,         56u,         70u,         56u,         28u,          8u,          1u,          0u,          0u,          0u,          0u,          0u,          0u,          0u,          0u,          0u,          0u,          0u,          0u,          0u,          0u,          0u,          0u,          0u,          0u,          0u,          0u,          0u,          0u,          0u,          0u,          0u,          0u},
  {          1u,          9u,         36u,         84u,        126u,        126u,         84u,         36u,          9u,          1u,          0u,          0u,          0u,          0u,          0u,          0u,          0u,          0u,          0u,          0u,          0u,          0u,          0u,          0u,          0u,          0u,          0u,          0u,          0u,          0u,          0u,          0u,          0u,          0u,          0u},
  {          1u,         10u,         45u,        120u,        210u,        252u,        210u,        120u,         45u,         10u,          1u,          0u,          0u,          0u,          0u,          0u,          0u,          0u,          0u,          0u,          0u,          0u,          0u,          0u,          0u,          0u,          0u,          0u,          0u,          0u,          0u,          0u,          0u,          0u,          0u},
  {          1u,         11u,         55u,        165u,        330u,        462u,        462u,        330u,        165u,         55u,         11u,          1u,          0u,          0u,          0u,          0u,          0u,          0u,          0u,          0u,          0u,          0u,          0u,          0u,          0u,          0u,          0u,          0u,          0u,          0u,          0u,          0u,          0u,          0u,          0u},
  {          1u,         12u,         66u,        220u,        495u,        792u,        924u,        792u,        495u,        220u,         66u,         12u,          1u,          0u,          0u,          0u,          0u,          0u,          0u,          0u,          0u,          0u,          0u,          0u,          0u,          0u,          0u,          0u,          0u,          0u,          0u,          0u,          0u,          0u,          0u},
  {          1u,         13u,         78u,        286u,        715u,       1287u,       1716u,       1716u,       1287u,        715u,        286u,         78u,         13u,          1u,          0u,          0u,          0u,          0u,          0u,          0u,          0u,          0u,          0u,          0u,          0u,          0u,          0u,          0u,          0u,          0u,          0u,          0u,          0u,          0u,          0u},
  {          1u,         14u,         91u,        364u,       1001u,       2002u,       3003u,       3432u,       3003u,       2002u,       1001u,        364u,         91u,         14u,          1u,          0u,          0u,          0u,          0u,          0u,          0u,          0u,          0u,          0u,          0u,          0u,          0u,          0u,          0u,          0u,          0u,          0u,          0u,          0u,          0u},
  {          1u,         15u,        105u,        455u,       1365u,       3003u,       5005u,       6435u,       6435u,       5005u,       3003u,       1365u,        455u,        105u,         15u,          1u,          0u,          0u,          0u,          0u,          0u,          0u,          0u,          0u,          0u,          0u,          0u,          0u,          0u,          0u,          0u,          0u,          0u,          0u,          0u},
  {          1u,         16u,        120u,        560u,       1820u,       4368u,       8008u,      11440u,      12870u,      11440u,       8008u,       4368u,       1820u,        560u,        120u,         16u,          1u,          0u,          0u,          0u,          0u,          0u,          0u,          0u,          0u,          0u,          0u,          0u,          0u,          0u,          0u,          0u,          0u,          0u,          0u},
  {          1u,         17u,        136u,        680u,       2380u,       6188u,      12376u,      19448u,      24310u,      24310u,      19448u,      12376u,       6188u,       2380u,        680u,        136u,         17u,          1u,          0u,          0u,          0u,          0u,          0u,          0u,          0u,          0u,          0u,          0u,          0u,          0u,          0u,          0u,          0u,          0u,          0u},
  {          1u,         18u,        153u,        816u,       3060u,       8568u,      18564u,      31824u,      43758u,      48620u,      43758u,      31824u,      18564u,       8568u,       3060u,        816u,        153u,         18u,          1u,          0u,          0u,          0u,          0u,          0u,          0u,          0u,          0u,          0u,          0u,          0u,          0u,          0u,          0u,          0u,          0u},
  {          1u,         19u,        171u,        969u,       3876u,      11628u,      27132u,      50388u,      75582u,      92378u,      92378u,      75582u,      50388u,      27132u,      11628u,       3876u,        969u,        171u,         19u,          1u,          0u,          0u,          0u,          0u,          0u,          0u,          0u,          0u,          0u,          0u,          0u,          0u,          0u,          0u,          0u},
  {          1u,         20u,        190u,       1140u,       4845u,      15504u,      38760u,      77520u,     125970u,     167960u,     184756u,     167960u,     125970u,      77520u,      38760u,      15504u,       4845u,       1140u,        190u,         20u,          1u,          0u,          0u,          0u,          0u,          0u,          0u,          0u,          0u,          0u,          0u,          0u,          0u,          0u,          0u},
  {          1u,         21u,        210u,       1330u,       5985u,      20349u,      54264u,     116280u,     203490u,     293930u,     352716u,     352716u,     293930u,     203490u,     116280u,      54264u,      20349u,       5985u,       1330u,        210u,         21u,          1u,          0u,          0u,          0u,          0u,          0u,          0u,          0u,          0u,          0u,          0u,          0u,          0u,          0u},
  {          1u,         22u,        231u,       1540u,       7315u,      26334u,      74613u,     170544u,     319770u,     497420u,     646646u,     705432u,     646646u,     497420u,     319770u,     170544u,      74613u,      26334u,       7315u,       1540u,        231u,         22u,          1u,          0u,          0u,          0u,          0u,          0u,          0u,          0u,          0u,          0u,          0u,          0u,          0u},
  {          1u,         23u,        253u,       1771u,       8855u,      33649u,     100947u,     245157u,     490314u,     817190u,    1144066u,    1352078u,    1352078u,    1144066u,     817190u,     490314u,     245157u,     100947u,      33649u,       8855u,       1771u,        253u,         23u,          1u,          0u,          0u,          0u,          0u,          0u,          0u,          0u,          0u,          0u,          0u,          0u},
  {          1u,         24u,        276u,       2024u,      10626u,      42504u,     134596u,     346104u,     735471u,    1307504u,    1961256u,    2496144u,    2704156u,    2496144u,    1961256u,    1307504u,     735471u,     346104u,     134596u,      42504u,      10626u,       2024u,        276u,         24u,          1u,          0u,          0u,          0u,          0u,          0u,          0u,          0u,          0u,          0u,          0u},
  {          1u,         25u,        300u,       2300u,      12650u,      53130u,     177100u,     480700u,    1081575u,    2042975u,    3268760u,    4457400u,    5200300u,    5200300u,    4457400u,    3268760u,    2042975u,    1081575u,     480700u,     177100u,      53130u,      12650u,       2300u,        300u,         25u,          1u,          0u,          0u,          0u,          0u,          0u,          0u,          0u,          0u,          0u},
  {          1u,         26u,        325u,       2600u,      14950u,      65780u,     230230u,     657800u,    1562275u,    3124550u,    5311735u,    7726160u,    9657700u,   10400600u,    9657700u,    7726160u,    5311735u,    3124550u,    1562275u,     657800u,     230230u,      65780u,      14950u,       2600u,        325u,         26u,          1u,          0u,          0u,          0u,          0u,          0u,          0u,          0u,          0u},
  {          1u,         27u,        351u,       2925u,      17550u,      80730u,     296010u,     888030u,    2220075u,    4686825u,    8436285u,   13037895u,   17383860u,   20058300u,   20058300u,   17383860u,   13037895u,    8436285u,    4686825u,    2220075u,     888030u,     296010u,      80730u,      17550u,       2925u,        351u,         27u,          1u,          0u,          0u,          0u,          0u,          0u,          0u,          0u},
  {          1u,         28u,        378u,       3276u,      20475u,      98280u,     376740u,    1184040u,    3108105u,    6906900u,   13123110u,   21474180u,   30421755u,   37442160u,   40116600u,   37442160u,   30421755u,   21474180u,   13123110u,    6906900u,    3108105u,    1184040u,     376740u,      98280u,      20475u,       3276u,        378u,         28u,          1u,          0u,          0u,          0u,          0u,          0u,          0u},
  {          1u,         29u,        406u,       3654u,      23751u,     118755u,     475020u,    1560780u,    4292145u,   10015005u,   20030010u,   34597290u,   51895935u,   67863915u,   77558760u,   77558760u,   67863915u,   51895935u,   34597290u,   20030010u,   10015005u,    4292145u,    1560780u,     475020u,     118755u,      23751u,       3654u,        406u,         29u,          1u,          0u,          0u,          0u,          0u,          0u},
  {          1u,         30u,        435u,       4060u,      27405u,     142506u,     593775u,    2035800u,    5852925u,   14307150u,   30045015u,   54627300u,   86493225u,  119759850u,  145422675u,  155117520u,  145422675u,  119759850u,   86493225u,   54627300u,   30045015u,   14307150u,    5852925u,    2035800u,     593775u,     142506u,      27405u,       4060u,        435u,         30u,          1u,          0u,          0u,          0u,          0u},
  {          1u,         31u,        465u,       4495u,      31465u,     169911u,     736281u,    2629575u,    7888725u,   20160075u,   44352165u,   84672315u,  141120525u,  206253075u,  265182525u,  300540195u,  300540195u,  265182525u,  206253075u,  141120525u,   84672315u,   44352165u,   20160075u,    7888725u,    2629575u,     736281u,     169911u,      31465u,       4495u,        465u,         31u,          1u,          0u,          0u,          0u},
  {          1u,         32u,        496u,       4960u,      35960u,     201376u,     906192u,    3365856u,   10518300u,   28048800u,   64512240u,  129024480u,  225792840u,  347373600u,  471435600u,  565722720u,  601080390u,  565722720u,  471435600u,  347373600u,  225792840u,  129024480u,   64512240u,   28048800u,   10518300u,    3365856u,     906192u,     201376u,      35960u,       4960u,        496u,         32u,          1u,          0u,          0u},
  {          1u,         33u,        528u,       5456u,      40920u,     237336u,    1107568u,    4272048u,   13884156u,   38567100u,   92561040u,  193536720u,  354817320u,  573166440u,  818809200u, 1037158320u, 1166803110u, 1166803110u, 1037158320u,  818809200u,  573166440u,  354817320u,  193536720u,   92561040u,   38567100u,   13884156u,    4272048u,    1107568u,     237336u,      40920u,       5456u,        528u,         33u,          1u,          0u},
  {          1u,         34u,        561u,       5984u,      46376u,     278256u,    1344904u,    5379616u,   18156204u,   52451256u,  131128140u,  286097760u,  548354040u,  927983760u, 1391975640u, 1855967520u, 2203961430u, 2333606220u, 2203961430u, 1855967520u, 1391975640u,  927983760u,  548354040u,  286097760u,  131128140u,   52451256u,   18156204u,    5379616u,    1344904u,     278256u,      46376u,       5984u,        561u,         34u,          1u}

};

/*
*/
bool Poly::Set_Coeff(const unsigned int x, const unsigned int y, const unsigned int z, const DBL value)
{
    int a,b,c;
    unsigned int pos;
    a=Order-x;
    b=Order-x-y;
    c=Order-x-y-z;
    /* a bit overprotective */
    if ((x+y+z>Order)||(a<0)||(b<0)||(c<0))
    {
        return false;
    }
    /* pos = binomials[a+2][3]+binomials[b+1][2]+binomials[c][1];
     * rewritten to stay in bound (max is "Order", not Order+2)
     */
    pos =
        // binomials[a+2][3]
        //       binomials[a+1][3]
        binomials[a][3]+binomials[a][2]
        //      +binomials[a+1][2]
        +binomials[a][2]+binomials[a][1]
        // +binomials[b+1][2]
        +binomials[b][1]+binomials[b][2]
        +binomials[c][1];
    /* It's magic
     * Nah... a is the tetrahedral sum to jump to get to the power of x index (first entry)
     * b is then the triangular sum to add to get to the power of y index (also first entry)
     * and c is the linear sum to add to get to the power of z index (that the one we want)
   *
     * Notice that binomials[c][1] == c, but the formula would loose its magic use of
     * pascal triangle everywhere.
     * triangular sums are in the third ([2] column)
     * tetrahedral sums are in the fourth ([3] column)
     *
     * (and yes, the 0 at the start of each column is useful)
     */
    Coeffs[pos] = value;
    return true;
}


/*****************************************************************************
*
* FUNCTION
*
*   All_Poly_Intersections
*
* INPUT
*
* OUTPUT
*
* RETURNS
*
* AUTHOR
*
*   Alexander Enzmann
*
* DESCRIPTION
*
*   -
*
* CHANGES
*
*   -
*
******************************************************************************/

bool Poly::All_Intersections(const Ray& ray, IStack& Depth_Stack, TraceThreadData *Thread)
{
    DBL Depths[MAX_ORDER];
    DBL len;
    Vector3d IPoint;
    int cnt, i, j, Intersection_Found, same_root;
    BasicRay New_Ray;

    /* Transform the ray into the polynomial's space */

    MInvTransRay(New_Ray, ray, Trans);

    len = New_Ray.Direction.length();
    New_Ray.Direction /= len;

    Intersection_Found = false;

    Thread->Stats()[Ray_Poly_Tests]++;

    switch (Order)
    {
        case 1:

            //TODO CLARIFY - Order 2 is minimum allow by parser. Believe this linear case bogus.

            cnt = intersect_linear(New_Ray, Coeffs, Depths);

            break;

        case 2:

            cnt = intersect_quadratic(New_Ray, Coeffs, Depths);

            break;

        default:

            cnt = intersect(New_Ray, Order, Coeffs, Test_Flag(this, STURM_FLAG), Depths, Thread->Stats());
    }

    if (cnt > 0)
    {
        Thread->Stats()[Ray_Poly_Tests_Succeeded]++;
    }

    for (i = 0; i < cnt; i++)
    {
        if (Depths[i] > gkMinIsectDepthReturned)
        {
            same_root = false;

            for (j = 0; j < i; j++)
            {
                if (Depths[i] == Depths[j])
                {
                    same_root = true;

                    break;
                }
            }

            if (!same_root)
            {
                IPoint = New_Ray.Evaluate(Depths[i]);

                /* Transform the point into world space */

                MTransPoint(IPoint, IPoint, Trans);

                if (Clip.empty() || Point_In_Clip(IPoint, Clip, Thread))
                {
                    Depth_Stack->push(Intersection(Depths[i] / len,IPoint,this));

                    Intersection_Found = true;
                }
            }
        }
    }

    return (Intersection_Found);
}



/*****************************************************************************
*
* FUNCTION
*
*   evaluate_linear
*
* INPUT
*
* OUTPUT
*
* RETURNS
*
* AUTHOR
*
*   Alexander Enzmann
*
* DESCRIPTION
*
*   -
*
* CHANGES
*
*   -
*
******************************************************************************/

/* For speedup of low order polynomials, expand out the terms
   involved in evaluating the poly. */
/* unused
DBL evaluate_linear(const Vector3d& P, DBL *a)
{
    return(a[0] * P[X]) + (a[1] * P[Y]) + (a[2] * P[Z]) + a[3];
}
*/



/*****************************************************************************
*
* FUNCTION
*
*   evaluate_quadratic
*
* INPUT
*
* OUTPUT
*
* RETURNS
*
* AUTHOR
*
*   Alexander Enzmann
*
* DESCRIPTION
*
*   -
*
* CHANGES
*
*   -
*
******************************************************************************/

/*
DBL evaluate_quadratic(const Vector3d& P, DBL *a)
{
    DBL x, y, z;

    x = P[X];
    y = P[Y];
    z = P[Z];

    return(a[0] * x * x + a[1] * x * y + a[2] * x * z +
           a[3] * x     + a[4] * y * y + a[5] * y * z +
           a[6] * y     + a[7] * z * z + a[8] * z     + a[9]);
}
*/



/*****************************************************************************
*
* FUNCTION
*
*   factor_out
*
* INPUT
*
* OUTPUT
*
* RETURNS
*
* AUTHOR
*
*   Alexander Enzmann
*
* DESCRIPTION
*
*   Remove all factors of i from n.
*
* CHANGES
*
*   -
*
******************************************************************************/
/*
int Poly::factor_out(int n, int i, int *c, int *s)
{
    while (!(n % i))
    {
        n /= i;

        s[(*c)++] = i;
    }

    return(n);
}
*/


/*****************************************************************************
*
* FUNCTION
*
*   factor1
*
* INPUT
*
* OUTPUT
*
* RETURNS
*
* AUTHOR
*
*   Alexander Enzmann
*
* DESCRIPTION
*
*   Find all prime factors of n. (Note that n must be less than 2^15.
*
* CHANGES
*
*   -
*
******************************************************************************/
#if 0
void Poly::factor1(int n, int *c, int *s)
{
    int i,k;

    /* First factor out any 2s. */

    n = factor_out(n, 2, c, s);

    /* Now any odd factors. */

    k = (int)sqrt((DBL)n) + 1;

    for (i = 3; (n > 1) && (i <= k); i += 2)
    {
        if (!(n % i))
        {
            n = factor_out(n, i, c, s);
            k = (int)sqrt((DBL)n)+1;
        }
    }

    if (n > 1)
    {
        s[(*c)++] = n;
    }
}
#endif


/*****************************************************************************
*
* FUNCTION
*
*   binomial
*
* INPUT
*
* OUTPUT
*
* RETURNS
*
* AUTHOR
*
*   Alexander Enzmann
*
* DESCRIPTION
*
*   Calculate the binomial coefficent of n, r.
*
* CHANGES
*
*   -
*
******************************************************************************/
#if 0
int Poly::binomial(int n, int  r)
{
    int h,i,j,k,l;
    unsigned int result;
    int stack1[BINOMSIZE], stack2[BINOMSIZE];

    if ((n < 0) || (r < 0) || (r > n))
    {
        result = 0L;
    }
    else
    {
        if (r == n)
        {
            result = 1L;
        }
        else
        {
            if ((r < 16) && (n < 16))
            {
                result = (int)binomials[n][r];
            }
            else
            {
                j = 0;

                for (i = r + 1; i <= n; i++)
                {
                    stack1[j++] = i;
                }

                for (i = 2; i <= (n-r); i++)
                {
                    h = 0;

                    factor1(i, &h, stack2);

                    for (k = 0; k < h; k++)
                    {
                        for (l = 0; l < j; l++)
                        {
                            if (!(stack1[l] % stack2[k]))
                            {
                                stack1[l] /= stack2[k];

                                goto l1;
                            }
                        }
                    }

                    // Error if we get here
//                  Debug_Info("Failed to factor\n");
l1:;
                }

                result = 1;

                for (i = 0; i < j; i++)
                {
                    result *= stack1[i];
                }
            }
        }
    }

    return(result);
}
#endif


/*****************************************************************************
*
* FUNCTION
*
*   inside
*
* INPUT
*
* OUTPUT
*
* RETURNS
*
* AUTHOR
*
*   Alexander Enzmann
*
* DESCRIPTION
*
*   -
*
* CHANGES
*
*   -
*
******************************************************************************/

DBL Poly::inside(const Vector3d& IPoint, int Order, const DBL *Coeffs)
{
    DBL x[MAX_ORDER+1], y[MAX_ORDER+1], z[MAX_ORDER+1];
    DBL c, Result;
    int i, j, k, term;

    x[0] = 1.0;       y[0] = 1.0;       z[0] = 1.0;
    x[1] = IPoint[X]; y[1] = IPoint[Y]; z[1] = IPoint[Z];

    for (i = 2; i <= Order; i++)
    {
        x[i] = x[1] * x[i-1];
        y[i] = y[1] * y[i-1];
        z[i] = z[1] * z[i-1];
    }

    Result = 0.0;

    term = 0;

    for (i = Order; i >= 0; i--)
    {
        for (j=Order-i;j>=0;j--)
        {
            for (k=Order-(i+j);k>=0;k--)
            {
                if ((c = Coeffs[term]) != 0.0)
                {
                    Result += c * x[i] * y[j] * z[k];
                }
                term++;
            }
        }
    }

    return(Result);
}



/*****************************************************************************
*
* FUNCTION
*
*   intersect
*
* INPUT
*
* OUTPUT
*
* RETURNS
*
* AUTHOR
*
*   Alexander Enzmann
*
* DESCRIPTION
*
*   Intersection of a ray and an arbitrary polynomial function.
*
* CHANGES
*
*   -
*
******************************************************************************/

int Poly::intersect(const BasicRay &ray, int Order, const DBL *Coeffs, int Sturm_Flag, DBL *Depths, RenderStatistics& stats)
{
    DBL eqn_v[3][MAX_ORDER+1], eqn_vt[3][MAX_ORDER+1];
    DBL eqn[MAX_ORDER+1];
    DBL t[3][MAX_ORDER+1];
    Vector3d P, D;
    DBL val;
    int h, i, j, k, i1, j1, k1, term;
    int offset;

    /* First we calculate the values of the individual powers
       of x, y, and z as they are represented by the ray */

    P = ray.Origin;
    D = ray.Direction;

    for (i = 0; i < 3; i++)
    {
        eqn_v[i][0]  = 1.0;
        eqn_vt[i][0] = 1.0;
    }

    eqn_v[0][1] = P[X];
    eqn_v[1][1] = P[Y];
    eqn_v[2][1] = P[Z];

    eqn_vt[0][1] = D[X];
    eqn_vt[1][1] = D[Y];
    eqn_vt[2][1] = D[Z];

    for (i = 2; i <= Order; i++)
    {
        for (j=0;j<3;j++)
        {
            eqn_v[j][i]  = eqn_v[j][1] * eqn_v[j][i-1];
            eqn_vt[j][i] = eqn_vt[j][1] * eqn_vt[j][i-1];
        }
    }

    for (i = 0; i <= Order; i++)
    {
        eqn[i] = 0.0;
    }

    /* Now walk through the terms of the polynomial.  As we go
       we substitute the ray equation for each of the variables. */

    term = 0;

    for (i = Order; i >= 0; i--)
    {
        for (h = 0; h <= i; h++)
        {
            t[0][h] = binomials[i][h] * eqn_vt[0][i-h] * eqn_v[0][h];
        }

        for (j = Order-i; j >= 0; j--)
        {
            for (h = 0; h <= j; h++)
            {
                t[1][h] = binomials[j][h] * eqn_vt[1][j-h] * eqn_v[1][h];
            }

            for (k = Order-(i+j); k >= 0; k--)
            {
                if (Coeffs[term] != 0)
                {
                    for (h = 0; h <= k; h++)
                    {
                        t[2][h] = binomials[k][h] * eqn_vt[2][k-h] * eqn_v[2][h];
                    }

                    /* Multiply together the three polynomials. */

                    offset = Order - (i + j + k);

                    for (i1 = 0; i1 <= i; i1++)
                    {
                        for (j1=0;j1<=j;j1++)
                        {
                            for (k1=0;k1<=k;k1++)
                            {
                                h = offset + i1 + j1 + k1;
                                val = Coeffs[term];
                                val *= t[0][i1];
                                val *= t[1][j1];
                                val *= t[2][k1];
                                eqn[h] += val;
                            }
                        }
                    }
                }

                term++;
            }
        }
    }

    for (i = 0, j = Order; i <= Order; i++)
    {
        if (eqn[i] != 0.0)
        {
            break;
        }
        else
        {
            j--;
        }
    }

    if (j > 1)
    {
<<<<<<< HEAD
        // NOTE. Internal intersect_linear and intersect_quadratic functions internal to
        // this file are used at present over solvers below. Look to move to polysolve
        // and solve_quadratic in future.

        if (Sturm_Flag)
        {
            return(polysolve(j, &eqn[i], Depths, 0.0, 0.0));
        }
        else
        {
            switch (j)
            {
                case 2:
                    return(solve_quadratic(&eqn[i], Depths));
                    break;
                case 3:
                    return(solve_cubic(&eqn[i], Depths));
                    break;
                case 4:
                    return(solve_quartic(&eqn[i], Depths));
                    break;
                default:
                    return(polysolve(j, &eqn[i], Depths, 0.0, 0.0));
                    break;
            }
        }
=======
        return(Solve_Polynomial(j, &eqn[i], Depths, Sturm_Flag, ROOT_TOLERANCE, stats));
>>>>>>> 74b3ebe0
    }
    else
    {
        return(0);
    }
}



/*****************************************************************************
*
* FUNCTION
*
*   intersect_linear
*
* INPUT
*
* OUTPUT
*
* RETURNS
*
* AUTHOR
*
*   Alexander Enzmann
*
* DESCRIPTION
*
*   Intersection of a ray and a quadratic.
*
* CHANGES
*
*   -
*
******************************************************************************/

int Poly::intersect_linear(const BasicRay &ray, const DBL *Coeffs, DBL *Depths)
{
    DBL t0, t1;
    const DBL *a = Coeffs;

    t0 = a[0] * ray.Origin[X] + a[1] * ray.Origin[Y] + a[2] * ray.Origin[Z];
    t1 = a[0] * ray.Direction[X] + a[1] * ray.Direction[Y] + a[2] * ray.Direction[Z];

    if (fabs(t1) < gkDBL_epsilon)
    {
        return(0);
    }

    Depths[0] = -(a[3] + t0) / t1;

    return(1);
}



/*****************************************************************************
*
* FUNCTION
*
*   intersect_quadratic
*
* INPUT
*
* OUTPUT
*
* RETURNS
*
* AUTHOR
*
*   Alexander Enzmann
*
* DESCRIPTION
*
*   Intersection of a ray and a quadratic.
*
* CHANGES
*
*   -
*
******************************************************************************/

int Poly::intersect_quadratic(const BasicRay &ray, const DBL *Coeffs, DBL *Depths)
{
    DBL x, y, z, x2, y2, z2;
    DBL xx, yy, zz, xx2, yy2, zz2, ac, bc, cc, d, t;
    const DBL *a;

    x  = ray.Origin[X];
    y  = ray.Origin[Y];
    z  = ray.Origin[Z];

    xx = ray.Direction[X];
    yy = ray.Direction[Y];
    zz = ray.Direction[Z];

    x2  = x * x;    y2  = y * y;    z2 = z * z;
    xx2 = xx * xx;  yy2 = yy * yy;  zz2 = zz * zz;

    a = Coeffs;

    /*
     * Determine the coefficients of t^n, where the line is represented
     * as (x,y,z) + (xx,yy,zz)*t.
     */

    ac = (a[0]*xx2 + a[1]*xx*yy + a[2]*xx*zz + a[4]*yy2 + a[5]*yy*zz + a[7]*zz2);

    bc = (2*a[0]*x*xx + a[1]*(x*yy + xx*y) + a[2]*(x*zz + xx*z) +
          a[3]*xx + 2*a[4]*y*yy + a[5]*(y*zz + yy*z) + a[6]*yy +
          2*a[7]*z*zz + a[8]*zz);

    cc = a[0]*x2 + a[1]*x*y + a[2]*x*z + a[3]*x + a[4]*y2 +
         a[5]*y*z + a[6]*y + a[7]*z2 + a[8]*z + a[9];

    if (fabs(ac) < gkDBL_epsilon)
    {
        if (fabs(bc) < gkDBL_epsilon)
        {
            return(0);
        }

        Depths[0] = -cc / bc;

        return(1);
    }

    /*
     * Solve the quadratic formula & return results that are
     * within the correct interval.
     */

    d = bc * bc - 4.0 * ac * cc;

    if (d < 0.0)
    {
        return(0);
    }

    d = sqrt(d);

    bc = -bc;

    t = 2.0 * ac;

    Depths[0] = (bc + d) / t;
    Depths[1] = (bc - d) / t;


    return(2);
}



/*****************************************************************************
*
* FUNCTION
*
*   normal0
*
* INPUT
*
* OUTPUT
*
* RETURNS
*
* AUTHOR
*
*   Alexander Enzmann
*
* DESCRIPTION
*
*   Normal to a polynomial (used for polynomials with order > 4).
*
* CHANGES
*
*   -
*
******************************************************************************/

void Poly::normal0(Vector3d& Result, int Order, const DBL *Coeffs, const Vector3d& IPoint)
{
    int i, j, k, term;
    DBL x[MAX_ORDER+1], y[MAX_ORDER+1], z[MAX_ORDER+1];
    DBL val;
    const DBL *a;

    x[0] = 1.0;
    y[0] = 1.0;
    z[0] = 1.0;

    x[1] = IPoint[X];
    y[1] = IPoint[Y];
    z[1] = IPoint[Z];

    for (i = 2; i <= Order; i++)
    {
        x[i] = IPoint[X] * x[i-1];
        y[i] = IPoint[Y] * y[i-1];
        z[i] = IPoint[Z] * z[i-1];
    }

    a = Coeffs;

    term = 0;

    Result = Vector3d(0.0, 0.0, 0.0);

    for (i = Order; i >= 0; i--)
    {
        for (j = Order-i; j >= 0; j--)
        {
            for (k = Order-(i+j); k >= 0; k--)
            {
                if (i >= 1)
                {
                    val = x[i-1] * y[j] * z[k];
                    Result[X] += i * a[term] * val;
                }

                if (j >= 1)
                {
                    val = x[i] * y[j-1] * z[k];
                    Result[Y] += j * a[term] * val;
                }

                if (k >= 1)
                {
                    val = x[i] * y[j] * z[k-1];
                    Result[Z] += k * a[term] * val;
                }

                term++;
            }
        }
    }
}



/*****************************************************************************
*
* FUNCTION
*
*   nromal1
*
* INPUT
*
* OUTPUT
*
* RETURNS
*
* AUTHOR
*
*   Alexander Enzmann
*
* DESCRIPTION
*
*   Normal to a polynomial (for polynomials of order <= 4).
*
* CHANGES
*
*   -
*
******************************************************************************/

void Poly::normal1(Vector3d& Result, int Order, const DBL *Coeffs, const Vector3d& IPoint)
{
    DBL x, y, z, x2, y2, z2, x3, y3, z3;
    const DBL *a;

    a = Coeffs;

    x = IPoint[X];
    y = IPoint[Y];
    z = IPoint[Z];

    switch (Order)
    {
        case 1:

            /* Linear partial derivatives */

            Result = Vector3d(a[0], a[1], a[2]);

            break;

        case 2:

            /* Quadratic partial derivatives */

            Result[X] = 2*a[0]*x+a[1]*y+a[2]*z+a[3];
            Result[Y] = a[1]*x+2*a[4]*y+a[5]*z+a[6];
            Result[Z] = a[2]*x+a[5]*y+2*a[7]*z+a[8];

            break;

        case 3:

            x2 = x * x;  y2 = y * y;  z2 = z * z;

            /* Cubic partial derivatives */

            Result[X] = 3*a[0]*x2 + 2*x*(a[1]*y + a[2]*z + a[3]) + a[4]*y2 +
                        y*(a[5]*z + a[6]) + a[7]*z2 + a[8]*z + a[9];
            Result[Y] = a[1]*x2 + x*(2*a[4]*y + a[5]*z + a[6]) + 3*a[10]*y2 +
                        2*y*(a[11]*z + a[12]) + a[13]*z2 + a[14]*z + a[15];
            Result[Z] = a[2]*x2 + x*(a[5]*y + 2*a[7]*z + a[8]) + a[11]*y2 +
                        y*(2*a[13]*z + a[14]) + 3*a[16]*z2 + 2*a[17]*z + a[18];

            break;

        case 4:

            /* Quartic partial derivatives */

            x2 = x * x;  y2 = y * y;  z2 = z * z;
            x3 = x * x2; y3 = y * y2; z3 = z * z2;

            Result[X] = 4*a[ 0]*x3+3*x2*(a[ 1]*y+a[ 2]*z+a[ 3])+
                        2*x*(a[ 4]*y2+y*(a[ 5]*z+a[ 6])+a[ 7]*z2+a[ 8]*z+a[ 9])+
                        a[10]*y3+y2*(a[11]*z+a[12])+y*(a[13]*z2+a[14]*z+a[15])+
                        a[16]*z3+a[17]*z2+a[18]*z+a[19];
            Result[Y] = a[ 1]*x3+x2*(2*a[ 4]*y+a[ 5]*z+a[ 6])+
                        x*(3*a[10]*y2+2*y*(a[11]*z+a[12])+a[13]*z2+a[14]*z+a[15])+
                        4*a[20]*y3+3*y2*(a[21]*z+a[22])+2*y*(a[23]*z2+a[24]*z+a[25])+
                        a[26]*z3+a[27]*z2+a[28]*z+a[29];
            Result[Z] = a[ 2]*x3+x2*(a[ 5]*y+2*a[ 7]*z+a[ 8])+
                        x*(a[11]*y2+y*(2*a[13]*z+a[14])+3*a[16]*z2+2*a[17]*z+a[18])+
                        a[21]*y3+y2*(2*a[23]*z+a[24])+y*(3*a[26]*z2+2*a[27]*z+a[28])+
                        4*a[30]*z3+3*a[31]*z2+2*a[32]*z+a[33];
    }
}



/*****************************************************************************
*
* FUNCTION
*
*   Inside_Poly
*
* INPUT
*
* OUTPUT
*
* RETURNS
*
* AUTHOR
*
*   Alexander Enzmann
*
* DESCRIPTION
*
*   -
*
* CHANGES
*
*   -
*
******************************************************************************/

bool Poly::Inside(const Vector3d& IPoint, TraceThreadData *Thread) const
{
    Vector3d New_Point;
    DBL Result;

    /* Transform the point into polynomial's space */

    MInvTransPoint(New_Point, IPoint, Trans);

    Result = inside(New_Point, Order, Coeffs);

    if (Result < gkDBL_epsilon)
    {
        return ((int)(!Test_Flag(this, INVERTED_FLAG)));
    }
    else
    {
        return ((int)Test_Flag(this, INVERTED_FLAG));
    }
}



/*****************************************************************************
*
* FUNCTION
*
*   Poly_Normal
*
* INPUT
*
* OUTPUT
*
* RETURNS
*
* AUTHOR
*
*   Alexander Enzmann
*
* DESCRIPTION
*
*   Normal to a polynomial.
*
* CHANGES
*
*   -
*
******************************************************************************/

void Poly::Normal(Vector3d& Result, Intersection *Inter, TraceThreadData *Thread) const
{
    DBL val;
    Vector3d New_Point;

    /* Transform the point into the polynomials space. */

    MInvTransPoint(New_Point, Inter->IPoint, Trans);

    if (Order > 4)
    {
        normal0(Result, Order, Coeffs, New_Point);
    }
    else
    {
        normal1(Result, Order, Coeffs, New_Point);
    }

    /* Transform back to world space. */

    MTransNormal(Result, Result, Trans);

    /* Normalize (accounting for the possibility of a 0 length normal). */

    val = Result.lengthSqr();

    if (val > 0.0)
    {
        val = 1.0 / sqrt(val);

        Result *= val;
    }
    else
    {
        Result = Vector3d(1.0, 0.0, 0.0);
    }
}



/*****************************************************************************
*
* FUNCTION
*
*   Translate_Poly
*
* INPUT
*
* OUTPUT
*
* RETURNS
*
* AUTHOR
*
*   Alexander Enzmann
*
* DESCRIPTION
*
*   -
*
* CHANGES
*
*   -
*
******************************************************************************/

void Poly::Translate(const Vector3d&, const TRANSFORM *tr)
{
    Transform(tr);
}



/*****************************************************************************
*
* FUNCTION
*
*   Rotate_Poly
*
* INPUT
*
* OUTPUT
*
* RETURNS
*
* AUTHOR
*
*   Alexander Enzmann
*
* DESCRIPTION
*
*   -
*
* CHANGES
*
*   -
*
******************************************************************************/

void Poly::Rotate(const Vector3d&, const TRANSFORM *tr)
{
    Transform(tr);
}



/*****************************************************************************
*
* FUNCTION
*
*   Scale_Poly
*
* INPUT
*
* OUTPUT
*
* RETURNS
*
* AUTHOR
*
*   Alexander Enzmann
*
* DESCRIPTION
*
*   -
*
* CHANGES
*
*   -
*
******************************************************************************/

void Poly::Scale(const Vector3d&, const TRANSFORM *tr)
{
    Transform(tr);
}



/*****************************************************************************
*
* FUNCTION
*
*   Transform_Poly
*
* INPUT
*
* OUTPUT
*
* RETURNS
*
* AUTHOR
*
*   Alexander Enzmann
*
* DESCRIPTION
*
*   -
*
* CHANGES
*
*   -
*
******************************************************************************/

void Poly::Transform(const TRANSFORM *tr)
{
    Compose_Transforms(Trans, tr);

    Compute_BBox();
}



/*****************************************************************************
*
* FUNCTION
*
*   Create_Poly
*
* INPUT
*
* OUTPUT
*
* RETURNS
*
* AUTHOR
*
*   Alexander Enzmann
*
* DESCRIPTION
*
*   -
*
* CHANGES
*
*   -
*
******************************************************************************/

Poly::Poly(int order) : ObjectBase(POLY_OBJECT)
{
    Order = order;

    Trans = Create_Transform();

    Coeffs = reinterpret_cast<DBL *>(POV_MALLOC(term_counts(Order) * sizeof(DBL), "coefficients for POLY"));

    for (int i = 0; i < term_counts(Order); i++)
        Coeffs[i] = 0.0;
}



/*****************************************************************************
*
* FUNCTION
*
*   Copy_Poly
*
* INPUT
*
* OUTPUT
*
* RETURNS
*
* AUTHOR
*
*   Alexander Enzmann
*
* DESCRIPTION
*
*   Make a copy of a polynomial object.
*
* CHANGES
*
*   -
*
******************************************************************************/

ObjectPtr Poly::Copy()
{
    Poly *New = new Poly(Order);
    DBL *tmpCoeffs = New->Coeffs;
    int i;

    Destroy_Transform(New->Trans);
    *New = *this;
    New->Coeffs = tmpCoeffs;
    New->Trans = Copy_Transform(Trans);

    for(i = 0; i < term_counts(New->Order); i++)
        New->Coeffs[i] = Coeffs[i];

    return New;
}



/*****************************************************************************
*
* FUNCTION
*
*   Destroy_Poly
*
* INPUT
*
* OUTPUT
*
* RETURNS
*
* AUTHOR
*
*   Alexander Enzmann
*
* DESCRIPTION
*
*   -
*
* CHANGES
*
*   -
*
******************************************************************************/

Poly::~Poly()
{
    POV_FREE(Coeffs);
}



/*****************************************************************************
*
* FUNCTION
*
*   Compute_Poly_BBox
*
* INPUT
*
*   Poly - Poly
*
* OUTPUT
*
*   Poly
*
* RETURNS
*
* AUTHOR
*
*   Dieter Bayer
*
* DESCRIPTION
*
*   Calculate the bounding box of a poly.
*
* CHANGES
*
*   Aug 1994 : Creation.
*
******************************************************************************/

void Poly::Compute_BBox()
{
    Make_BBox(BBox, -BOUND_HUGE/2, -BOUND_HUGE/2, -BOUND_HUGE/2, BOUND_HUGE, BOUND_HUGE, BOUND_HUGE);

    if(!Clip.empty())
        BBox = Clip[0]->BBox; // FIXME - does not seem to support more than one bounding object? [trf]
}

bool Poly::Intersect_BBox(BBoxDirection, const BBoxVector3d&, const BBoxVector3d&, BBoxScalar) const
{
    return true;
}

}
// end of namespace pov<|MERGE_RESOLUTION|>--- conflicted
+++ resolved
@@ -755,7 +755,6 @@
 
     if (j > 1)
     {
-<<<<<<< HEAD
         // NOTE. Internal intersect_linear and intersect_quadratic functions internal to
         // this file are used at present over solvers below. Look to move to polysolve
         // and solve_quadratic in future.
@@ -782,9 +781,6 @@
                     break;
             }
         }
-=======
-        return(Solve_Polynomial(j, &eqn[i], Depths, Sturm_Flag, ROOT_TOLERANCE, stats));
->>>>>>> 74b3ebe0
     }
     else
     {
