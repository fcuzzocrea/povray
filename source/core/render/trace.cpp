--- conflicted
+++ resolved
@@ -1945,11 +1945,7 @@
 
 struct SmallToleranceRayObjectCondition final  : public RayObjectCondition
 {
-<<<<<<< HEAD
-    virtual bool operator()(const Ray&, ConstObjectPtr, double dist) const { return dist > SHADOW_TOLERANCE; }
-=======
-    virtual bool operator()(const Ray&, ConstObjectPtr, double dist) const override { return dist > SMALL_TOLERANCE; }
->>>>>>> 74b3ebe0
+    virtual bool operator()(const Ray&, ConstObjectPtr, double dist) const override { return dist > SHADOW_TOLERANCE; }
 };
 
 void Trace::TracePointLightShadowRay(const LightSource &lightsource, double& lightsourcedepth, Ray& lightsourceray, MathColour& lightcolour)
