//******************************************************************************
///
/// @file core/render/trace.cpp
///
/// Implementations related to the @ref pov::Trace class.
///
/// @copyright
/// @parblock
///
/// UberPOV Raytracer version 1.37.
/// Portions Copyright 2013-2016 Christoph Lipka.
///
/// UberPOV 1.37 is an experimental unofficial branch of POV-Ray 3.7, and is
/// subject to the same licensing terms and conditions.
///
/// ----------------------------------------------------------------------------
///
/// Persistence of Vision Ray Tracer ('POV-Ray') version 3.7.
/// Copyright 1991-2016 Persistence of Vision Raytracer Pty. Ltd.
///
/// POV-Ray is free software: you can redistribute it and/or modify
/// it under the terms of the GNU Affero General Public License as
/// published by the Free Software Foundation, either version 3 of the
/// License, or (at your option) any later version.
///
/// POV-Ray is distributed in the hope that it will be useful,
/// but WITHOUT ANY WARRANTY; without even the implied warranty of
/// MERCHANTABILITY or FITNESS FOR A PARTICULAR PURPOSE.  See the
/// GNU Affero General Public License for more details.
///
/// You should have received a copy of the GNU Affero General Public License
/// along with this program.  If not, see <http://www.gnu.org/licenses/>.
///
/// ----------------------------------------------------------------------------
///
/// POV-Ray is based on the popular DKB raytracer version 2.12.
/// DKBTrace was originally written by David K. Buck.
/// DKBTrace Ver 2.0-2.12 were written by David K. Buck & Aaron A. Collins.
///
/// @endparblock
///
//******************************************************************************

// Unit header file must be the first file included within POV-Ray *.cpp files (pulls in config)
#include "core/render/trace.h"

#include <cfloat>

#include <boost/bind.hpp>

#include "core/lighting/lightsource.h"
#include "core/lighting/radiosity.h"
#include "core/lighting/subsurface.h"
#include "core/material/interior.h"
#include "core/material/normal.h"
#include "core/material/pattern.h"
#include "core/material/pigment.h"
#include "core/material/texture.h"
#include "core/material/warp.h"
#include "core/math/matrix.h"
#include "core/render/ray.h"
#include "core/scene/atmosphere.h"
#include "core/scene/object.h"
#include "core/scene/scenedata.h"
#include "core/scene/tracethreaddata.h"
#include "core/shape/box.h"
#include "core/shape/csg.h"
#include "core/support/bsptree.h"
#include "core/support/imageutil.h"

// this must be the last file included
#include "base/povdebug.h"

namespace pov
{

#define SHADOW_TOLERANCE 1.0e-3


bool NoSomethingFlagRayObjectCondition::operator()(const Ray& ray, ConstObjectPtr object, double) const
{
    if(ray.IsImageRay() && Test_Flag(object, NO_IMAGE_FLAG))
        return false;
    if(ray.IsReflectionRay() && Test_Flag(object, NO_REFLECTION_FLAG))
        return false;
    if(ray.IsRadiosityRay() && Test_Flag(object, NO_RADIOSITY_FLAG))
        return false;
    if(ray.IsPhotonRay() && Test_Flag(object, NO_SHADOW_FLAG))
        return false;
    return true;
}

Trace::Trace(shared_ptr<SceneData> sd, TraceThreadData *td, const QualityFlags& qf,
             CooperateFunctor& cf, MediaFunctor& mf, RadiosityFunctor& rf) :
    threadData(td),
    sceneData(sd),
    maxFoundTraceLevel(0),
    qualityFlags(qf),
    mailbox(0),
    crandRandomNumberGenerator(0),
    randomNumbers(0.0, 1.0, 32768),
    randomNumberGenerator(&randomNumbers),
    ssltUniformDirectionGenerator(GetSubRandomDirectionGenerator(0)),
    stochasticRandomGenerator(td->stochasticRandomGenerator),
    cooperate(cf),
    media(mf),
    radiosity(rf),
    lightColorCacheIndex(-1)
{
    lightSourceLevel1ShadowCache.resize(max(1, (int) threadData->lightSources.size()));
    for(vector<ObjectPtr>::iterator i(lightSourceLevel1ShadowCache.begin()); i != lightSourceLevel1ShadowCache.end(); i++)
        *i = NULL;

    lightSourceOtherShadowCache.resize(max(1, (int) threadData->lightSources.size()));
    for(vector<ObjectPtr>::iterator i(lightSourceOtherShadowCache.begin()); i != lightSourceOtherShadowCache.end(); i++)
        *i = NULL;

    lightColorCache.resize(max(20U, sd->parsedMaxTraceLevel + 1));
    for(LightColorCacheListList::iterator it = lightColorCache.begin(); it != lightColorCache.end(); it++)
        it->resize(max(1, (int) threadData->lightSources.size()));

    if(sceneData->boundingMethod == 2)
        mailbox = BSPTree::Mailbox(sceneData->numberOfFiniteObjects);
}

Trace::~Trace()
{
}

double Trace::TraceRay(Ray& ray, LightColour& colour, ColourChannel& transm, COLC weight, bool continuedRay, DBL maxDepth)
{
    Intersection bestisect;
    bool found;
    NoSomethingFlagRayObjectCondition precond;
    TrueRayObjectCondition postcond;

    POV_ULONG nrays = threadData->Stats()[Number_Of_Rays]++;
    if(ray.IsPrimaryRay() || (((unsigned char) nrays & 0x0f) == 0x00))
        cooperate();

    // Check for max. trace level or ADC bailout.
    if((ray.GetTicket().traceLevel >= ray.GetTicket().maxAllowedTraceLevel) || (weight < ray.GetTicket().adcBailout))
    {
        if(weight < ray.GetTicket().adcBailout)
            threadData->Stats()[ADC_Saves]++;

        colour.Clear();
        transm = 0.0;
        return HUGE_VAL;
    }

    if (maxDepth >= EPSILON)
        bestisect.Depth = maxDepth;

    found = FindIntersection(bestisect, ray, precond, postcond);

    // Check if we're busy shooting too many radiosity sample rays at an unimportant object
    if (ray.GetTicket().radiosityImportanceQueried >= 0.0)
    {
        if (found)
        {
            ray.GetTicket().radiosityImportanceFound = bestisect.Object->RadiosityImportance(sceneData->radiositySettings.defaultImportance);
        }
        else
            ray.GetTicket().radiosityImportanceFound = sceneData->radiositySettings.defaultImportance;

        if (ray.GetTicket().radiosityImportanceFound < ray.GetTicket().radiosityImportanceQueried)
        {
            if(found == false)
                return HUGE_VAL;
            else
                return bestisect.Depth;
        }
    }
    float oldRadiosityImportanceQueried = ray.GetTicket().radiosityImportanceQueried;
    ray.GetTicket().radiosityImportanceQueried = -1.0; // indicates that recursive calls to TraceRay() should not check for radiosity importance

    const bool traceLevelIncremented = !continuedRay;

    if(traceLevelIncremented)
    {
        // Set highest level traced.
        ray.GetTicket().traceLevel++;
        ray.GetTicket().maxFoundTraceLevel = (unsigned int) max(ray.GetTicket().maxFoundTraceLevel, ray.GetTicket().traceLevel);
    }

    if(qualityFlags.media && (ray.IsPhotonRay() == true) && (ray.IsHollowRay() == true))
    {
        // Note: this version of ComputeMedia does not deposit photons. This is
        // intentional.  Even though we're processing a photon ray, we don't want
        // to deposit photons in the infinite atmosphere, only in contained
        // media, which is processed later (in ComputeLightedTexture).  [nk]
        media.ComputeMedia(colour, transm, sceneData->atmosphere, ray, bestisect);

        if(sceneData->fog != NULL)
            ComputeFog(colour, transm, ray, bestisect);
    }

    if(found)
        ComputeTextureColour(colour, transm, LightColour(), ray, weight, bestisect, false);
    else
        ComputeSky(colour, transm, ray);

    if(qualityFlags.media && (ray.IsPhotonRay() == false) && (ray.IsHollowRay() == true))
    {
        if((sceneData->rainbow != NULL) && (ray.IsShadowTestRay() == false))
            ComputeRainbow(colour, transm, ray, bestisect);

        media.ComputeMedia(colour, transm, sceneData->atmosphere, ray, bestisect);

        if(sceneData->fog != NULL)
            ComputeFog(colour, transm, ray, bestisect);
    }

    if(traceLevelIncremented)
        ray.GetTicket().traceLevel--;
    maxFoundTraceLevel = (unsigned int) max(maxFoundTraceLevel, ray.GetTicket().maxFoundTraceLevel);

    ray.GetTicket().radiosityImportanceQueried = oldRadiosityImportanceQueried;

    if(found == false)
        return HUGE_VAL;
    else
        return bestisect.Depth;
}

bool Trace::FindIntersection(Intersection& bestisect, const Ray& ray)
{
    switch(sceneData->boundingMethod)
    {
        case 2:
        {
            BSPIntersectFunctor ifn(bestisect, ray, sceneData->objects, threadData);
            bool found = false;

            mailbox.clear();

            found = (*(sceneData->tree))(ray, ifn, mailbox, bestisect.Depth);

            // test infinite objects
            for(vector<ObjectPtr>::iterator it = sceneData->objects.begin() + sceneData->numberOfFiniteObjects; it != sceneData->objects.end(); it++)
            {
                Intersection isect;

                if(FindIntersection(*it, isect, ray) && (isect.Depth < bestisect.Depth))
                {
                    bestisect = isect;
                    found = true;
                }
            }

            return found;
        }
        case 1:
        {
            if(sceneData->boundingSlabs != NULL)
                return (Intersect_BBox_Tree(priorityQueue, sceneData->boundingSlabs, ray, &bestisect, threadData));
        }
        // FALLTHROUGH
        case 0:
        {
            bool found = false;

            for(vector<ObjectPtr>::iterator it = sceneData->objects.begin(); it != sceneData->objects.end(); it++)
            {
                Intersection isect;

                if(FindIntersection(*it, isect, ray) && (isect.Depth < bestisect.Depth))
                {
                    bestisect = isect;
                    found = true;
                }
            }

            return found;
        }
    }

    return false;
}

bool Trace::FindIntersection(Intersection& bestisect, const Ray& ray, const RayObjectCondition& precondition, const RayObjectCondition& postcondition)
{
    switch(sceneData->boundingMethod)
    {
        case 2:
        {
            BSPIntersectCondFunctor ifn(bestisect, ray, sceneData->objects, threadData, precondition, postcondition);
            bool found = false;

            mailbox.clear();

            found = (*(sceneData->tree))(ray, ifn, mailbox, bestisect.Depth);

            // test infinite objects
            for(vector<ObjectPtr>::iterator it = sceneData->objects.begin() + sceneData->numberOfFiniteObjects; it != sceneData->objects.end(); it++)
            {
                if(precondition(ray, *it, 0.0) == true)
                {
                    Intersection isect;

                    if(FindIntersection(*it, isect, ray, postcondition) && (isect.Depth < bestisect.Depth))
                    {
                        bestisect = isect;
                        found = true;
                    }
                }
            }

            return found;
        }
        case 1:
        {
            if(sceneData->boundingSlabs != NULL)
                return (Intersect_BBox_Tree(priorityQueue, sceneData->boundingSlabs, ray, &bestisect, precondition, postcondition, threadData));
        }
        // FALLTHROUGH
        case 0:
        {
            bool found = false;

            for(vector<ObjectPtr>::iterator it = sceneData->objects.begin(); it != sceneData->objects.end(); it++)
            {
                if(precondition(ray, *it, 0.0) == true)
                {
                    Intersection isect;

                    if(FindIntersection(*it, isect, ray, postcondition) && (isect.Depth < bestisect.Depth))
                    {
                        bestisect = isect;
                        found = true;
                    }
                }
            }

            return found;
        }
    }

    return false;
}

bool Trace::FindIntersection(ObjectPtr object, Intersection& isect, const Ray& ray, double closest)
{
    if(object != NULL)
    {
        BBoxVector3d origin;
        BBoxVector3d invdir;
        BBoxDirection variant;

        Vector3d tmp(1.0 / ray.GetDirection()[X], 1.0 / ray.GetDirection()[Y], 1.0 /ray.GetDirection()[Z]);
        origin = BBoxVector3d(ray.Origin);
        invdir = BBoxVector3d(tmp);
        variant = (BBoxDirection)((int(invdir[X] < 0.0) << 2) | (int(invdir[Y] < 0.0) << 1) | int(invdir[Z] < 0.0));

        if(object->Intersect_BBox(variant, origin, invdir, closest) == false)
            return false;

        if(object->Bound.empty() == false)
        {
            if(Ray_In_Bound(ray, object->Bound, threadData) == false)
                return false;
        }

        IStack depthstack(stackPool);
        POV_REFPOOL_ASSERT(depthstack->empty()); // verify that the IStack pulled from the pool is in a cleaned-up condition

        if(object->All_Intersections(ray, depthstack, threadData))
        {
            bool found = false;
            double tmpDepth = 0;

            while(depthstack->size() > 0)
            {
                tmpDepth = depthstack->top().Depth;
                // TODO FIXME - This was SMALL_TOLERANCE, but that's too rough for some scenes [cjc] need to check what it was in the old code [trf]
                if(tmpDepth < closest && (ray.IsSubsurfaceRay() || tmpDepth >= MIN_ISECT_DEPTH))
                {
                    isect = depthstack->top();
                    closest = tmpDepth;
                    found = true;
                }

                depthstack->pop();
            }

            return (found == true);
        }

        POV_REFPOOL_ASSERT(depthstack->empty()); // verify that the IStack is in a cleaned-up condition (again)
    }

    return false;
}

bool Trace::FindIntersection(ObjectPtr object, Intersection& isect, const Ray& ray, const RayObjectCondition& postcondition, double closest)
{
    if(object != NULL)
    {
        BBoxVector3d origin;
        BBoxVector3d invdir;
        BBoxDirection variant;

        Vector3d tmp(1.0 / ray.GetDirection()[X], 1.0 / ray.GetDirection()[Y], 1.0 /ray.GetDirection()[Z]);
        origin = BBoxVector3d(ray.Origin);
        invdir = BBoxVector3d(tmp);
        variant = (BBoxDirection)((int(invdir[X] < 0.0) << 2) | (int(invdir[Y] < 0.0) << 1) | int(invdir[Z] < 0.0));

        if(object->Intersect_BBox(variant, origin, invdir, closest) == false)
            return false;

        if(object->Bound.empty() == false)
        {
            if(Ray_In_Bound(ray, object->Bound, threadData) == false)
                return false;
        }

        IStack depthstack(stackPool);
        POV_REFPOOL_ASSERT(depthstack->empty()); // verify that the IStack pulled from the pool is in a cleaned-up condition

        if(object->All_Intersections(ray, depthstack, threadData))
        {
            bool found = false;
            double tmpDepth = 0;

            while(depthstack->size() > 0)
            {
                tmpDepth = depthstack->top().Depth;
                // TODO FIXME - This was SMALL_TOLERANCE, but that's too rough for some scenes [cjc] need to check what it was in the old code [trf]
                if(tmpDepth < closest && (ray.IsSubsurfaceRay() || tmpDepth >= MIN_ISECT_DEPTH) && postcondition(ray, object, tmpDepth))
                {
                    isect = depthstack->top();
                    closest = tmpDepth;
                    found = true;
                }

                depthstack->pop();
            }

            return (found == true);
        }

        POV_REFPOOL_ASSERT(depthstack->empty()); // verify that the IStack is in a cleaned-up condition (again)
    }

    return false;
}

unsigned int Trace::GetHighestTraceLevel()
{
    return maxFoundTraceLevel;
}

void Trace::ComputeTextureColour(LightColour& resultColour, ColourChannel& resultTransm, const LightColour& lightColour, Ray& ray, COLC weight, Intersection& isect, bool photonPass)
{
    // NOTE: when called during the photon pass this method is used to deposit photons
    // on the surface and not, per se, to compute texture color.
    WeightedTextureVector wtextures;
    double normaldirection;
    LightColour tmpColour;
    ColourChannel tmpTransm = 0.0;
    LightColour c1;
    ColourChannel t1 = 0.0;
    Vector2d uvcoords;
    Vector3d rawnormal;
    Vector3d ipoint(isect.IPoint);

    if (++lightColorCacheIndex >= lightColorCache.size())
    {
        lightColorCache.resize(lightColorCacheIndex + 10);
        for (LightColorCacheListList::iterator it = lightColorCache.begin() + lightColorCacheIndex; it != lightColorCache.end(); it++)
            it->resize(lightColorCache[0].size());
    }
    for (LightColorCacheList::iterator it = lightColorCache[lightColorCacheIndex].begin(); it != lightColorCache[lightColorCacheIndex].end(); it++)
        it->tested = false;

    // compute the surface normal
    isect.Object->Normal(rawnormal, &isect, threadData);

    // I added this to flip the normal if the object is inverted (for CSG).
    // However, I subsequently commented it out for speed reasons - it doesn't
    // make a difference (no pun intended). The preexisting flip code below
    // produces a similar (though more extensive) result. [NK]
    // Actually, we should keep this code to guarantee that Normal_Direction
    // is set properly. [NK]
    if(Test_Flag(isect.Object, INVERTED_FLAG))
        rawnormal.invert();

    // if the surface normal points away, flip its direction
    normaldirection = dot(rawnormal, ray.Direction);
    if(normaldirection > 0.0)
        rawnormal.invert();

    isect.INormal = rawnormal;
    isect.PNormal = rawnormal;

    // now switch to UV mapping if we need to
    if(Test_Flag(isect.Object, UV_FLAG))
    {
        // TODO FIXME
        //  I think we have a serious problem here regarding bump mapping:
        //  The UV vector contains doesn't contain any information about the (local) *orientation* of U and V in our XYZ co-ordinate system!
        //  This causes slopes do be applied in the wrong directions.

        // get the UV vect of the intersection
        isect.Object->UVCoord(uvcoords, &isect, threadData);
        // save the normal and UV coords into Intersection
        isect.Iuv = uvcoords;

        ipoint = Vector3d(uvcoords.u(), uvcoords.v(), 0.0);
    }

    bool isMultiTextured = Test_Flag(isect.Object, MULTITEXTURE_FLAG) ||
                           ((isect.Object->Texture == NULL) && Test_Flag(isect.Object, CUTAWAY_TEXTURES_FLAG));

    // get textures and weights
    if(isMultiTextured == true)
    {
        isect.Object->Determine_Textures(&isect, normaldirection > 0.0, wtextures, threadData);
    }
    else if(isect.Object->Texture != NULL)
    {
        if((normaldirection > 0.0) && (isect.Object->Interior_Texture != NULL))
            wtextures.push_back(WeightedTexture(1.0, isect.Object->Interior_Texture)); /* Chris Huff: Interior Texture patch */
        else
            wtextures.push_back(WeightedTexture(1.0, isect.Object->Texture));
    }
    else
    {
        // don't need to do anything as the texture list will be empty.
        // TODO: could we perform these tests earlier ? [cjc]
        lightColorCacheIndex--;
        return;
    }

    // Now, we perform the lighting calculations by stepping through
    // the list of textures and summing the weighted color.

    for(WeightedTextureVector::iterator i(wtextures.begin()); i != wtextures.end(); i++)
    {
        TextureVector warps(texturePool);
        POV_REFPOOL_ASSERT(warps->empty()); // verify that the TextureVector pulled from the pool is in a cleaned-up condition

        // if the contribution of this texture is neglectable skip ahead
        if((i->weight < ray.GetTicket().adcBailout) || (i->texture == NULL))
            continue;

        if(photonPass == true)
        {
            // NOTE that ComputeOneTextureColor is being used for a secondary purpose, and
            // that to place photons on the surface and trigger recursive photon shooting
            ComputeOneTextureColour(c1, t1, lightColour * i->weight, i->texture, *warps, ipoint, rawnormal, ray, weight, isect, false, true);
        }
        else
        {
            ComputeOneTextureColour(c1, t1, lightColour, i->texture, *warps, ipoint, rawnormal, ray, weight, isect, false, false);

            tmpColour += i->weight * c1;
            tmpTransm += i->weight * t1;
        }
    }

    // [CLi] moved this here from Trace::ComputeShadowTexture() and Trace::ComputeLightedTexture(), respectively,
    // to avoid media to be computed twice when dealing with averaged textures.
    // TODO - For photon rays we're still potentially doing double work on media.
    // TODO - For shadow rays we're still potentially doing double work on distance-based attenuation.
    // Calculate participating media effects.
    if(!photonPass && qualityFlags.media && (!ray.GetInteriors().empty()) && (ray.IsHollowRay() == true))
        media.ComputeMedia(tmpColour, tmpTransm, ray.GetInteriors(), ray, isect);

    resultColour += tmpColour;
    resultTransm += tmpTransm;

    lightColorCacheIndex--;
}

void Trace::ComputeOneTextureColour(LightColour& resultColour, ColourChannel& resultTransm, const LightColour& lightColour, const TEXTURE *texture, vector<const TEXTURE *>& warps, const Vector3d& ipoint,
                                    const Vector3d& rawnormal, Ray& ray, COLC weight, Intersection& isect, bool shadowflag, bool photonPass)
{
    // NOTE: this method is used by the photon pass to deposit photons on the surface
    // (and not, per se, to compute texture color)
    const TextureBlendMapPtr& blendmap = texture->Blend_Map;
    const TextureBlendMapEntry *prev, *cur;
    double prevWeight, curWeight;
    double value1; // TODO FIXME - choose better name!
    Vector3d tpoint;
    Vector2d uvcoords;
    LightColour c2;
    ColourChannel t2;

    switch(texture->Type)
    {
        case NO_PATTERN:
        case PLAIN_PATTERN:
            break;
        case AVERAGE_PATTERN:
        case UV_MAP_PATTERN:
        case BITMAP_PATTERN:
        default:
            warps.push_back(texture);
            break;
    }

    // ipoint - interseciton point (and evaluation point)
    // epoint - evaluation point
    // tpoint - turbulated/transformed point

    if(texture->Type <= LAST_SPECIAL_PATTERN)
    {
        switch(texture->Type)
        {
            case NO_PATTERN:
                POV_PATTERN_ASSERT(false);  // in Create_Texture(), TEXTURE->Type is explicitly set to PLAIN_PATTERN (in deviation
                                            // from the default TPat settings), and there is no piece of code ever setting it to
                                            // NO_PATTERN (except during parsing of magnet patterns, but that code makes sure it
                                            // doesn't remain set to NO_PATTERN).
                resultColour.Clear();
                resultTransm = 1.0;
                break;
            case AVERAGE_PATTERN:
                Warp_EPoint(tpoint, ipoint, warps.back());
                ComputeAverageTextureColours(resultColour, resultTransm, lightColour, texture, warps, tpoint, rawnormal, ray, weight, isect, shadowflag, photonPass);
                break;
            case UV_MAP_PATTERN:
                // Don't bother warping, simply get the UV vect of the intersection
                isect.Object->UVCoord(uvcoords, &isect, threadData);
                tpoint = Vector3d(uvcoords[U], uvcoords[V], 0.0);
                cur = &(texture->Blend_Map->Blend_Map_Entries[0]);
                ComputeOneTextureColour(resultColour, resultTransm, lightColour, cur->Vals, warps, tpoint, rawnormal, ray, weight, isect, shadowflag, photonPass);
                break;
            case BITMAP_PATTERN:
                Warp_EPoint(tpoint, ipoint, texture);
                ComputeOneTextureColour(resultColour, resultTransm, lightColour, material_map(tpoint, texture), warps, tpoint, rawnormal, ray, weight, isect, shadowflag, photonPass);
                break;
            case PLAIN_PATTERN:
                if(shadowflag == true)
                    ComputeShadowTexture(resultColour, lightColour, texture, warps, ipoint, rawnormal, ray, isect);
                else
                    ComputeLightedTexture(resultColour, resultTransm, lightColour, texture, warps, ipoint, rawnormal, ray, weight, isect);
                break;
            default:
                throw POV_EXCEPTION_STRING("Bad texture type in ComputeOneTextureColour");
        }
    }
    else
    {
        // NK 19 Nov 1999 added Warp_EPoint
        Warp_EPoint(tpoint, ipoint, texture);
        value1 = Evaluate_TPat(texture, tpoint, &isect, &ray, threadData);

        blendmap->Search(value1, prev, cur, prevWeight, curWeight);

        // NK phmap
        if(photonPass)
        {
            if(prev == cur)
                ComputeOneTextureColour(resultColour, resultTransm, lightColour, cur->Vals, warps, tpoint, rawnormal, ray, weight, isect, shadowflag, photonPass);
            else
            {
                ComputeOneTextureColour(c2, t2, lightColour * curWeight, cur->Vals, warps, tpoint, rawnormal, ray, weight, isect, shadowflag, photonPass);
                ComputeOneTextureColour(c2, t2, lightColour * prevWeight, prev->Vals, warps, tpoint, rawnormal, ray, weight, isect, shadowflag, photonPass);
            }
        }
        else
        {
            ComputeOneTextureColour(resultColour, resultTransm, lightColour, cur->Vals, warps, tpoint, rawnormal, ray, weight, isect, shadowflag, photonPass);

            if(prev != cur)
            {
                ComputeOneTextureColour(c2, t2, lightColour, prev->Vals, warps, tpoint, rawnormal, ray, weight, isect, shadowflag, photonPass);
                resultColour = curWeight * resultColour + prevWeight * c2;
                resultTransm = curWeight * resultTransm + prevWeight * t2;
            }
        }
    }
}

void Trace::ComputeAverageTextureColours(LightColour& resultColour, ColourChannel& resultTransm, const LightColour& lightColour, const TEXTURE *texture, vector<const TEXTURE *>& warps, const Vector3d& ipoint,
                                         const Vector3d& rawnormal, Ray& ray, COLC weight, Intersection& isect, bool shadowflag, bool photonPass)
{
    const TextureBlendMapPtr& bmap = texture->Blend_Map;
    SNGL total = 0.0;
    LightColour lc;
    ColourChannel lt;

    if(photonPass == false)
    {
        resultColour.Clear();
        resultTransm = 0.0;

        for(vector<TextureBlendMapEntry>::const_iterator i = bmap->Blend_Map_Entries.begin(); i != bmap->Blend_Map_Entries.end(); i++)
        {
            SNGL val = i->value;

            ComputeOneTextureColour(lc, lt, lightColour, i->Vals, warps, ipoint, rawnormal, ray, weight, isect, shadowflag, photonPass);

            resultColour += lc * val;
            resultTransm += lt * val;

            total += val;
        }

        resultColour /= total;
        resultTransm /= total;
    }
    else
    {
        for(vector<TextureBlendMapEntry>::const_iterator i = bmap->Blend_Map_Entries.begin(); i != bmap->Blend_Map_Entries.end(); i++)
            total += i->value;

        for(vector<TextureBlendMapEntry>::const_iterator i = bmap->Blend_Map_Entries.begin(); i != bmap->Blend_Map_Entries.end(); i++)
            ComputeOneTextureColour(lc, lt, lightColour * (i->value / total), i->Vals, warps, ipoint, rawnormal, ray, weight, isect, shadowflag, photonPass);
    }
}

void Trace::ComputeLightedTexture(LightColour& resultColour, ColourChannel& resultTransm, const LightColour& /*lightColour*/, const TEXTURE *texture, vector<const TEXTURE *>& warps, const Vector3d& ipoint,
                                  const Vector3d& rawnormal, Ray& ray, COLC weight, Intersection& isect)
{
    Interior *interior;
    const TEXTURE *layer;
    int i;
    bool radiosity_done, radiosity_back_done, radiosity_needed;
    int layer_number;
    double w1;
    double new_Weight;
    double att, trans, max_Radiosity_Contribution;
    double cos_Angle_Incidence;
    Vector3d layNormal, topNormal;
    AttenuatingColour attCol;
    TransColour layCol;
    LightColour rflCol;
    LightColour rfrCol;
    ColourChannel rfrTransm;
    AttenuatingColour filCol;
    LightColour tmpCol;
    LightColour ambCol; // Note that there is no gathering of filter or transparency
    LightColour ambBackCol;
    bool one_colour_found, colour_found;
    bool tir_occured;
    std::auto_ptr<PhotonGatherer> surfacePhotonGatherer(NULL); // TODO FIXME - auto_ptr why?  [CLi] why, to auto-destruct it of course! (e.g. in case of exception)

    double relativeIor;
    ComputeRelativeIOR(ray, isect.Object->interior.get(), relativeIor);

    WNRXVector listWNRX(wnrxPool); // "Weight, Normal, Reflectivity, eXponent"
    POV_REFPOOL_ASSERT(listWNRX->empty()); // verify that the WNRXVector pulled from the pool is in a cleaned-up condition

    // resultColour builds up the apparent visible color of the point.
    // resultTransm builds up the apparent visible color of whatever is behind the point (presuming 100% white background).
    resultColour.Clear();
    resultTransm = 0.0;

    // filCol serves two purposes. It accumulates the filter properties
    // of a multi-layer texture so that if a ray makes it all the way through
    // all layers, the color of object behind is filtered by this object.
    // It also is used to attenuate how much of an underlayer you
    // can see in a layered texture.  Note that when computing the reflective
    // properties of a layered texture, the upper layers don't filter the
    // light from the lower layers -- the layer colors add together (even
    // before we added additive transparency via the "transmit" 5th
    // color channel).  However when computing the transmitted rays, all layers
    // filter the light from any objects behind this object. [CY 1/95]

    // NK layers - switched transmit component to zero
    // [CLi] changed filCol to RGB, as filter and transmit were always pinned to 1.0 and 0.0 respectively anyway
    filCol = AttenuatingColour(1.0);

    trans = 1.0;

    // Add in radiosity (stochastic interreflection-based ambient light) if desired
    radiosity_done = false;
    radiosity_back_done = false;

    // This block just sets up radiosity for the code inside the loop, which is first-time-through.
    radiosity_needed = (sceneData->radiositySettings.radiosityEnabled == true) &&
                       (radiosity.CheckRadiosityTraceLevel(ray.GetTicket()) == true) &&
                       (Test_Flag(isect.Object, IGNORE_RADIOSITY_FLAG) == false);

    // Loop through the layers and compute the ambient, diffuse,
    // phong and specular for these textures.
    one_colour_found = false;

    if(sceneData->photonSettings.photonsEnabled && sceneData->surfacePhotonMap.numPhotons > 0)
        surfacePhotonGatherer.reset(new PhotonGatherer(&sceneData->surfacePhotonMap, sceneData->photonSettings));

    for(layer_number = 0, layer = texture; (layer != NULL) && (trans > ray.GetTicket().adcBailout); layer_number++, layer = layer->Next)
    {
        // Get perturbed surface normal.
        layNormal = rawnormal;

        if(qualityFlags.normals && (layer->Tnormal != NULL))
        {
            for(vector<const TEXTURE *>::iterator i(warps.begin()); i != warps.end(); i++)
                Warp_Normal(layNormal, layNormal, *i, Test_Flag(*i, DONT_SCALE_BUMPS_FLAG));

            Perturb_Normal(layNormal, layer->Tnormal, ipoint, &isect, &ray, threadData);

            if((Test_Flag(layer->Tnormal, DONT_SCALE_BUMPS_FLAG)))
                layNormal.normalize();

            // TODO - Reverse iterator may be less performant than forward iterator; we might want to
            //        compare performance with using forward iterators and decrement, or using random access.
            for(vector<const TEXTURE *>::reverse_iterator i(warps.rbegin()); i != warps.rend(); i++)
                UnWarp_Normal(layNormal, layNormal, *i, Test_Flag(*i, DONT_SCALE_BUMPS_FLAG));
        }

        // Store top layer normal.
        if(layer_number == 0)
            topNormal = layNormal;

        // Get surface colour.
        new_Weight = weight * trans;
        colour_found = Compute_Pigment(layCol, layer->Pigment, ipoint, &isect, &ray, threadData);

        // If a valid color was returned set one_colour_found to true.
        // An invalid color is returned if a surface point is outside
        // an image map used just once.
        one_colour_found = (one_colour_found || colour_found);

        // This section of code used to be the routine Compute_Reflected_Colour.
        // I copied it in here to rearrange some of it more easily and to
        // see if we could eliminate passing a zillion parameters for no
        // good reason. [CY 1/95]

        if(qualityFlags.ambientOnly)
        {
            // Only use top layer and kill transparency if low quality.
            resultColour = layCol.colour() * sceneData->generalWhitepoint;
            resultTransm = 0.0;
        }
        else
        {
            // Store vital information for later reflection.
            listWNRX->push_back(WNRX(new_Weight, layNormal, AttenuatingColour(), layer->Finish->Reflect_Exp, layer->Finish->Reflect_Blur, layer->Finish->Reflect_Count));

            // angle-dependent reflectivity
            cos_Angle_Incidence = -dot(ray.Direction, layNormal);

            if((isect.Object->interior == NULL) && layer->Finish->Reflection_Fresnel)
                throw POV_EXCEPTION_STRING("fresnel reflection used with no interior."); // TODO FIXME - wrong place to report this [trf]

            ComputeReflectivity(listWNRX->back().weight, listWNRX->back().reflec,
                                layer->Finish->Reflection_Max, layer->Finish->Reflection_Min,
                                layer->Finish->Reflection_Fresnel, layer->Finish->Reflection_Falloff,
                                cos_Angle_Incidence, relativeIor);

            ComputeMetallic(listWNRX->back().reflec, layer->Finish->Reflect_Metallic, layCol.colour(), cos_Angle_Incidence);

            // We need to reduce the layer's own brightness if it is transparent.
            if (sceneData->EffectiveLanguageVersion() < 370)
                att = layCol.LegacyOpacity();
            else
                att = layCol.Opacity();

            // now compute the BRDF or BSSRDF contribution
            tmpCol.Clear();

            if(sceneData->useSubsurface && layer->Finish->UseSubsurface && qualityFlags.subsurface)
            {
                // Add diffuse & single scattering contribution.
                ComputeSubsurfaceScattering(tmpCol, layer->Finish, layCol.colour(), isect, ray, layNormal, att);
                // [CLi] moved multiplication with filCol to further below

                // Radiosity-style ambient may be subject to subsurface light transport.
                // In that case, the respective computations are handled by the BSSRDF code already.
                if (sceneData->subsurfaceUseRadiosity)
                    radiosity_needed = false;
            }
            // Add radiosity ambient contribution.
            if(radiosity_needed)
            {
                DBL diffuse    = layer->Finish->Diffuse;
                DBL brilliance = 1.0;

                if (sceneData->radiositySettings.brilliance)
                {
                    diffuse    *= layer->Finish->DiffuseAlbedoAdjustRad;
                    brilliance =  layer->Finish->Brilliance;
                }

                // if radiosity calculation needed, but not yet done, do it now
                // TODO FIXME - [CLi] with "normal on", shouldn't we compute radiosity for each layer separately (if it has pertubed normals)?
                // TODO FIXME - [CLi] with "brilliance on", shouldn't we compute radiosity for each layer separately (if it has non-default brilliance)?
                if(radiosity_done == false)
                {
                    // calculate max possible contribution of radiosity, to see if calculating it is worthwhile
                    // TODO FIXME - other layers may see a higher weight!
                    // Maybe we should go along and compute *first* the total contribution radiosity will make,
                    // and at the *end* apply it.
                    max_Radiosity_Contribution = (filCol * layCol.colour()).WeightGreyscale() * att * diffuse;

                    if(max_Radiosity_Contribution > ray.GetTicket().adcBailout)
                    {
                        radiosity.ComputeAmbient(ambCol, isect.IPoint, rawnormal, layNormal, brilliance, weight * max_Radiosity_Contribution, ray.GetTicket());
                        radiosity_done = true;
                    }
                }

                // [CLi] moved multiplication with filCol to further below
                LightColour radiosityContribution = (layCol.colour() * ambCol) * (att * diffuse);

                diffuse = layer->Finish->DiffuseBack;
                if (sceneData->radiositySettings.brilliance)
                    diffuse *= layer->Finish->DiffuseAlbedoAdjustRad;

                // if backside radiosity calculation needed, but not yet done, do it now
                // TODO FIXME - [CLi] with "normal on", shouldn't we compute radiosity for each layer separately (if it has pertubed normals)?
                // TODO FIXME - [CLi] with "brilliance on", shouldn't we compute radiosity for each layer separately (if it has non-default brilliance)?
                if(layer->Finish->DiffuseBack != 0.0)
                {
                    if(radiosity_back_done == false)
                    {
                        // calculate max possible contribution of radiosity, to see if calculating it is worthwhile
                        // TODO FIXME - other layers may see a higher weight!
                        // Maybe we should go along and compute *first* the total contribution radiosity will make,
                        // and at the *end* apply it.
                        max_Radiosity_Contribution = (filCol * layCol.colour()).WeightGreyscale() * att * diffuse;

                        if(max_Radiosity_Contribution > ray.GetTicket().adcBailout)
                        {
                            radiosity.ComputeAmbient(ambBackCol, isect.IPoint, -rawnormal, -layNormal, brilliance, weight * max_Radiosity_Contribution, ray.GetTicket());
                            radiosity_back_done = true;
                        }
                    }

                    // [CLi] moved multiplication with filCol to further below
                    radiosityContribution += (layCol.colour() * ambBackCol) * (att * diffuse);
                }

                if((sceneData->radiositySettings.brilliance) && (layer->Finish->BrillianceOut != 1.0))
                    radiosityContribution *= pow(fabs(cos_Angle_Incidence), layer->Finish->BrillianceOut-1.0) * (layer->Finish->BrillianceOut+7.0)/8.0;

                if(layer->Finish->Fresnel)
                {
                    AttenuatingColour cs;
                    ComputeFresnel(cs, AttenuatingColour(0.0), AttenuatingColour(1.0), cos_Angle_Incidence, relativeIor);
                    radiosityContribution *= cs;
                }

                tmpCol += radiosityContribution;
            }

            // Add emissive ("classic" ambient) contribution.
            // [CLi] moved multiplication with filCol to further below
            if (!sceneData->radiositySettings.radiosityEnabled || (sceneData->EffectiveLanguageVersion() < 370))
                // only use "ambient" setting when radiosity is disabled (or in legacy scenes)
                tmpCol += (layCol.colour() * layer->Finish->Ambient * sceneData->ambientLight * att);
            tmpCol += (layCol.colour() * layer->Finish->Emission * att);

            // set up the "litObjectIgnoresPhotons" flag (thread variable) so that
            // ComputeShadowColour will know whether or not this lit object is
            // ignoring photons, which affects partial-shadowing (i.e. filter and transmit)
            threadData->litObjectIgnoresPhotons = Test_Flag(isect.Object,PH_IGNORE_PHOTONS_FLAG);

            // Add diffuse, phong, specular, and iridescence contribution.
            // (We don't need to do this for (non-radiosity) rays during pretrace, as it does not affect radiosity sampling)
            if(!ray.IsPretraceRay())
            {
                if((layer->Finish->Diffuse != 0.0) || (layer->Finish->DiffuseBack != 0.0) || (layer->Finish->Specular != 0.0) || (layer->Finish->Phong != 0.0))
                {
                    LightColour classicContribution;

                    ComputeDiffuseLight(classicContribution, layer->Finish, isect.IPoint, ray, layNormal, layCol.colour(), att, isect.Object, relativeIor);

                    if(layer->Finish->BrillianceOut != 1.0)
                    {
                        double cos_angle_of_incidence = dot(ray.Direction, layNormal);
                        classicContribution *= pow(fabs(cos_angle_of_incidence), layer->Finish->BrillianceOut-1.0)* (layer->Finish->BrillianceOut+7.0)/8.0;
                    }

                    tmpCol += classicContribution;
                }
            }

            if(sceneData->photonSettings.photonsEnabled && sceneData->surfacePhotonMap.numPhotons > 0)
            {
                // NK phmap - now do the same for the photons in the area
                if(!Test_Flag(isect.Object, PH_IGNORE_PHOTONS_FLAG))
                {
                    LightColour photonsContribution;

                    ComputePhotonDiffuseLight(photonsContribution, layer->Finish, isect.IPoint, ray, layNormal, rawnormal, layCol.colour(), att, isect.Object, relativeIor, *surfacePhotonGatherer);

                    if(layer->Finish->BrillianceOut != 1.0)
                    {
                        double cos_angle_of_incidence = dot(ray.Direction, layNormal);
                        photonsContribution *= pow(fabs(cos_angle_of_incidence), layer->Finish->BrillianceOut-1.0) * (layer->Finish->BrillianceOut+7.0)/8.0;
                    }

                    tmpCol += photonsContribution;
                }
            }

            tmpCol *= filCol;
            resultColour += tmpCol;
        }

        // Get new filter color.
        if(colour_found)
        {
            filCol *= layCol.TransmittedColour();

            if(layer->Finish->Conserve_Energy != 0 && listWNRX->empty() == false)
            {
                // adjust filCol based on reflection
                // this would work so much better with r,g,b,rt,gt,bt
                filCol *= (AttenuatingColour(1.0) - listWNRX->back().reflec).ClippedUpper(1.0);
            }
        }

        // Get new remaining translucency.
        // [CLi] changed filCol to RGB, as filter and transmit were always pinned to 1.0 and 0.0, respectively anyway
        // TODO CLARIFY - is this working properly if filCol.Greyscale() is negative? (what would be the right thing then?)
        trans = min(1.0, (double)fabs(filCol.Greyscale()));
    }

    // Calculate transmitted component.
    //
    // If the surface is translucent a transmitted ray is traced
    // and its contribution is added to the total ResCol after
    // filtering it by filCol.
    tir_occured = false;

    if(((interior = isect.Object->interior.get()) != NULL) && (trans > ray.GetTicket().adcBailout) && qualityFlags.refractions)
    {
        // [CLi] changed filCol to RGB, as filter and transmit were always pinned to 1.0 and 0.0, respectively anyway
        // TODO CLARIFY - is this working properly if some filCol component is negative? (what would be the right thing then?)
        w1 = filCol.WeightMaxAbs();
        new_Weight = weight * w1;

        // Trace refracted ray.
        tir_occured = ComputeRefraction(rfrCol, rfrTransm, texture->Finish, interior, isect.IPoint, ray, topNormal, rawnormal, new_Weight);

        // Get distance based attenuation.
        // TODO - virtually the same code is used in ComputeShadowTexture().
        attCol = AttenuatingColour(interior->Old_Refract);

        if((interior != NULL) && ray.IsInterior(interior) == true)
        {
            if(fabs(interior->Fade_Distance) > EPSILON)
            {
                // NK attenuate
                if(interior->Fade_Power >= 1000)
                {
                    double depth = isect.Depth / interior->Fade_Distance;
                    attCol *= Exp(-(AttenuatingColour(1.0) - interior->Fade_Colour) * depth);
                }
                else
                {
                    att = 1.0 + pow(isect.Depth / interior->Fade_Distance, (double)interior->Fade_Power);
                    attCol *= (interior->Fade_Colour + (AttenuatingColour(1.0) - interior->Fade_Colour) / att);
                }
            }
        }

        // If total internal reflection occured the transmitted light is not filtered.
        if(tir_occured)
        {
            resultColour += attCol * rfrCol;
            // NOTE: transm() (alpha channel) stays zero
        }
        else
        {
            if(one_colour_found)
            {
                // [CLi] changed filCol to RGB, as filter and transmit were always pinned to 1.0 and 0.0, respectively anyway
                resultColour += attCol * rfrCol * filCol;
                // We need to know the transmittance value for the alpha channel. [DB]
                resultTransm = attCol.Greyscale() * rfrTransm * trans;
            }
            else
            {
                resultColour += attCol * rfrCol;
                // We need to know the transmittance value for the alpha channel. [DB]
                resultTransm = attCol.Greyscale() * rfrTransm;
            }
        }
    }

    // Calculate reflected component.
    //
    // If total internal reflection occured all reflections using
    // TopNormal are skipped.
    if(qualityFlags.reflections)
    {
        layer = texture;
        for(i = 0; i < layer_number; i++)
        {
            if((!tir_occured) ||
               (fabs(topNormal[X]-(*listWNRX)[i].normal[X]) > EPSILON) ||
               (fabs(topNormal[Y]-(*listWNRX)[i].normal[Y]) > EPSILON) ||
               (fabs(topNormal[Z]-(*listWNRX)[i].normal[Z]) > EPSILON))
            {
                if(!(*listWNRX)[i].reflec.IsZero())
                {
                    rflCol.Clear();

                    if ((*listWNRX)[i].blur != 0.0)
                    {
                        LightColour tempCol;
                        unsigned int n = (*listWNRX)[i].blurCount;
                        unsigned int saveStochasticCount = ray.GetTicket().stochasticCount;
                        if (ray.GetTicket().stochasticCount > 0)
                        {
                            n = ((n-1) / ray.GetTicket().stochasticCount) + 1;
                            ray.GetTicket().stochasticCount *= n;
                        }
                        else
                            ray.GetTicket().stochasticCount = n;

                        ray.GetTicket().stochasticDepth ++;
                        unsigned int numTraced = 0;
                        for (int j = 0; j < n; j ++)
                        {
                            tempCol.Clear(); // TODO obsolete
                            ComputeReflection(tempCol, layer->Finish, isect.IPoint, ray, (*listWNRX)[i].normal, rawnormal, (*listWNRX)[i].weight, (*listWNRX)[i].blur);
                            if (tempCol.IsSane())
                            {
                                rflCol += tempCol;
                                numTraced ++;
                            }
                        }
                        ray.GetTicket().stochasticDepth --;
                        ray.GetTicket().stochasticCount = saveStochasticCount;
                        if (numTraced > 0)
                            rflCol /= numTraced;
                    }
                    else
                    {
                        ComputeReflection(rflCol, layer->Finish, isect.IPoint, ray, (*listWNRX)[i].normal, rawnormal, (*listWNRX)[i].weight);
                    }

                    if((*listWNRX)[i].reflex != 1.0)
                    {
                        resultColour += (*listWNRX)[i].reflec * Pow(rflCol, (*listWNRX)[i].reflex);
                    }
                    else
                    {
                        resultColour += (*listWNRX)[i].reflec * rflCol;
                    }
                }
            }
            layer = layer->Next;
        }
    }
}

void Trace::ComputeShadowTexture(LightColour& resultColour, const LightColour& lightColour, const TEXTURE *texture, vector<const TEXTURE *>& warps, const Vector3d& ipoint,
                                 const Vector3d& rawnormal, const Ray& ray, Intersection& isect)
{
    Interior *interior = isect.Object->interior.get();
    const TEXTURE *layer;
    double caustics, dotval, k;
    Vector3d layer_Normal;
    AttenuatingColour refraction;
    TransColour layer_Pigment_Colour;
    bool one_colour_found, colour_found;

    LightColour tmpCol = lightColour;

    one_colour_found = false;

    for(layer = texture; layer != NULL; layer = layer->Next)
    {
        colour_found = Compute_Pigment(layer_Pigment_Colour, layer->Pigment, ipoint, &isect, &ray, threadData);

        if(colour_found)
        {
            one_colour_found = true;

            tmpCol *= layer_Pigment_Colour.TransmittedColour();
        }

        // Get normal for faked caustics (will rewrite later to cache).
        if((interior != NULL) && ((caustics = interior->Caustics) != 0.0))
        {
            layer_Normal = rawnormal;

            if(qualityFlags.normals && (layer->Tnormal != NULL))
            {
                for(vector<const TEXTURE *>::iterator i(warps.begin()); i != warps.end(); i++)
                    Warp_Normal(layer_Normal, layer_Normal, *i, Test_Flag(*i, DONT_SCALE_BUMPS_FLAG));

                Perturb_Normal(layer_Normal, layer->Tnormal, ipoint, &isect, &ray, threadData);

                if((Test_Flag(layer->Tnormal,DONT_SCALE_BUMPS_FLAG)))
                    layer_Normal.normalize();

                // TODO - Reverse iterator may be less performant than forward iterator; we might want to
                //        compare performance with using forward iterators and decrement, or using random access.
                for(vector<const TEXTURE *>::reverse_iterator i(warps.rbegin()); i != warps.rend(); i++)
                    UnWarp_Normal(layer_Normal, layer_Normal, *i, Test_Flag(*i, DONT_SCALE_BUMPS_FLAG));
            }

            // Get new filter/transmit values.
            dotval = dot(layer_Normal, ray.Direction);

            k = (1.0 + pow(fabs(dotval), caustics));

            tmpCol *= k;
        }
    }

    // TODO - [CLi] aren't spatial effects (distance attenuation, media) better handled in Trace::ComputeTextureColour()? We may be doing double work here!

    // Get distance based attenuation.
    // TODO - virtually the same code is used in ComputeLightedTexture().
    refraction = AttenuatingColour(1.0);

    if((interior != NULL) && (ray.IsInterior(interior) == true))
    {
        if((interior->Fade_Power > 0.0) && (fabs(interior->Fade_Distance) > EPSILON))
        {
            // NK - attenuation
            if(interior->Fade_Power>=1000)
            {
                refraction *= Exp( -(AttenuatingColour(1.0) - interior->Fade_Colour) * (isect.Depth / interior->Fade_Distance) );
            }
            else
            {
                k = 1.0 + pow(isect.Depth / interior->Fade_Distance, (double)interior->Fade_Power);
                refraction *= (interior->Fade_Colour + (AttenuatingColour(1.0) - interior->Fade_Colour) / k);
            }
        }
    }

    // Get distance based attenuation.
    resultColour = tmpCol * refraction;
}

void Trace::ComputeReflection(LightColour& colour, const FINISH* finish, const Vector3d& ipoint, Ray& ray, const Vector3d& normal, const Vector3d& rawnormal, COLC weight, double blur)
{
    Ray nray(ray);
    double n, n2;

    Vector3d norm(normal);
    double u, v;
    if (blur != 0.0)
    {
        Vector3d uAxis(norm.orthogonal());
        Vector3d vAxis(cross(norm,uAxis));
        double x = (*stochasticRandomGenerator)();
        double blurExp = 1.0/(blur + 1);
        double cosTheta = pow(x, blurExp);
        double sinTheta = sqrt(1.0 - cosTheta*cosTheta);
        double phi = (*stochasticRandomGenerator)() * 2*M_PI;
        u = sin(phi) * sinTheta;
        v = cos(phi) * sinTheta;
        norm = norm * cosTheta + uAxis * u + vAxis * v;
    }

    nray.SetFlags(Ray::ReflectionRay, ray);

    // The rest of this is essentally what was originally here, with small changes.
    n = -2.0 * dot(ray.Direction, norm);
    nray.Direction = ray.Direction + n * norm;

    // Nathan Kopp & CEY 1998 - Reflection bugfix
    // if the new ray is going the opposite direction as raw normal, we
    // need to fix it.
    n = dot(nray.Direction, rawnormal);

    if(n < 0.0)
    {
        // It needs fixing. Which kind?
        n2 = dot(nray.Direction, norm);

        if(n2 < 0.0)
        {
            norm = rawnormal;

            // reflected inside rear virtual surface. Reflect Ray using Raw_Normal
            n = -2.0 * dot(ray.Direction, norm);
            nray.Direction = ray.Direction + n * norm;

            if (blur != 0.0)
            {
                // We're doing slightly different blur math here,
                // so that the reflected ray is guaranteed to not point away from the normal.
                Vector3d uAxis(norm.orthogonal());
                Vector3d vAxis(cross(norm,uAxis));
                nray.Direction.normalize();
                nray.Direction += (2*u) * uAxis;
                nray.Direction += (2*v) * vAxis;
            }
        }
        else
        {
            // Double reflect NRay using Raw_Normal
            // n = dot(nray.Direction, rawnormal); - kept the old n around
            n *= -2.0;
            nray.Direction += n * rawnormal;
        }
    }

    nray.Direction.normalize();
    nray.Origin = ipoint;
    threadData->Stats()[Reflected_Rays_Traced]++;

    // Trace reflected ray.
    bool alphaBackground = ray.GetTicket().alphaBackground;
    ray.GetTicket().alphaBackground = false;
    if (!ray.IsPhotonRay() && (finish->Irid > 0.0))
    {
        LightColour tmpCol;
        ColourChannel dummyTransm;
        TraceRay(nray, tmpCol, dummyTransm, weight, false);
        ComputeIridColour(tmpCol, ray.Direction, nray.Direction, normal, finish, ipoint);
        colour = tmpCol;
    }
    else
    {
        ColourChannel dummyTransm;
        TraceRay(nray, colour, dummyTransm, weight, false);
    }
    ray.GetTicket().alphaBackground = alphaBackground;
}

bool Trace::ComputeRefraction(LightColour& colour, ColourChannel& transm, const FINISH* finish, Interior *interior, const Vector3d& ipoint, Ray& ray, const Vector3d& normal, const Vector3d& rawnormal, COLC weight)
{
    Ray nray(ray);
    Vector3d localnormal;
    double n, ior, dispersion;
    unsigned int dispersionelements = interior->Disp_NElems;
    POV_ASSERT(dispersionelements >= DISPERSION_ELEMENTS_MIN);
    bool totalReflection = false;

    nray.SetFlags(Ray::RefractionRay, ray);

    // Set up new ray.
    nray.Origin = ipoint;

    // Get ratio of iors depending on the interiors the ray is traversing.

    // Note:
    // For the purpose of refraction, the space occupied by "nested" objects is considered to be "outside" the containing objects,
    // i.e. when encountering (A (B B) A) we pretend that it's (A A|B B|A A).
    // (Here "(X" and "X)" denote the entering and leaving of object X, and "X|Y" denotes an interface between objects X and Y.)
    // In case of overlapping objects, the intersecting region is considered to be part of whatever object is encountered last,
    // i.e. when encountering (A (B A) B) we pretend that it's (A A|B B|B B).

    if(nray.GetInteriors().empty())
    {
        // The ray is entering from the atmosphere.
        nray.AppendInterior(interior);

        ior = sceneData->atmosphereIOR / interior->IOR;
        dispersion = sceneData->atmosphereDispersion / interior->Dispersion;
    }
    else
    {
        // The ray is currently inside an object.
        if(interior == nray.GetInteriors().back()) // The ray is leaving the "innermost" object
        {
            nray.RemoveInterior(interior);
            if(nray.GetInteriors().empty())
            {
                // The ray is leaving into the atmosphere
                ior = interior->IOR / sceneData->atmosphereIOR;
                dispersion = interior->Dispersion / sceneData->atmosphereDispersion;
            }
            else
            {
                // The ray is leaving into another object, i.e. (A (B B) ...
                // For the purpose of refraction, pretend that we weren't inside that other object,
                // i.e. pretend that we didn't encounter (A (B B) ... but (A A|B B|A ...
                ior = interior->IOR / nray.GetInteriors().back()->IOR;
                dispersion = interior->Dispersion / nray.GetInteriors().back()->Dispersion;
                dispersionelements = max(dispersionelements, (unsigned int)(nray.GetInteriors().back()->Disp_NElems));
            }
        }
        else if(nray.RemoveInterior(interior) == true) // The ray is leaving the intersection of overlapping objects, i.e. (A (B A) ...
        {
            // For the purpose of refraction, pretend that we had already left the other member of the intersection when we entered the overlap,
            // i.e. pretend that we didn't encounter (A (B A) ... but (A A|B B|B ...
            ior = 1.0;
            dispersion = 1.0;
        }
        else
        {
            // The ray is entering a new object.
            // For the purpose of refraction, pretend that we're leaving any containing objects,
            // i.e. pretend that we didn't encounter (A (B ... but (A A|B ...
            ior = nray.GetInteriors().back()->IOR / interior->IOR;
            dispersion = nray.GetInteriors().back()->Dispersion / interior->Dispersion;

            nray.AppendInterior(interior);
        }
    }

    bool haveDispersion = (fabs(dispersion - 1.0) >= EPSILON);

    // Do the two mediums traversed have the same indices of refraction?
    if((fabs(ior - 1.0) < EPSILON) && !haveDispersion)
    {
        // Only transmit the ray.
        nray.Direction = ray.Direction;
        // Trace a transmitted ray.
        threadData->Stats()[Transmitted_Rays_Traced]++;

        colour.Clear();
        transm = 0.0;
        TraceRay(nray, colour, transm, weight, true);
    }
    else
    {
        // Refract the ray.
        n = dot(ray.Direction, normal);

        if(n <= 0.0)
        {
            localnormal = normal;
            n = -n;
        }
        else
            localnormal = -normal;


        // TODO FIXME: also for first radiosity pass ? (see line 3272 of v3.6 lighting.cpp)
        if(!haveDispersion) // TODO FIXME - radiosity: || (!isFinalTrace)
            totalReflection = TraceRefractionRay(colour, transm, finish, ipoint, ray, nray, ior, n, normal, rawnormal, localnormal, weight);
        else if(ray.IsMonochromaticRay())
            totalReflection = TraceRefractionRay(colour, transm, finish, ipoint, ray, nray, ray.GetSpectralBand().GetDispersionIOR(ior, dispersion), n, normal, rawnormal, localnormal, weight);
        else
        {
            colour.Clear();
            transm = 0.0;
            int numTraced = 0;

            for(unsigned int i = 0; i < dispersionelements; i++)
            {
                LightColour tempColour;
                ColourChannel tempTransm;

                // NB setting the dispersion factor also causes the MonochromaticRay flag to be set
                SpectralBand spectralBand(i, dispersionelements);
                nray.SetSpectralBand(spectralBand);

                (void)TraceRefractionRay(tempColour, tempTransm, finish, ipoint, ray, nray, spectralBand.GetDispersionIOR(ior, dispersion), n, normal, rawnormal, localnormal, weight);

                if (tempColour.IsSane())
                {
                    colour += tempColour * spectralBand.GetHue();
                    transm += tempTransm;
                    numTraced ++;
                }
            }

            if (numTraced > 0)
            {
                colour /= ColourChannel(numTraced);
                transm /= ColourChannel(numTraced);
            }
        }
    }

    return totalReflection;
}

bool Trace::TraceRefractionRay(LightColour& colour, ColourChannel& transm, const FINISH* finish, const Vector3d& ipoint, Ray& ray, Ray& nray, double ior, double n, const Vector3d& normal, const Vector3d& rawnormal, const Vector3d& localnormal, COLC weight)
{
    // Compute refrated ray direction using Heckbert's method.
    double t = 1.0 + Sqr(ior) * (Sqr(n) - 1.0);

    if(t < 0.0)
    {
        LightColour tempcolour;

        // Total internal reflection occures.
        threadData->Stats()[Internal_Reflected_Rays_Traced]++;
        ComputeReflection(tempcolour, finish, ipoint, ray, normal, rawnormal, weight);
        colour = tempcolour;

        return true;
    }

    t = ior * n - sqrt(t);

    nray.Direction = ior * ray.Direction + t * localnormal;

    // Trace a refracted ray.
    threadData->Stats()[Refracted_Rays_Traced]++;

    colour.Clear(); // TODO obsolete
    transm = 0.0;
    TraceRay(nray, colour, transm, weight, false);

    return false;
}

// see Diffuse in the 3.6 code (lighting.cpp)
void Trace::ComputeDiffuseLight(LightColour& colour, const FINISH *finish, const Vector3d& ipoint, const Ray& eye, const Vector3d& layer_normal, const AttenuatingColour& layer_pigment_colour,
                                double attenuation, ObjectPtr object, double relativeIor)
{
    // global light sources, if not turned off for this object
    if((object->Flags & NO_GLOBAL_LIGHTS_FLAG) != NO_GLOBAL_LIGHTS_FLAG)
    {
        for(int i = 0; i < threadData->lightSources.size(); i++)
            ComputeOneDiffuseLight(colour, *threadData->lightSources[i], finish, ipoint, eye, layer_normal, layer_pigment_colour, attenuation, object, relativeIor, i);
    }

    // local light sources from a light group, if any
    if(!object->LLights.empty())
    {
        for(int i = 0; i < object->LLights.size(); i++)
            ComputeOneDiffuseLight(colour, *object->LLights[i], finish, ipoint, eye, layer_normal, layer_pigment_colour, attenuation, object, relativeIor);
    }
}

void Trace::ComputePhotonDiffuseLight(LightColour& colour, const FINISH *Finish, const Vector3d& IPoint, const Ray& Eye, const Vector3d& Layer_Normal, const Vector3d& Raw_Normal,
                                      const AttenuatingColour& Layer_Pigment_Colour, double Attenuation, ConstObjectPtr Object, double relativeIor, PhotonGatherer& gatherer)
{
    double Cos_Shadow_Angle;
    Vector3d lightDirection;
    LightColour Light_Colour;
    LightColour tmpCol, tmpCol2;
    double r;
    int n;
    int j;
    double thisDensity=0;
    double prevDensity=0.0000000000000001; // avoid div-by-zero error
    int expanded = false;
    double att;  // attenuation for lambertian compensation & filters

    if (!sceneData->photonSettings.photonsEnabled || sceneData->surfacePhotonMap.numPhotons<1)
        return;

    if ((Finish->Diffuse == 0.0) && (Finish->DiffuseBack == 0.0) && (Finish->Specular == 0.0) && (Finish->Phong == 0.0))
        return;

    // statistics
    threadData->Stats()[Gather_Performed_Count]++;

    if(gatherer.gathered)
        r = gatherer.alreadyGatheredRadius;
    else
        r = gatherer.gatherPhotonsAdaptive(&IPoint, &Layer_Normal, true);

    n = gatherer.gatheredPhotons.numFound;

    tmpCol.Clear();

    // now go through these photons and add up their contribution
    for(j=0; j<n; j++)
    {
        // double theta,phi;
        int theta,phi;
        bool backside = false;

        // convert small color to normal color
        Light_Colour = LightColour(gatherer.gatheredPhotons.photonGatherList[j]->colour);

        // convert theta/phi to vector direction
        // Use a pre-computed array of sin/cos to avoid many calls to the
        // sin() and cos() functions.  These arrays were initialized in
        // InitBacktraceEverything.
        theta = gatherer.gatheredPhotons.photonGatherList[j]->theta+127;
        phi = gatherer.gatheredPhotons.photonGatherList[j]->phi+127;

        lightDirection[Y] = sinCosData.sinTheta[theta];
        lightDirection[X] = sinCosData.cosTheta[theta];

        lightDirection[Z] = lightDirection[X]*sinCosData.sinTheta[phi];
        lightDirection[X] = lightDirection[X]*sinCosData.cosTheta[phi];

        // this compensates for real lambertian (diffuse) lighting (see paper)
        // use raw normal, not layer normal
        // att = dot(Layer_Normal, Light_Source_Ray.Direction);
        att = dot(Raw_Normal, lightDirection);
        if (att>1) att=1.0;
        if (att<.1) att = 0.1; // limit to 10x - otherwise we get bright dots
        att = 1.0 / fabs(att);

        // do gaussian filter
        //att *= 0.918*(1.0-(1.0-exp((-1.953) * gatherer.photonDistances[j])) / (1.0-exp(-1.953)) );
        // do cone filter
        //att *= 1.0-(sqrt(gatherer.photonDistances[j])/(4.0 * r)) / (1.0-2.0/(3.0*4.0));

        Light_Colour *= att;

        // See if light on far side of surface from camera.
        if (!(Test_Flag(Object, DOUBLE_ILLUMINATE_FLAG)))
        {
            Cos_Shadow_Angle = dot(Layer_Normal, lightDirection);
            if (Cos_Shadow_Angle < EPSILON)
            {
                if (Finish->DiffuseBack != 0.0)
                    backside = true;
                else
                    continue;
            }
        }

        // now add diffuse, phong, specular, irid contribution

        ComputeClassicColour(tmpCol, Light_Colour, Layer_Pigment_Colour, Eye.Direction, lightDirection, Layer_Normal, Finish, IPoint, relativeIor, Attenuation, backside,
            // NK rad - don't compute highlights for radiosity gather rays, since this causes
            // problems with colors being far too bright
            // TODO FIXME radiosity - is this really the right way to do it (speaking of realism)?
            // don't compute highlights for diffuse backside illumination
            !Eye.IsRadiosityRay() && !backside);
    }

    // finish the photons equation
    tmpCol /= M_PI*r*r;

    // add photon contribution to total lighting
    colour += tmpCol;
}

// see Diffuse_One_Light in the 3.6 code (lighting.cpp)
void Trace::ComputeOneDiffuseLight(LightColour& colour, const LightSource &lightsource, const FINISH *finish, const Vector3d& ipoint, const Ray& eye, const Vector3d& layer_normal,
                                   const AttenuatingColour& layer_pigment_colour, double attenuation, ConstObjectPtr object, double relativeIor, int light_index)
{
    double lightsourcedepth, cos_shadow_angle;
    Ray lightsourceray(eye);
    LightColour lightColour;
    bool backside = false;

    // Get a colour and a ray.
    ComputeOneLightRay(lightColour, lightsourcedepth, lightsource, lightsourceray, ipoint);

    // Don't calculate spotlights when outside of the light's cone.
    if(lightColour.IsNearZero(EPSILON))
        return;

    // See if light on far side of surface from camera.
    if(!(Test_Flag(object, DOUBLE_ILLUMINATE_FLAG)) // NK 1998 double_illuminate - changed to Test_Flag
       && !lightsource.Use_Full_Area_Lighting) // JN2007: Easiest way of getting rid of sharp shadow lines
    {
        cos_shadow_angle = dot(layer_normal, lightsourceray.Direction);
        if(cos_shadow_angle < EPSILON)
        {
            if (finish->DiffuseBack != 0.0)
                backside = true;
            else
                return;
        }
    }

    // If light source was not blocked by any intervening object, then
    // calculate it's contribution to the object's overall illumination.
    if (qualityFlags.shadows && ((lightsource.Projected_Through_Object != NULL) || (lightsource.Light_Type != FILL_LIGHT_SOURCE)))
    {
        if (lightColorCacheIndex != -1 && light_index != -1)
        {
            if (lightColorCache[lightColorCacheIndex][light_index].tested == false)
            {
                // note that lightColorCache may be re-sized during trace, so we don't store a reference to it across the call
                TraceShadowRay(lightColour, lightsource, lightsourcedepth, lightsourceray, ipoint);
                lightColorCache[lightColorCacheIndex][light_index].tested = true;
                lightColorCache[lightColorCacheIndex][light_index].colour = lightColour;
            }
            else
                lightColour = lightColorCache[lightColorCacheIndex][light_index].colour;
        }
        else
            TraceShadowRay(lightColour, lightsource, lightsourcedepth, lightsourceray, ipoint);
    }

    if(!lightColour.IsNearZero(EPSILON))
    {
        if(lightsource.Area_Light && lightsource.Use_Full_Area_Lighting &&
            qualityFlags.areaLights) // JN2007: Full area lighting
        {
            ComputeFullAreaDiffuseLight(colour, lightColour, lightsource, finish, ipoint, eye,
                layer_normal, layer_pigment_colour, attenuation,
                lightsourcedepth, lightsourceray,
                object, relativeIor);
            return;
        }

        ComputeClassicColour(colour, lightColour, layer_pigment_colour, eye.Direction, lightsourceray.Direction, layer_normal, finish, ipoint, relativeIor, attenuation, backside,
                             // NK rad - don't compute highlights for radiosity gather rays, since this causes
                             // problems with colors being far too bright
                             // TODO FIXME radiosity - is this really the right way to do it (speaking of realism)?
                             // don't compute highlights for diffuse backside illumination
                             (lightsource.Light_Type != FILL_LIGHT_SOURCE) && !eye.IsRadiosityRay() && !backside);
    }
}

// JN2007: Full area lighting:
void Trace::ComputeFullAreaDiffuseLight(LightColour& colour, const LightColour& lightcolour, const LightSource &lightsource, const FINISH *finish, const Vector3d& ipoint, const Ray& eye,
                                        const Vector3d& layer_normal, const AttenuatingColour& layer_pigment_colour, double attenuation,
                                        double lightsourcedepth, Ray& lightsourceray, ConstObjectPtr object, double relativeIor)
{
    Vector3d temp;
    Vector3d axis1Temp, axis2Temp;
    double axis1_Length, cos_shadow_angle;

    axis1Temp = lightsource.Axis1;
    axis2Temp = lightsource.Axis2;

    if(lightsource.Orient == true)
    {
        // Orient the area light to face the intersection point [ENB 9/97]

        // Do Light source to get the correct lightsourceray
        ComputeOneWhiteLightRay(lightsourceray, lightsourcedepth, lightsource, ipoint);

        // Save the lengths of the axises
        axis1_Length = axis1Temp.length();

        // Make axis 1 be perpendicular with the light-ray
        if(fabs(fabs(lightsourceray.Direction[Z]) - 1.0) < 0.01)
            // too close to vertical for comfort, so use cross product with horizon
            temp = Vector3d(0.0, 1.0, 0.0);
        else
            temp = Vector3d(0.0, 0.0, 0.1);

        axis1Temp = cross(lightsourceray.Direction, temp).normalized();

        // Make axis 2 be perpendicular with the light-ray and with Axis1.  A simple cross-product will do the trick.
        axis2Temp = cross(lightsourceray.Direction, axis1Temp).normalized();

        // make it square
        axis1Temp *= axis1_Length;
        axis2Temp *= axis1_Length;
    }

    if (eye.GetTicket().stochasticCount > 0)
    {
        unsigned int sampleCount = lightsource.Area_Size2 * lightsource.Area_Size1;
        sampleCount = (sampleCount-1)/eye.GetTicket().stochasticCount + 1;

        LightColour sampleLightcolour = lightcolour / sampleCount;
        LightColour attenuatedLightcolour;
        Vector2d uv;

        for (unsigned int i = 0; i < sampleCount; ++i)
        {
            if (lightsource.Circular)
                uv = Uniform2dOnDisc(stochasticRandomGenerator) * 0.5;
            else
                uv = Uniform2dOnSquare(stochasticRandomGenerator) - 0.5;

            Ray lsr(lightsourceray);
            bool backside = false;

            // Recalculate the light source ray but not the colour
            ComputeOneWhiteLightRay(lsr, lightsourcedepth, lightsource, ipoint, axis1Temp * uv.x() + axis2Temp * uv.y());
            // Calculate distance- and angle-based light attenuation
            attenuatedLightcolour = sampleLightcolour * Attenuate_Light(&lightsource, lsr, lightsourcedepth);

            // If not double-illuminated, check if the normal is pointing away:
            if(!Test_Flag(object, DOUBLE_ILLUMINATE_FLAG))
            {
                cos_shadow_angle = dot(layer_normal, Vector3d(lsr.Direction));
                if(cos_shadow_angle < EPSILON)
                {
                    if (finish->DiffuseBack != 0.0)
                        backside = true;
                    else
                        return;
                }
            }

            ComputeClassicColour(colour, attenuatedLightcolour, layer_pigment_colour, eye.Direction, lsr.Direction, layer_normal, finish, ipoint, relativeIor, attenuation, backside,
                // NK rad - don't compute highlights for radiosity gather rays, since this causes
                // problems with colors being far too bright
                // TODO FIXME radiosity - is this really the right way to do it (speaking of realism)?
                // don't compute highlights for diffuse backside illumination
                (lightsource.Light_Type != FILL_LIGHT_SOURCE) && !eye.IsRadiosityRay() && !backside);
        }
    }
    else
    {
        LightColour sampleLightcolour = lightcolour / (lightsource.Area_Size1 * lightsource.Area_Size2);
        LightColour attenuatedLightcolour;

        for(int v = 0; v < lightsource.Area_Size2; ++v)
        {
            for(int u = 0; u < lightsource.Area_Size1; ++u)
            {
                Vector3d jitterAxis1, jitterAxis2;
                Ray lsr(lightsourceray);
                double jitter_u = (double)u;
                double jitter_v = (double)v;
                bool backside = false;

                if(lightsource.Jitter)
                {
                    jitter_u += randomNumberGenerator() - 0.5;
                    jitter_v += randomNumberGenerator() - 0.5;
                }

                // Create circular are lights [ENB 9/97]
                // First, make jitter_u and jitter_v be numbers from -1 to 1
                // Second, set scaleFactor to the abs max (jitter_u,jitter_v) (for shells)
                // Third, divide scaleFactor by the length of <jitter_u,jitter_v>
                // Fourth, scale jitter_u & jitter_v by scaleFactor
                // Finally scale Axis1 by jitter_u & Axis2 by jitter_v
                if(lightsource.Circular == true)
                {
                    jitter_u = jitter_u / (lightsource.Area_Size1 - 1) - 0.5 + 0.001;
                    jitter_v = jitter_v / (lightsource.Area_Size2 - 1) - 0.5 + 0.001;
                    double scaleFactor = ((fabs(jitter_u) > fabs(jitter_v)) ? fabs(jitter_u) : fabs(jitter_v));
                    scaleFactor /= sqrt(jitter_u * jitter_u + jitter_v * jitter_v);
                    jitter_u *= scaleFactor;
                    jitter_v *= scaleFactor;
                    jitterAxis1 = axis1Temp * jitter_u;
                    jitterAxis2 = axis2Temp * jitter_v;
                }
                else
                {
                    if(lightsource.Area_Size1 > 1)
                    {
                        double scaleFactor = jitter_u / (double)(lightsource.Area_Size1 - 1) - 0.5;
                        jitterAxis1 = axis1Temp * scaleFactor;
                    }
                    else
                        jitterAxis1 = Vector3d(0.0, 0.0, 0.0);

                    if(lightsource.Area_Size2 > 1)
                    {
                        double scaleFactor = jitter_v / (double)(lightsource.Area_Size2 - 1) - 0.5;
                        jitterAxis2 = axis2Temp * scaleFactor;
                    }
                    else
                        jitterAxis2 = Vector3d(0.0, 0.0, 0.0);
                }

                // Recalculate the light source ray but not the colour
                ComputeOneWhiteLightRay(lsr, lightsourcedepth, lightsource, ipoint, jitterAxis1 + jitterAxis2);
                // Calculate distance- and angle-based light attenuation
                attenuatedLightcolour = sampleLightcolour * Attenuate_Light(&lightsource, lsr, lightsourcedepth);

                // If not double-illuminated, check if the normal is pointing away:
                if(!Test_Flag(object, DOUBLE_ILLUMINATE_FLAG))
                {
                    cos_shadow_angle = dot(layer_normal, lsr.Direction);
                    if(cos_shadow_angle < EPSILON)
                    {
                        if (finish->DiffuseBack != 0.0)
                            backside = true;
                        else
                            continue;
                    }
                }

                ComputeClassicColour(colour, attenuatedLightcolour, layer_pigment_colour, eye.Direction, lsr.Direction, layer_normal, finish, ipoint, relativeIor, attenuation, backside,
                                     // NK rad - don't compute highlights for radiosity gather rays, since this causes
                                     // problems with colors being far too bright
                                     // TODO FIXME radiosity - is this really the right way to do it (speaking of realism)?
                                     // don't compute highlights for diffuse backside illumination
                                     (lightsource.Light_Type != FILL_LIGHT_SOURCE) && !eye.IsRadiosityRay() && !backside);
            }
        }
    }
}

// see do_light in version 3.6's lighting.cpp
void Trace::ComputeOneLightRay(LightColour& lightcolour, double& lightsourcedepth, const LightSource &lightsource, Ray& lightsourceray, const Vector3d& ipoint, bool forceAttenuate)
{
    double attenuation;
    ComputeOneWhiteLightRay(lightsourceray, lightsourcedepth, lightsource, ipoint);

    if (lightsourcedepth > lightsource.Max_Distance)
    {
        lightcolour.Clear();
        return;
    }

    // Get the light source colour.
    lightcolour = lightsource.colour;

    // Attenuate light source color.
    if (lightsource.Area_Light && lightsource.Use_Full_Area_Lighting && qualityFlags.areaLights && !forceAttenuate)
        // for full area lighting we apply distance- and angle-based attenuation to each "lightlet" individually later
        attenuation = 1.0;
    else
        attenuation = Attenuate_Light(&lightsource, lightsourceray, lightsourcedepth);

    // Now scale the color by the attenuation
    lightcolour *= attenuation;
}

// see block_light_source in the version 3.6 source
void Trace::TraceShadowRay(LightColour& colour, const LightSource &lightsource, double depth, Ray& lightsourceray, const Vector3d& point)
{
    // test and set highest level traced. We do it differently than TraceRay() does,
    // for compatibility with the way max_trace_level is tested and reported in v3.6
    // and earlier.
    if(lightsourceray.GetTicket().traceLevel > lightsourceray.GetTicket().maxAllowedTraceLevel)
    {
        colour.Clear();
        return;
    }

    lightsourceray.GetTicket().maxFoundTraceLevel = (unsigned int) max(lightsourceray.GetTicket().maxFoundTraceLevel, lightsourceray.GetTicket().traceLevel);
    lightsourceray.GetTicket().traceLevel++;

    Ray newray(lightsourceray);

    // NOTE: shadow rays are never photon rays, so flag can be hard-coded to false
    newray.SetFlags(Ray::OtherRay, true, false);

    // Get shadows from current light source.
    if(lightsource.Area_Light && qualityFlags.areaLights)
        TraceAreaLightShadowRay(colour, lightsource, depth, newray, point);
    else
        TracePointLightShadowRay(colour, lightsource, depth, newray);

    lightsourceray.GetTicket().traceLevel--;
    maxFoundTraceLevel = (unsigned int) max(maxFoundTraceLevel, lightsourceray.GetTicket().maxFoundTraceLevel);
}

// moved this here (was originally inside TracePointLightShadowRay) because
// for some reason the Intel compiler (version W_CC_PC_8.1.027) will fail
// to link the exe, complaining of an unresolved external.
//
// TODO: try moving it back in at some point in the future.
struct NoShadowFlagRayObjectCondition : public RayObjectCondition
{
    virtual bool operator()(const Ray&, ConstObjectPtr object, double) const { return !Test_Flag(object, NO_SHADOW_FLAG); }
};

struct SmallToleranceRayObjectCondition : public RayObjectCondition
{
    virtual bool operator()(const Ray&, ConstObjectPtr, double dist) const { return dist > SMALL_TOLERANCE; }
};

void Trace::TracePointLightShadowRay(LightColour& colour, const LightSource &lightsource, double lightSourceDepth, Ray& lightsourceray)
{
    Intersection boundedIntersection;
    ObjectPtr cacheObject = NULL;
    bool foundTransparentObjects = false;
    bool foundIntersection;
    double objectDepth = lightSourceDepth;

    // Projected through main tests
    double projectedDepth = 0.0;

    if(lightsource.Projected_Through_Object != NULL)
    {
        Intersection tempIntersection;

        if(FindIntersection(lightsource.Projected_Through_Object, tempIntersection, lightsourceray))
        {
            if((tempIntersection.Depth - lightSourceDepth) < 0.0)
                projectedDepth = lightSourceDepth - fabs(tempIntersection.Depth) + SMALL_TOLERANCE;
            else
            {
                colour.Clear();
                return;
            }
        }
        else
        {
            colour.Clear();
            return;
        }
    }

    // Make sure we don't do shadows for fill light sources.
    if(lightsource.Light_Type != FILL_LIGHT_SOURCE)
    {
        NoShadowFlagRayObjectCondition precond;
        SmallToleranceRayObjectCondition postcond;

        // check for object in the light source shadow cache (object that fully shadowed during last test) first

        if(lightsource.lightGroupLight == false) // we don't cache for light groups
        {
            if((lightsourceray.GetTicket().traceLevel == 2) && (lightSourceLevel1ShadowCache[lightsource.index] != NULL))
                cacheObject = lightSourceLevel1ShadowCache[lightsource.index];
            else if(lightSourceOtherShadowCache[lightsource.index] != NULL)
                cacheObject = lightSourceOtherShadowCache[lightsource.index];

            // if there was an object in the light source shadow cache, check that first
            if(cacheObject != NULL)
            {
                if(FindIntersection(cacheObject, boundedIntersection, lightsourceray, lightSourceDepth - projectedDepth) == true)
                {
                    if(!Test_Flag(boundedIntersection.Object, NO_SHADOW_FLAG))
                    {
                        ComputeShadowColour(colour, lightsource, boundedIntersection, lightsourceray);

                        if(colour.IsNearZero(EPSILON) &&
                           (Test_Flag(boundedIntersection.Object, OPAQUE_FLAG)))
                        {
                            threadData->Stats()[Shadow_Ray_Tests]++;
                            threadData->Stats()[Shadow_Rays_Succeeded]++;
                            threadData->Stats()[Shadow_Cache_Hits]++;
                            return;
                        }
                    }
                    else
                        cacheObject = NULL;
                }
                else
                    cacheObject = NULL;
            }
        }

        foundTransparentObjects = false;

        while(true)
        {
            boundedIntersection.Object = boundedIntersection.Csg = NULL;
            boundedIntersection.Depth = objectDepth - projectedDepth;

            threadData->Stats()[Shadow_Ray_Tests]++;

            foundIntersection = FindIntersection(boundedIntersection, lightsourceray, precond, postcond);

            if((foundIntersection == true) && (boundedIntersection.Object != cacheObject) &&
               (boundedIntersection.Depth < objectDepth - SHADOW_TOLERANCE) &&
               (objectDepth - boundedIntersection.Depth > projectedDepth) &&
               (boundedIntersection.Depth > SHADOW_TOLERANCE))
            {
                threadData->Stats()[Shadow_Rays_Succeeded]++;

                ComputeShadowColour(colour, lightsource, boundedIntersection, lightsourceray);

                ObjectPtr testObject(boundedIntersection.Csg != NULL ? boundedIntersection.Csg : boundedIntersection.Object);

                if(colour.IsNearZero(EPSILON) &&
                   (Test_Flag(testObject, OPAQUE_FLAG)))
                {
                    // Hit a fully opaque object; cache that object, so that next time we can test for it first;
                    // don't cache for light groups though (why not??)

                    if((lightsource.lightGroupLight == false) && (foundTransparentObjects == false))
                    {
                        cacheObject = testObject;

                        if(lightsourceray.GetTicket().traceLevel == 2)
                            lightSourceLevel1ShadowCache[lightsource.index] = cacheObject;
                        else
                            lightSourceOtherShadowCache[lightsource.index] = cacheObject;
                    }
                    break;
                }

                foundTransparentObjects = true;

                // Move the ray to the point of intersection, plus some
                objectDepth -= boundedIntersection.Depth;

                lightsourceray.Origin = boundedIntersection.IPoint;
            }
            else
                // No further intersections in the direction of the ray.
                break;
        }
    }

    // If there's some distance left for the ray to reach the light source
    // we have to apply atmospheric stuff to this part of the ray.

    if((objectDepth > SHADOW_TOLERANCE) && (lightsource.Media_Interaction) && (lightsource.Media_Attenuation))
    {
        Intersection isect;
        isect.Depth = objectDepth;
        isect.Object = NULL;
        ComputeShadowMedia(colour, lightsourceray, isect, (lightsource.Media_Interaction) && (lightsource.Media_Attenuation));
    }
}

void Trace::TraceAreaLightShadowRay(LightColour& colour, const LightSource &lightsource, double lightSourceDepth, Ray& lightsourceray,
                                    const Vector3d& ipoint)
{
    Vector3d temp;
    Vector3d axis1Temp, axis2Temp;
    double axis1_Length;
    double tmpDepth = lightSourceDepth;

    lightGrid.resize(lightsource.Area_Size1 * lightsource.Area_Size2);

    // Flag uncalculated points with a negative value for Red
    /*
    for(i = 0; i < lightsource.Area_Size1; i++)
    {
        for(j = 0; j < lightsource.Area_Size2; j++)
            lightGrid[i * lightsource.Area_Size2 + j].Invalidate();
    }
    */
    for(size_t ind = 0; ind < lightGrid.size(); ++ind)
        lightGrid[ind].Invalidate();

    axis1Temp = lightsource.Axis1;
    axis2Temp = lightsource.Axis2;

    if(lightsource.Orient == true)
    {
        // Orient the area light to face the intersection point [ENB 9/97]

        // Do Light source to get the correct lightsourceray
        ComputeOneWhiteLightRay(lightsourceray, tmpDepth, lightsource, ipoint);

        // Save the lengths of the axes
        axis1_Length = axis1Temp.length();

        // Make axis 1 be perpendicular with the light-ray
        if(fabs(fabs(lightsourceray.Direction[Z]) - 1.0) < 0.01)
            // too close to vertical for comfort, so use cross product with horizon
            temp = Vector3d(0.0, 1.0, 0.0);
        else
            temp = Vector3d(0.0, 0.0, 1.0);

        axis1Temp = cross(lightsourceray.Direction, temp).normalized();

        // Make axis 2 be perpendicular with the light-ray and with Axis1.  A simple cross-product will do the trick.
        axis2Temp = cross(lightsourceray.Direction, axis1Temp).normalized();

        // make it square
        axis1Temp *= axis1_Length;
        axis2Temp *= axis1_Length;
    }

    if (lightsourceray.GetTicket().stochasticCount > 0)
    {
        unsigned int sampleCount = 1u << (2*lightsource.Adaptive_Level); // TODO - this might not be the best solution
        sampleCount = (sampleCount-1)/lightsourceray.GetTicket().stochasticCount + 1;
        Vector2d uv;
        LightColour colourSum;

        for (unsigned int i = 0; i < sampleCount; ++i)
        {
            if (lightsource.Circular)
                uv = Uniform2dOnDisc(stochasticRandomGenerator);
            else
                uv = Uniform2dOnSquare(stochasticRandomGenerator);

            Ray lsr(lightsourceray);

            ComputeOneWhiteLightRay(lsr, lightSourceDepth, lightsource, ipoint, axis1Temp * uv.x() + axis2Temp * uv.y());
            LightColour tempColour(colour);
            TracePointLightShadowRay(tempColour, lightsource, lightSourceDepth, lsr);
            colourSum += tempColour;
        }
        colour = colourSum / sampleCount;
    }
    else
    {
        TraceAreaLightSubsetShadowRay(colour, lightsource, tmpDepth, lightsourceray, ipoint, 0, 0, lightsource.Area_Size1 - 1, lightsource.Area_Size2 - 1, 0, axis1Temp, axis2Temp);
    }
}

void Trace::TraceAreaLightSubsetShadowRay(LightColour& colour, const LightSource &lightsource, double lightSourceDepth, Ray& lightsourceray,
                                          const Vector3d& ipoint, int u1, int  v1, int  u2, int  v2, int level, const Vector3d& axis1, const Vector3d& axis2)
{
    LightColour sample_Colour[4];
    int i, u, v, new_u1, new_v1, new_u2, new_v2;
    double jitter_u, jitter_v, scaleFactor;
    double tmpDepth;

    // Sample the four corners of the region
    for(i = 0; i < 4; i++)
    {
        Vector3d center(lightsource.Center);
        Ray lsr(lightsourceray);

        switch(i)
        {
            case 0: u = u1; v = v1; break;
            case 1: u = u2; v = v1; break;
            case 2: u = u1; v = v2; break;
            case 3: u = u2; v = v2; break;
            default: u = v = 0;  // Should never happen!
        }

        if(lightGrid[u * lightsource.Area_Size2 + v].IsValid())
            // We've already calculated this point, reuse it
            sample_Colour[i] = lightGrid[u * lightsource.Area_Size2 + v];
        else
        {
            Vector3d jitterAxis1, jitterAxis2;

            jitter_u = (double)u;
            jitter_v = (double)v;

            if(lightsource.Jitter)
            {
                jitter_u += randomNumberGenerator() - 0.5;
                jitter_v += randomNumberGenerator() - 0.5;
            }

            // Create circular are lights [ENB 9/97]
            // First, make jitter_u and jitter_v be numbers from -1 to 1
            // Second, set scaleFactor to the abs max (jitter_u,jitter_v) (for shells)
            // Third, divide scaleFactor by the length of <jitter_u,jitter_v>
            // Fourth, scale jitter_u & jitter_v by scaleFactor
            // Finally scale Axis1 by jitter_u & Axis2 by jitter_v
            if(lightsource.Circular == true)
            {
                jitter_u = jitter_u / (lightsource.Area_Size1 - 1) - 0.5 + 0.001;
                jitter_v = jitter_v / (lightsource.Area_Size2 - 1) - 0.5 + 0.001;
                scaleFactor = ((fabs(jitter_u) > fabs(jitter_v)) ? fabs(jitter_u) : fabs(jitter_v));
                scaleFactor /= sqrt(jitter_u * jitter_u + jitter_v * jitter_v);
                jitter_u *= scaleFactor;
                jitter_v *= scaleFactor;
                jitterAxis1 = axis1 * jitter_u;
                jitterAxis2 = axis2 * jitter_v;
            }
            else
            {
                if(lightsource.Area_Size1 > 1)
                {
                    scaleFactor = jitter_u / (double)(lightsource.Area_Size1 - 1) - 0.5;
                    jitterAxis1 = axis1 * scaleFactor;
                }
                else
                    jitterAxis1 = Vector3d(0.0, 0.0, 0.0);

                if(lightsource.Area_Size2 > 1)
                {
                    scaleFactor = jitter_v / (double)(lightsource.Area_Size2 - 1) - 0.5;
                    jitterAxis2 = axis2 * scaleFactor;
                }
                else
                    jitterAxis2 = Vector3d(0.0, 0.0, 0.0);
            }

            // Recalculate the light source ray but not the colour
            ComputeOneWhiteLightRay(lsr, tmpDepth, lightsource, ipoint, jitterAxis1 + jitterAxis2);

            sample_Colour[i] = colour;

            TracePointLightShadowRay(sample_Colour[i], lightsource, tmpDepth, lsr);

            lightGrid[u * lightsource.Area_Size2 + v] = sample_Colour[i];
        }
    }

    if((u2 - u1 > 1) || (v2 - v1 > 1))
    {
        if((level < lightsource.Adaptive_Level) ||
           (ColourDistance(sample_Colour[0], sample_Colour[1]) > 0.1) ||
           (ColourDistance(sample_Colour[1], sample_Colour[3]) > 0.1) ||
           (ColourDistance(sample_Colour[3], sample_Colour[2]) > 0.1) ||
           (ColourDistance(sample_Colour[2], sample_Colour[0]) > 0.1))
        {
            Vector3d center(lightsource.Center);

            for (i = 0; i < 4; i++)
            {
                switch (i)
                {
                    case 0:
                        new_u1 = u1;
                        new_v1 = v1;
                        new_u2 = (int)floor((u1 + u2)/2.0);
                        new_v2 = (int)floor((v1 + v2)/2.0);
                        break;
                    case 1:
                        new_u1 = (int)ceil((u1 + u2)/2.0);
                        new_v1 = v1;
                        new_u2 = u2;
                        new_v2 = (int)floor((v1 + v2)/2.0);
                        break;
                    case 2:
                        new_u1 = u1;
                        new_v1 = (int)ceil((v1 + v2)/2.0);
                        new_u2 = (int)floor((u1 + u2)/2.0);
                        new_v2 = v2;
                        break;
                    case 3:
                        new_u1 = (int)ceil((u1 + u2)/2.0);
                        new_v1 = (int)ceil((v1 + v2)/2.0);
                        new_u2 = u2;
                        new_v2 = v2;
                        break;
                    default:  // Should never happen!
                        new_u1 = new_u2 = new_v1 = new_v2 = 0;
                }

                // Recalculate the light source ray but not the colour
                ComputeOneWhiteLightRay(lightsourceray, tmpDepth, lightsource, ipoint, center);

                sample_Colour[i] = colour;

                TraceAreaLightSubsetShadowRay(sample_Colour[i], lightsource, tmpDepth, lightsourceray,
                                              ipoint, new_u1, new_v1, new_u2, new_v2, level + 1, axis1, axis2);
            }
        }
    }

    // Average up the light contributions
    colour = (sample_Colour[0] + sample_Colour[1] + sample_Colour[2] + sample_Colour[3]) * 0.25;
}

// see filter_shadow_ray in version 3.6's lighting.cpp
void Trace::ComputeShadowColour(LightColour& colour, const LightSource &lightsource, Intersection& isect, Ray& lightsourceray)
{
    WeightedTextureVector wtextures;
    Vector3d ipoint;
    Vector3d raw_Normal;
    LightColour fc1;
    ColourChannel ft1;
    LightColour resultColour;
    Vector2d uv_Coords;
    double normaldirection;

    // Here's the issue:
    // Imagine "LightA" shoots photons at "GlassSphereB", which refracts light and
    // hits "PlaneC".
    // When computing Diffuse/Phong/etc lighting for PlaneC, if there were no
    // photons, POV would compute a filtered shadow ray from PlaneC through
    // GlassSphereB to LightA.  If photons are used for the combination of objects,
    // this filtered shadow ray should be completely black.  The filtered shadow
    // ray should be forced to black UNLESS any of the following conditions are
    // true (which would indicate that photons were not shot from LightA through
    // GlassSphereB to PlaneC):
    // 1) PlaneC has photon collection set to "off"
    // 2) GlassSphereB is not a photon target
    // 3) GlassSphereB has photon refraction set to "off"
    // 4) LightA has photon refraction set to "off"
    // 5) Neither GlassSphereB nor LightA has photon refraction set to "on"
    if((sceneData->photonSettings.photonsEnabled == true) &&
        (sceneData->surfacePhotonMap.numPhotons > 0) &&
        (!threadData->litObjectIgnoresPhotons) &&
        (Test_Flag(isect.Object,PH_TARGET_FLAG)) &&
        (!Test_Flag(isect.Object,PH_RFR_OFF_FLAG)) &&
        (!Test_Flag(&lightsource,PH_RFR_OFF_FLAG)) &&
        ((Test_Flag(isect.Object,PH_RFR_ON_FLAG) || Test_Flag(&lightsource,PH_RFR_ON_FLAG)))
        )
    {
        // full shadow (except for photon-based illumination)
        colour.Clear();
        return;
    }

    ipoint = isect.IPoint;

    if(!qualityFlags.shadows)
        // no shadow
        return;

    // If the object is opaque there's no need to go any further. [DB 8/94]
    if(Test_Flag(isect.Object, OPAQUE_FLAG))
    {
        // full shadow
        colour.Clear();
        return;
    }

    // Get the normal to the surface
    isect.Object->Normal(raw_Normal, &isect, threadData);

    // I added this to flip the normal if the object is inverted (for CSG).
    // However, I subsequently commented it out for speed reasons - it doesn't
    // make a difference (no pun intended). The preexisting flip code below
    // produces a similar (though more extensive) result. [NK]
    //
    // Actually, we should keep this code to guarantee that normaldirection
    // is set properly. [NK]
    if(Test_Flag(isect.Object, INVERTED_FLAG))
        raw_Normal.invert();

    // If the surface normal points away, flip its direction.
    normaldirection = dot(raw_Normal, lightsourceray.Direction);
    if(normaldirection > 0.0)
        raw_Normal.invert();

    isect.INormal = raw_Normal;
    // and save to intersection -hdf-
    isect.PNormal = raw_Normal;

    // now switch to UV mapping if we need to
    if(Test_Flag(isect.Object, UV_FLAG))
    {
        // get the UV vect of the intersection
        isect.Object->UVCoord(uv_Coords, &isect, threadData);
        // save the normal and UV coords into Intersection
        isect.Iuv = uv_Coords;

        ipoint[X] = uv_Coords[U];
        ipoint[Y] = uv_Coords[V];
        ipoint[Z] = 0;
    }

    // NB the 3.6 code doesn't set the light cache's Tested flags to false after incrementing the level.
    if (++lightColorCacheIndex >= lightColorCache.size())
    {
        lightColorCache.resize(lightColorCacheIndex + 10);
        for (LightColorCacheListList::iterator it = lightColorCache.begin() + lightColorCacheIndex; it != lightColorCache.end(); it++)
            it->resize(lightColorCache[0].size());
    }

    bool isMultiTextured = Test_Flag(isect.Object, MULTITEXTURE_FLAG) ||
                           ((isect.Object->Texture == NULL) && Test_Flag(isect.Object, CUTAWAY_TEXTURES_FLAG));

    // get textures and weights
    if(isMultiTextured == true)
    {
        isect.Object->Determine_Textures(&isect, normaldirection > 0.0, wtextures, threadData);
    }
    else if(isect.Object->Texture != NULL)
    {
        if((normaldirection > 0.0) && (isect.Object->Interior_Texture != NULL))
            wtextures.push_back(WeightedTexture(1.0, isect.Object->Interior_Texture)); /* Chris Huff: Interior Texture patch */
        else
            wtextures.push_back(WeightedTexture(1.0, isect.Object->Texture));
    }
    else
    {
        // don't need to do anything as the texture list will be empty.
        // TODO: could we perform these tests earlier ? [cjc]
        lightColorCacheIndex--;
        return;
    }

    resultColour.Clear();

    for(WeightedTextureVector::iterator i(wtextures.begin()); i != wtextures.end(); i++)
    {
        TextureVector warps(texturePool);
        POV_REFPOOL_ASSERT(warps->empty()); // verify that the TextureVector pulled from the pool is in a cleaned-up condition

        // If contribution of this texture is neglectable skip ahead.
        if((i->weight < lightsourceray.GetTicket().adcBailout) || (i->texture == NULL))
            continue;

        ComputeOneTextureColour(fc1, ft1, colour, i->texture, *warps, ipoint, raw_Normal, lightsourceray, 0.0, isect, true, false);

        resultColour += i->weight * fc1;
    }

    lightColorCacheIndex--;

    if(fabs(resultColour.Weight()) < lightsourceray.GetTicket().adcBailout)
    {
        // close enough to full shadow - bail out to avoid media computations
        colour.Clear();
        return;
    }

    // [CLi] moved this here from Trace::ComputeShadowTexture() and Trace::ComputeLightedTexture(), respectively,
    // to avoid media to be computed twice when dealing with averaged textures.
    // TODO - For photon rays we're still potentially doing double work on media.
    // TODO - For shadow rays we're still potentially doing double work on distance-based attenuation.
    // Calculate participating media effects.
    if(qualityFlags.media && (!lightsourceray.GetInteriors().empty()) && (lightsourceray.IsHollowRay() == true))
    {
        ColourChannel dummyTransm;
        media.ComputeMedia(resultColour, dummyTransm, lightsourceray.GetInteriors(), lightsourceray, isect);
    }

    // Get atmospheric attenuation.
    ComputeShadowMedia(resultColour, lightsourceray, isect, (lightsource.Media_Interaction) && (lightsource.Media_Attenuation));

    colour = resultColour;
}

void Trace::ComputeClassicColour(LightColour& colour, const LightColour& lightColour, const AttenuatingColour& pigmentColour,
                                 const Vector3d& fromEye, const Vector3d& toLight, const Vector3d& normal,
                                 const FINISH *finish, const Vector3d& ipoint, double relativeIor, double attenuation, bool backside, bool doHighlights)
{
    LightColour tmpCol;

    if(!(sceneData->useSubsurface && finish->UseSubsurface))
        // (Diffuse contribution is not supported in combination with BSSRDF, to emphasize the fact that the BSSRDF
        // model is intended to provide for all the diffuse term by default. If users want to add some additional
        // surface-only diffuse term, they should use layered textures.
        ComputeDiffuseColour(tmpCol, lightColour, pigmentColour, fromEye, toLight, normal, finish, relativeIor, attenuation, backside);

    if(doHighlights)
    {
        if(finish->Phong > 0.0)
            ComputePhongColour(tmpCol, lightColour, pigmentColour, fromEye, toLight, normal, finish, relativeIor);
        if(finish->Specular > 0.0)
            ComputeSpecularColour(tmpCol, lightColour, pigmentColour, fromEye, toLight, normal, finish, relativeIor);
    }

    if(finish->Irid > 0.0)
        ComputeIridColour(tmpCol, fromEye, toLight, normal, finish, ipoint);

    colour += tmpCol;
}

void Trace::ComputeDiffuseColour(LightColour& colour, const LightColour& lightColour, const AttenuatingColour& pigmentColour,
                                 const Vector3d& fromEye, const Vector3d& toLight, const Vector3d& normal,
                                 const FINISH *finish, double relativeIor, double attenuation, bool backside)
{
    double cos_in, cos_out, intensity;
    double diffuse = (backside? finish->DiffuseBack : finish->Diffuse) * finish->DiffuseAlbedoAdjust;

    if (diffuse <= 0.0)
        return;

<<<<<<< HEAD
    cos_angle_of_incidence = dot(normal, toLight);
=======
    cos_in = fabs(dot(layer_normal, lightDirection));
>>>>>>> 4f60e958

    // Brilliance is likely to be 1.0 (default value)
    if(finish->Brilliance != 1.0)
        intensity = pow(cos_in, (double) finish->Brilliance);
    else
        intensity = cos_in;

    if (finish->Fresnel || (finish->LommelSeeligerWeight != 0.0) || (finish->OrenNayarB != 0.0))
        cos_out = fabs(dot(layer_normal, eyeDirection));

    if (finish->OrenNayarA != 1.0)
        intensity *= finish->OrenNayarA;
    if (finish->OrenNayarB != 0.0)
    {
        Vector3d projected_in  = (lightDirection - layer_normal * cos_in ).normalized();
        Vector3d projected_out = (-eyeDirection  - layer_normal * cos_out).normalized();
        double cos_phi = dot(projected_in, projected_out);
        double theta_in  = acos(cos_in);
        double theta_out = acos(cos_out);
        double alpha = max(theta_in, theta_out);
        double beta  = min(theta_in, theta_out);
        intensity += finish->OrenNayarB * cos_in * max(0.0,cos_phi) * sin(alpha) * tan(beta);
    }

    if (finish->LommelSeeligerWeight != 0.0)
    {
        intensity *= (1.0 - finish->LommelSeeligerWeight);
        intensity += finish->LommelSeeligerWeight * cos_in / (cos_in + cos_out);
    }

    intensity *= diffuse * attenuation;

    if(finish->Crand > 0.0)
        intensity -= POV_rand(crandRandomNumberGenerator) * finish->Crand;

    if (finish->Fresnel)
    {
<<<<<<< HEAD
        AttenuatingColour cs1, cs2;
        ComputeFresnel(cs1, AttenuatingColour(0.0), AttenuatingColour(1.0), cos_angle_of_incidence, relativeIor);
        cos_angle_of_incidence = -dot(normal, fromEye);
        ComputeFresnel(cs2, AttenuatingColour(0.0), AttenuatingColour(1.0), cos_angle_of_incidence, relativeIor);
        colour += intensity * pigmentColour * lightColour * cs1 * cs2;
=======
        MathColour cs1, cs2;
        ComputeFresnel(cs1, MathColour(0.0), MathColour(1.0), cos_in,  relativeIor);
        ComputeFresnel(cs2, MathColour(0.0), MathColour(1.0), cos_out, relativeIor);
        colour += intensity * layer_pigment_colour * light_colour * cs1 * cs2;
>>>>>>> 4f60e958
    }
    else
        colour += intensity * pigmentColour * lightColour;
}

void Trace::ComputePhongColour(LightColour& colour, const LightColour& lightColour, const AttenuatingColour& pigmentColour,
                               const Vector3d& fromEye, const Vector3d& toLight, const Vector3d& normal,
                               const FINISH *finish, double relativeIor)
{
    double cos_angle_of_incidence, deviation, intensity;
    Vector3d reflectToLight;
    AttenuatingColour cs;

    cos_angle_of_incidence = -dot(normal, fromEye);

    reflectToLight = fromEye + (2.0 * cos_angle_of_incidence) * normal;

    deviation = dot(reflectToLight, toLight);

    if(deviation > 0.0)
    {
        if((finish->Phong_Size < 60) || (deviation > 0.0008)) // rgs
        {
            intensity = finish->Phong * pow(deviation, (double)finish->Phong_Size);

            if (finish->Fresnel || (finish->Metallic != 0.0))
            {
                AttenuatingColour cs(1.0);
                double ndotl = dot(normal, toLight);
                if (finish->Fresnel)
                    ComputeFresnel(cs, AttenuatingColour(1.0), AttenuatingColour(0.0), ndotl, relativeIor);
                ComputeMetallic(cs, finish->Metallic, pigmentColour, ndotl);
                colour += intensity * lightColour * cs;
            }
            else
                colour += intensity * lightColour;
        }
    }
}

void Trace::ComputeSpecularColour(LightColour& colour, const LightColour& lightColour, const AttenuatingColour& pigmentColour,
                                  const Vector3d& fromEye, const Vector3d& toLight, const Vector3d& normal,
                                  const FINISH *finish, double relativeIor)
{
    double deviation, intensity, halfway_length;
    Vector3d halfway;

    halfway = toLight - fromEye;

    halfway_length = halfway.length();

    if(halfway_length > 0.0)
    {
        deviation = dot(normal, halfway) / halfway_length;

        if(deviation > 0.0)
        {
            intensity = finish->Specular * pow(deviation, (double)finish->Roughness);

            if (finish->Fresnel || (finish->Metallic != 0.0))
            {
                AttenuatingColour cs(1.0);
                double ndotl = dot(normal, toLight);
                if (finish->Fresnel)
                    ComputeFresnel(cs, AttenuatingColour(1.0), AttenuatingColour(0.0), ndotl, relativeIor);
                ComputeMetallic(cs, finish->Metallic, pigmentColour, ndotl);
                colour += intensity * lightColour * cs;
            }
            else
                colour += intensity * lightColour;
        }
    }
}

void Trace::ComputeIridColour(LightColour& colour,
                              const Vector3d& fromEye, const Vector3d& toLight, const Vector3d& normal,
                              const FINISH *finish, const Vector3d& ipoint)
{
    double cos_angle_of_incidence_light, cos_angle_of_incidence_eye, interference;
    double film_thickness;
    double noise;
    TurbulenceWarp turb;

    film_thickness = finish->Irid_Film_Thickness;

    if(finish->Irid_Turb != 0)
    {
        // Uses hardcoded octaves, lambda, omega
        turb.Omega=0.5;
        turb.Lambda=2.0;
        turb.Octaves=5;

        // Turbulence() returns a value from 0..1, so noise will be in order of magnitude 1.0 +/- finish->Irid_Turb
        noise = Turbulence(ipoint, &turb, sceneData->noiseGenerator);
        noise = 2.0 * noise - 1.0;
        noise = 1.0 + noise * finish->Irid_Turb;
        film_thickness *= noise;
    }

    // NOTE: Shouldn't we compute Cos_Angle_Of_Incidence just once?
    cos_angle_of_incidence_light = abs(dot(normal, toLight));
    cos_angle_of_incidence_eye   = abs(dot(normal, fromEye));

    // Calculate phase offset.
    interference = 2.0 * M_PI * film_thickness * (cos_angle_of_incidence_light + cos_angle_of_incidence_eye);

    // Modify color by phase offset for each wavelength.
    colour *= 1.0 + finish->Irid * Cos(interference / sceneData->iridWavelengths);
}

void Trace::ComputeRelativeIOR(const Ray& ray, const Interior *interior, double& ior)
{
    // Get ratio of iors depending on the interiors the ray is traversing.
    if (interior == NULL)
    {
        // TODO VERIFY - is this correct?
        ior = 1.0;
    }
    else
    {
        if(ray.GetInteriors().empty())
            // The ray is entering from the atmosphere.
            ior = interior->IOR / sceneData->atmosphereIOR;
        else
        {
            // The ray is currently inside an object.
            if(ray.IsInterior(interior) == true)
            {
                if(ray.GetInteriors().size() == 1)
                    // The ray is leaving into the atmosphere.
                    ior = sceneData->atmosphereIOR / interior->IOR;
                else
                    // The ray is leaving into another object.
                    ior = ray.GetInteriors().back()->IOR / interior->IOR;
            }
            else
                // The ray is entering a new object.
                ior = interior->IOR / ray.GetInteriors().back()->IOR;
        }
    }
}

void Trace::ComputeReflectivity(double& weight, AttenuatingColour& reflectivity, const AttenuatingColour& reflection_max, const AttenuatingColour& reflection_min,
                                bool fresnel, double reflection_falloff, double cos_angle, double relativeIor)
{
    double temp_Weight_Min, temp_Weight_Max;
    double reflection_Frac;

    if (fresnel == false)
    {
        temp_Weight_Max = reflection_max.WeightMax();
        temp_Weight_Min = reflection_min.WeightMax();
        weight = weight * max(temp_Weight_Max, temp_Weight_Min);

        if(fabs(reflection_falloff - 1.0) > EPSILON)
            reflection_Frac = pow(1.0 - cos_angle, reflection_falloff);
        else
            reflection_Frac = 1.0 - cos_angle;

        if(fabs(reflection_Frac) < EPSILON)
            reflectivity = reflection_min;
        else if (fabs(reflection_Frac - 1.0)<EPSILON)
            reflectivity = reflection_max;
        else
            reflectivity = reflection_Frac * reflection_max + (1.0 - reflection_Frac) * reflection_min;
    }
    else
    {
        ComputeFresnel(reflectivity, reflection_max, reflection_min, cos_angle, relativeIor);
        weight = weight * reflectivity.WeightMax();
    }
}

void Trace::ComputeMetallic(AttenuatingColour& colour, double metallic, const AttenuatingColour& metallicColour, double cosAngle)
{
    // Calculate the reflected color by interpolating between
    // the light source color and the surface color according
    // to the (empirical) Fresnel reflectivity function. [DB 9/94]
    if(metallic != 0.0)
    {
        double x = fabs(acos(cosAngle)) / M_PI_2;
        double F = 0.014567225 / Sqr(x - 1.12) - 0.011612903;
        F = min(1.0, max(0.0, F));

        colour *= (AttenuatingColour(1.0) + (metallic * (1.0 - F)) * (metallicColour - AttenuatingColour(1.0)));
    }
}

void Trace::ComputeFresnel(AttenuatingColour& reflectivity, const AttenuatingColour& rMax, const AttenuatingColour& rMin, double cos_angle, double ior)
{
    double g, f;

    // NB: This is a special case of the Fresnel formula, presuming that incident light is unpolarized.
    //
    // The implemented formula is as follows:
    //
    //      1     ( g - cos Ti )^2           ( cos Ti (g + cos Ti) - 1 )^2
    // R = --- * ------------------ * ( 1 + ------------------------------- )
    //      2     ( g + cos Ti )^2           ( cos Ti (g - cos Ti) + 1 )^2
    //
    // where
    //
    //        /---------------------------
    // g = -\/ (n1/n2)^2 + (cos Ti)^2 - 1

    // Christoph's tweak to work around possible negative argument in sqrt
    double sqx = Sqr(ior) + Sqr(cos_angle) - 1.0;

    if(sqx > 0.0)
    {
        g = sqrt(sqx);
        f = 0.5 * (Sqr(g - cos_angle) / Sqr(g + cos_angle));
        f = f * (1.0 + Sqr(cos_angle * (g + cos_angle) - 1.0) / Sqr(cos_angle * (g - cos_angle) + 1.0));

        f = min(1.0, max(0.0, f));
        reflectivity = f * rMax + (1.0 - f) * rMin;
    }
    else
        reflectivity = rMax;
}

void Trace::ComputeOneWhiteLightRay(BasicRay& lightsourceray, double& lightsourcedepth, const LightSource &lightsource, const Vector3d& ipoint, const Vector3d& jitter)
{
    Vector3d center = lightsource.Center + jitter;
    double a;
    Vector3d v1;

    // Get the light ray starting at the intersection point and pointing towards the light source.
    lightsourceray.Origin = ipoint;
    // NK 1998 parallel beams for cylinder source - added 'if'
    if(lightsource.Light_Type == CYLINDER_SOURCE)
    {
        double distToPointsAt;
        Vector3d toLightCtr;

        // use new code to get ray direction - use center - points_at for direction
        lightsourceray.Direction = center - lightsource.Points_At;

        // get vector pointing to center of light
        toLightCtr = center - ipoint;

        // project light_ctr-intersect_point onto light_ctr-point_at
        distToPointsAt = lightsourceray.Direction.length();
        lightsourcedepth = dot(toLightCtr, lightsourceray.Direction);

        // lenght of shadow ray is the length of the projection
        lightsourcedepth /= distToPointsAt;
        lightsourceray.Direction.normalize(); // TODO - lightsourceray.Direction /= distToPointsAt  should also work
    }
    else
    {
        // NK 1998 parallel beams for cylinder source - the stuff in this 'else'
        // block used to be all that there was... the first half of the if
        // statement (before the 'else') is new
        lightsourceray.Direction = center - ipoint;
        lightsourcedepth = lightsourceray.Direction.length();
        lightsourceray.Direction /= lightsourcedepth;
    }

    // Attenuate light source color.
    // Attenuation = Attenuate_Light(lightsource, lightsourceray, *Light_Source_Depth);
    // Recalculate for Parallel light sources
    if(lightsource.Parallel)
    {
        if(lightsource.Area_Light)
        {
            v1 = (center - lightsource.Points_At).normalized();
            a = dot(v1, lightsourceray.Direction);
            lightsourcedepth *= a;
            lightsourceray.Direction = v1;
        }
        else
        {
            a = dot(lightsource.Direction, lightsourceray.Direction);
            lightsourcedepth *= (-a);
            lightsourceray.Direction = -lightsource.Direction;
        }
    }
}

void Trace::ComputeSky(LightColour& colour, ColourChannel& transm, const Ray& ray)
{
    if (sceneData->EffectiveLanguageVersion() < 370)
    {
        // this gives the same results regarding sky sphere filter as how v3.6 did it
        // NB the use of the RGBFTColour data type here is intentional, and required to achieve backward compatibility

        ColourChannel filter;
        double att, trans;
        AttenuatingColour col;
        TransColour col_Temp;
        AttenuatingColour filterc_colour;
        ColourChannel filterc_filter;
        ColourChannel filterc_transm;
        Vector3d p;

        if (ray.GetTicket().alphaBackground)
        {
            // If rendering with alpha channel, just return full transparency.
            // (As we're working with associated alpha internally, the respective color must be black here.)
            colour.Clear();
            transm = 1.0;
            return;
        }

        colour = sceneData->backgroundColour * sceneData->backgroundWhitepoint;
        filter = sceneData->backgroundTrans.filter();
        transm = sceneData->backgroundTrans.transm();

        if(sceneData->skysphere == NULL)
            return;

        filterc_colour = AttenuatingColour(1.0);
        filterc_filter = 1.0;
        filterc_transm = 1.0;
        trans = 1.0;

        // Transform point on unit sphere.
        if(sceneData->skysphere->Trans != NULL)
            MInvTransPoint(p, ray.Direction, sceneData->skysphere->Trans);
        else
            p = ray.Direction;

        // TODO - Reverse iterator may be less performant than forward iterator; we might want to
        //        compare performance with using forward iterators and decrement, or using random access.
        //        Alternatively, reversing the vector after parsing might be another option.
        for(vector<PIGMENT*>::const_reverse_iterator i = sceneData->skysphere->Pigments.rbegin(); i != sceneData->skysphere->Pigments.rend(); ++ i)
        {
            // Compute sky colour from colour map.

            // NK 1998 - added NULL as final parameter
            Compute_Pigment(col_Temp, *i, p, NULL, NULL, threadData);

            att = trans * col_Temp.Opacity();

            col += col_Temp.colour() * att;

            filterc_colour *= col_Temp.colour();
            filterc_filter *= col_Temp.trans().filter();
            filterc_transm *= col_Temp.trans().transm();

            trans = fabs(filterc_filter) + fabs(filterc_transm);
        }

        AttenuatingColour transColour = filterc_colour * filterc_filter + AttenuatingColour(filterc_transm);
        colour = colour * transColour + col * sceneData->skysphere->Emission;
        transm *= filterc_transm;
    }
    else // i.e. sceneData->EffectiveLanguageVersion() >= 370
    {
        // this gives the same results regarding sky sphere filter as a layered-texture genuine sphere

        AttenuatingColour filCol(1.0);
        double att;
        LightColour col;
        TransColour col_Temp;
        Vector3d p;

        if(sceneData->skysphere != NULL)
        {
            // Transform point on unit sphere.
            if(sceneData->skysphere->Trans != NULL)
                MInvTransPoint(p, ray.Direction, sceneData->skysphere->Trans);
            else
                p = ray.Direction;

            // TODO - Reverse iterator may be less performant than forward iterator; we might want to
            //        compare performance with using forward iterators and decrement, or using random access.
            //        Alternatively, reversing the vector after parsing might be another option.
            for(vector<PIGMENT*>::const_reverse_iterator i = sceneData->skysphere->Pigments.rbegin(); i != sceneData->skysphere->Pigments.rend(); ++ i)
            {
                // Compute sky colour from colour map.
                Compute_Pigment(col_Temp, *i, p, NULL, NULL, threadData);

                att = col_Temp.Opacity();

                col += col_Temp.colour() * att * filCol * sceneData->skysphere->Emission;
                filCol *= col_Temp.TransmittedColour();
            }
        }

        // apply background as if it was another sky sphere with uniform pigment
        col_Temp.colour() = sceneData->backgroundColour;
        col_Temp.trans()  = sceneData->backgroundTrans;
        if (!ray.GetTicket().alphaBackground)
        {
            // if rendering without alpha channel, ignore filter and transmit of background color.
            col_Temp.trans() = FilterTransm(0.0, 0.0);
        }

        att = col_Temp.Opacity();

        col += col_Temp.colour() * att * filCol * sceneData->backgroundWhitepoint;
        filCol *= col_Temp.TransmittedColour();

        colour = col;
        transm = min(1.0f, fabs(filCol.Greyscale()));
    }
}

void Trace::ComputeFog(LightColour& colour, ColourChannel& transm, const Ray& ray, const Intersection& isect)
{
    double att, width;
    AttenuatingColour col_fog;
    ColourChannel filter_fog, transm_fog;
    AttenuatingColour sum_att(1.0); // total attenuation.
    LightColour sum_col; // total color.

    // Why are we here.
    if(sceneData->fog == NULL)
        return;

    // Loop over all fogs.
    for(FOG *fog = sceneData->fog; fog != NULL; fog = fog->Next)
    {
        // Don't care about fogs with zero distance.
        if(fabs(fog->Distance) > EPSILON)
        {
            width = isect.Depth;

            switch(fog->Type)
            {
                case GROUND_MIST:
                    att = ComputeGroundFogDepth(ray, 0.0, width, fog);
                    break;
                default:
                    att = ComputeConstantFogDepth(ray, 0.0, width, fog);
                    break;
            }

            col_fog    = fog->colour;
            filter_fog = fog->filter;
            transm_fog = fog->transm;

            // Check for minimum transmittance.
            if(att < transm_fog)
                att = transm_fog;

            // Get attenuation sum due to filtered/unfiltered translucency.
            // [CLi] removed computation of sum_att.filer() and sum_att.transm(), as they were discarded anyway
            sum_att *= att * (AttenuatingColour(1.0 - filter_fog) + filter_fog * col_fog);

            if(!ray.IsShadowTestRay())
                sum_col += (1.0 - att) * col_fog * sceneData->generalWhitepoint;
        }
    }

    // Add light coming from background.
    colour = sum_col + sum_att * colour;
    transm *= sum_att.Greyscale();
}

double Trace::ComputeConstantFogDepth(const Ray &ray, double depth, double width, const FOG *fog)
{
    Vector3d p;
    double k;

    if(fog->Turb != NULL)
    {
        depth += width / 2.0;

        p = ray.Evaluate(depth);
        p *= fog->Turb->Turbulence;

        // The further away the less influence turbulence has.
        k = exp(-width / fog->Distance);

        width *= (1.0 - k * min(1.0, Turbulence(p, fog->Turb, sceneData->noiseGenerator) * fog->Turb_Depth));
    }

    return (exp(-width / fog->Distance));
}

/*****************************************************************************
*   Here is an ascii graph of the ground fog density, it has a maximum
*   density of 1.0 at Y <= 0, and approaches 0.0 as Y goes up:
*
*   ***********************************
*        |           |            |    ****
*        |           |            |        ***
*        |           |            |           ***
*        |           |            |            | ****
*        |           |            |            |     *****
*        |           |            |            |          *******
*   -----+-----------+------------+------------+-----------+-----
*       Y=-2        Y=-1         Y=0          Y=1         Y=2
*
*   ground fog density is 1 / (Y*Y+1) for Y >= 0 and equals 1.0 for Y <= 0.
*   (It behaves like regular fog for Y <= 0.)
*
*   The integral of the density is atan(Y) (for Y >= 0).
******************************************************************************/

double Trace::ComputeGroundFogDepth(const Ray& ray, double depth, double width, const FOG *fog)
{
    double fog_density, delta;
    double start, end;
    double y1, y2, k;
    Vector3d p, p1, p2;

    // Get start point.
    p1 = ray.Evaluate(depth);

    // Get end point.
    p2 = p1 + ray.Direction * width;

    // Could preform transfomation here to translate Start and End
    // points into ground fog space.
    y1 = dot(p1, fog->Up);
    y2 = dot(p2, fog->Up);

    start = (y1 - fog->Offset) / fog->Alt;
    end   = (y2 - fog->Offset) / fog->Alt;

    // Get integral along y-axis from start to end.
    if(start <= 0.0)
    {
        if(end <= 0.0)
            fog_density = 1.0;
        else
            fog_density = (atan(end) - start) / (end - start);
    }
    else
    {
        if(end <= 0.0)
            fog_density = (atan(start) - end) / (start - end);
        else
        {
            delta = start - end;

            if(fabs(delta) > EPSILON)
                fog_density = (atan(start) - atan(end)) / delta;
            else
                fog_density = 1.0 / (Sqr(start) + 1.0);
        }
    }

    // Apply turbulence.
    if (fog->Turb != NULL)
    {
        p = (p1 + p2) * 0.5;
        p *= fog->Turb->Turbulence;

        // The further away the less influence turbulence has.
        k = exp(-width / fog->Distance);
        width *= (1.0 - k * min(1.0, Turbulence(p, fog->Turb, sceneData->noiseGenerator) * fog->Turb_Depth));
    }

    return (exp(-width * fog_density / fog->Distance));
}

void Trace::ComputeShadowMedia(LightColour& resultcolour, Ray& light_source_ray, Intersection& isect, bool media_attenuation_and_interaction)
{
    if(resultcolour.IsNearZero(EPSILON))
        return;

    // Calculate participating media effects.
    if(media_attenuation_and_interaction && qualityFlags.media && ((light_source_ray.IsHollowRay() == true) || (isect.Object != NULL && isect.Object->interior != NULL)))
    {
        // we're using general-purpose media and fog handling code, which insists on computing a transmissive component (for alpha channel)
        ColourChannel tmpTransm = 0.0;
        media.ComputeMedia(resultcolour, tmpTransm, sceneData->atmosphere, light_source_ray, isect);

        if((sceneData->fog != NULL) && (light_source_ray.IsHollowRay() == true) && (light_source_ray.IsPhotonRay() == false))
            ComputeFog(resultcolour, tmpTransm, light_source_ray, isect);

        // discard the transmissive component (alpha channel)
    }

    // If ray is entering from the atmosphere or the ray is currently *not* inside an object add it,
    // but if it is currently inside an object, the ray is leaving the current object and is removed
    if((isect.Object != NULL) && ((light_source_ray.GetInteriors().empty()) || (light_source_ray.RemoveInterior(isect.Object->interior.get()) == false)))
        light_source_ray.AppendInterior(isect.Object->interior.get());
}



void Trace::ComputeRainbow(LightColour& colour, ColourChannel& transm, const Ray& ray, const Intersection& isect)
{
    int n;
    double dot1, k, ki, index, x, y, l, angle, fade, f;
    Vector3d Temp;
    TransColour Cr;
    ColourChannel CrFilter, CrTransm;
    LightColour CtColour;
    ColourChannel CtFilter, CtTransm;

    // Why are we here.
    if(sceneData->rainbow == NULL)
        return;

    // TODO - get rid of the use of the RGBFT colour model

    CtFilter = 1.0;
    CtTransm = 1.0;

    n = 0;

    for(RAINBOW *Rainbow = sceneData->rainbow; Rainbow != NULL; Rainbow = Rainbow->Next)
    {
        if((Rainbow->Pigment != NULL) && (Rainbow->Distance != 0.0) && (Rainbow->Width != 0.0))
        {
            // Get angle between ray direction and rainbow's up vector.
            x = dot(ray.Direction, Rainbow->Right_Vector);
            y = dot(ray.Direction, Rainbow->Up_Vector);

            l = Sqr(x) + Sqr(y);

            if(l > 0.0)
            {
                l = sqrt(l);
                y /= l;
            }

            angle = fabs(acos(y));

            if(angle <= Rainbow->Arc_Angle)
            {
                // Get dot product between ray direction and antisolar vector.
                dot1 = dot(ray.Direction, Rainbow->Antisolar_Vector);

                if(dot1 >= 0.0)
                {
                    // Get index ([0;1]) into rainbow's colour map.
                    index = (acos(dot1) - Rainbow->Angle) / Rainbow->Width;

                    // Jitter index.
                    if(Rainbow->Jitter > 0.0)
                        index += (2.0 * randomNumberGenerator() - 1.0) * Rainbow->Jitter;

                    if((index >= 0.0) && (index <= 1.0 - EPSILON))
                    {
                        // Get colour from rainbow's colour map.
                        Temp = Vector3d(index, 0.0, 0.0);
                        Compute_Pigment(Cr, Rainbow->Pigment, Temp, &isect, &ray, threadData);
                        CrFilter = Cr.trans().filter();
                        CrTransm = Cr.trans().transm();

                        // Get fading value for falloff.
                        if((Rainbow->Falloff_Width > 0.0) && (angle > Rainbow->Falloff_Angle))
                        {
                            fade = (angle - Rainbow->Falloff_Angle) / Rainbow->Falloff_Width;
                            fade = (3.0 - 2.0 * fade) * fade * fade;
                        }
                        else
                            fade = 0.0;

                        // Get attenuation factor due to distance.
                        k = exp(-isect.Depth / Rainbow->Distance);

                        // Colour's transm value is used as minimum attenuation value.
                        k = max(k, fade * (1.0 - CrTransm) + CrTransm);

                        // Now interpolate the colours.
                        ki = 1.0 - k;

                        // Attenuate filter value.
                        f = CrFilter * ki;

                        CtColour += k * colour * (AttenuatingColour(1.0 - f) + f * Cr.colour()) + ki * sceneData->generalWhitepoint * Cr.colour();
                        CtFilter *= k * CrFilter;
                        CtTransm *= k * CrTransm;

                        n++;
                    }
                }
            }
        }
    }

    if(n > 0)
    {
        colour =  CtColour / n;
        transm *= CtTransm;
    }
}

bool Trace::TestShadow(LightColour& colour, double& depth, const LightSource &lightsource, Ray& light_source_ray, const Vector3d& p)
{
    ComputeOneLightRay(colour, depth, lightsource, light_source_ray, p);

    // There's no need to test for shadows if no light
    // is coming from the light source.
    //
    // Test for PURE zero, because we only want to skip this if we're out
    // of the range of a spot light or cylinder light.  Very dim lights
    // should not be ignored.

    if(colour.IsNearZero(EPSILON))
    {
        colour.Clear();
        return true;
    }

    // Test for shadows.
    if(qualityFlags.shadows && ((lightsource.Projected_Through_Object != NULL) || (lightsource.Light_Type != FILL_LIGHT_SOURCE)))
    {
        TraceShadowRay(colour, lightsource, depth, light_source_ray, p);

        if(colour.IsNearZero(EPSILON))
        {
            colour.Clear();
            return true;
        }
    }

    return false;
}

bool Trace::IsObjectInCSG(ConstObjectPtr object, ConstObjectPtr parent)
{
    bool found = false;

    if(object == parent)
        return true;

    if(parent->Type & IS_COMPOUND_OBJECT)
    {
        for(vector<ObjectPtr>::const_iterator Sib = (reinterpret_cast<const CSG *>(parent))->children.begin(); Sib != (reinterpret_cast<const CSG *>(parent))->children.end(); Sib++)
        {
            if(IsObjectInCSG(object, *Sib))
                found = true;
        }
    }

    return found;
}

// SSLT code by Sarah Tariq and Lawrence (Lorenzo) Ibarria

double Trace::ComputeFt(double phi, double eta)
{
#if 0
    double sin_phi   = sin(phi);
    double sin_theta = sin_phi / eta;
    if ((sin_theta < -1.0) || (sin_theta > 1.0))
        return 0; // total reflection, i.e. no transmission at all

    double  theta = asin(sin_theta);

    return 1 - 0.5 * (Sqr(sin(phi-theta)) / Sqr(sin(phi+theta)) + Sqr(tan(phi-theta)) / Sqr(tan(phi+theta)));
#else
    double cos_angle = cos(phi);
    double g = sqrt(Sqr(eta) + Sqr(cos_angle) - 1);
    double F = 0.5 * (Sqr(g - cos_angle) / Sqr(g + cos_angle));
    F = F * (1 + Sqr(cos_angle * (g + cos_angle) - 1) / Sqr(cos_angle * (g - cos_angle) + 1));

    return 1.0 - min(1.0,max(0.0,F));
#endif
}

void Trace::ComputeSurfaceTangents(const Vector3d& normal, Vector3d& u, Vector3d& v)
{
#if 1
    if (fabs(normal[0]) <= fabs(normal[1]) && fabs(normal[0]) <= fabs(normal[2]))
        // if x co-ordinate is smallest, creating a tangent in the yz plane is a piece of cake;
        // the following code is equivalent to u = cross(normal, Vector3d(1,0,0)).normalized();
        u = Vector3d(0, normal[2], -normal[1]).normalized();
    else if (fabs(normal[1]) <= fabs(normal[2]))
        // if y co-ordinate is smallest, creating a tangent in the xz plane is a piece of cake;
        // the following code is equivalent to u = cross(normal, Vector3d(0,1,0)).normalized();
        u = Vector3d(-normal[2], 0, normal[0]).normalized();
    else
        // if z co-ordinate is smallest, creating a tangent in the xy plane is a piece of cake;
        // the following code is equivalent to u = cross(normal, Vector3d(0,0,1)).normalized();
        u = Vector3d(normal[1], -normal[0], 0).normalized();
#else
    if (fabs(normal[0]) <= fabs(normal[1]) && fabs(normal[0]) <= fabs(normal[2]))
        // if x co-ordinate is smallest, creating a tangent in the yz plane is a piece of cake
        u = cross(normal, Vector3d(1,0,0)).normalized();
    else if (fabs(normal[1]) <= fabs(normal[0]) && fabs(normal[1]) <= fabs(normal[2]))
        // if y co-ordinate is smallest, creating a tangent in the xz plane is a piece of cake
        u = cross(normal, Vector3d(0,1,0)).normalized();
    else
        // if z co-ordinate is smallest, creating a tangent in the xy plane is a piece of cake
        u = cross(normal, Vector3d(0,0,1)).normalized();
#endif

    v = cross(normal, u);
}

void Trace::ComputeSSLTNormal(Intersection& Ray_Intersection)
{
    Vector3d Raw_Normal;

    /* Get the normal to the surface */
    Ray_Intersection.Object->Normal(Raw_Normal, &Ray_Intersection, threadData);
    Ray_Intersection.INormal = Raw_Normal;
    Ray_Intersection.PNormal = Raw_Normal; // TODO FIXME - we should possibly take normal pertubation into account
}

bool Trace::IsSameSSLTObject(ConstObjectPtr obj1, ConstObjectPtr obj2)
{
    // TODO maybe use something smarter
    return (obj1 && obj2 && obj1->interior == obj2->interior);
}

void Trace::ComputeDiffuseSampleBase(Vector3d& basePoint, const Intersection& out, const Vector3d& vOut, double avgFreeDist, TraceTicket& ticket)
{
    Vector3d pOut = out.IPoint;
    Vector3d nOut = out.INormal;

    // make sure to get the normal right; obviously, the observer must be "outside".
    // for algorithm simplicity, we want the normal to point inward
    double cos_phi = dot(nOut, vOut);
    if (cos_phi > 0)
        nOut.invert();

    // typically, place the base point the average free distance below the surface;
    // however, never place it closer to the "back side" than to the front
    Intersection backSide;
    Ray ray(ticket, pOut, nOut); // we're shooting from the surface, so SubsurfaceRay would do us no good (as it would potentially "re-discover" the current surface)
    backSide.Depth = avgFreeDist * 2; // max distance we're looking at
    bool found = FindIntersection(backSide, ray);
    if (found)
    {
        if (IsSameSSLTObject(out.Object, backSide.Object))
            basePoint = pOut + nOut * (backSide.Depth / 2);
        else
            basePoint = pOut + nOut * min(avgFreeDist, backSide.Depth - EPSILON);
    }
    else
        basePoint = pOut + nOut * avgFreeDist;
}

void Trace::ComputeDiffuseSamplePoint(Intersection& in, double& sampleArea, const Vector3d& basePoint, TraceTicket& ticket)
{
    // generate a vector in a random direction
    // TODO FIXME - a suitably weighted distribution (oriented according to the surface normal) would possibly be better
    Vector3d v;
    if (ticket.stochasticDepth == 1)
        v = (*ssltUniformDirectionGenerator)();
    else
        v = Uniform3dOnSphere(stochasticRandomGenerator);

    Ray ray(ticket, basePoint, v, Ray::SubsurfaceRay);
    bool found = FindIntersection(in, ray);

    if (found)
    {
        ComputeSSLTNormal(in);

        Vector3d vDelta = in.IPoint - basePoint;
        double dist = vDelta.length();
        double cos_phi = abs(dot(vDelta / dist, in.INormal));
        if (cos_phi < 0)
        {
            in.INormal.invert();
            cos_phi = -cos_phi;
        }
        if (cos_phi < 0.01)
            cos_phi = 0.01; // TODO FIXME - rather arbitrary limit
        sampleArea = 4.0 * M_PI * Sqr(dist * sceneData->mmPerUnit) / cos_phi;
    }
    else
    {
        sampleArea = 0.0;
    }
}

void Trace::ComputeOneSingleScatteringContribution(LightColour& Lo, const LightSource& lightsource, const Intersection& out, double sigma_t_xo, double sigma_s, double s_prime_out,
                                                   double eta, const Vector3d& bend_point, double phi_out, double cos_out_prime, TraceTicket& ticket)
{
    // TODO FIXME - part of this code is very alike to ComputeOneDiffuseLight()

    // Do Light source to get the correct lightsourceray
    // (note that for now we're mainly interested in the direction)
    Ray lightsourceray(ticket, Ray::SubsurfaceRay);
    double lightsourcedepth;
    ComputeOneWhiteLightRay(lightsourceray, lightsourcedepth, lightsource, bend_point);

    // We're below the surface; determine where a light ray from the source would be intersecting this object's surface
    // (and, more importantly, what the surface normal is there; notice that this intersection is an approximation,
    // ignoring refraction)
    Intersection xi;
    if (!FindIntersection(xi, lightsourceray))
        return;

    if (!IsSameSSLTObject(xi.Object, out.Object))
        return; // TODO - what if the other object is transparent?

    ComputeSSLTNormal(xi);

    // Get a colour and a ray (also recomputes all the lightsourceray stuff).
    LightColour lightcolour;
    ComputeOneLightRay(lightcolour, lightsourcedepth, lightsource, lightsourceray, xi.IPoint, true);

    // Don't calculate spotlights when outside of the light's cone.
    if(lightcolour.IsNearZero(EPSILON))
        return;

    // See if light on far side of surface from camera.
    // [CLi] double_illuminate and diffuse backside illumination don't seem to make much sense with BSSRDF, so we ignore them here.
    // [CLi] BSSRDF always does "full area lighting", so we ignore it here.
    double cos_in = dot(xi.INormal, lightsourceray.Direction);
    // [CLi] we're coming from inside the object, so the surface /must/ be properly oriented towards the camera; if it isn't,
    // it must be the normal's fault
    if (cos_in < 0)
    {
        xi.INormal.invert();
        cos_in = -cos_in;
    }
    // [CLi] light coming in almost parallel to the surface is a problem though
    if(cos_in < EPSILON)
        return;

    // If light source was not blocked by any intervening object, then
    // calculate it's contribution to the object's overall illumination.
    if (qualityFlags.shadows && ((lightsource.Projected_Through_Object != NULL) || (lightsource.Light_Type != FILL_LIGHT_SOURCE)))
    {
        // [CLi] Not using lightColorCache because it's unsuited for BSSRDF
        TraceShadowRay(lightcolour, lightsource, lightsourcedepth, lightsourceray, xi.IPoint);
    }

    // Don't calculate anything more if we're in full shadow
    if(lightcolour.IsNearZero(EPSILON))
        return;

    double sigma_t_xi = sigma_t_xo; // TODO FIXME - theoretically this should be taken from point where light comes in

    double cos_in_sqr       = Sqr(cos_in);
    double sin_in_sqr       = 1 - cos_in_sqr;
    double eta_sqr          = Sqr(eta);
    double sin_in_prime_sqr = sin_in_sqr / eta_sqr;
    double cos_in_prime_sqr = 1 - sin_in_prime_sqr;
    if (cos_in_prime_sqr < 0.0)
        return; // total reflection
    double cos_in_prime  = sqrt(cos_in_prime_sqr);

    if (cos_in_prime <= EPSILON)
        return; // close enough to total reflection to give us trouble

    //LightColour lightColour = LightColour(lightsource.colour);
    lightcolour *= cos_in; // TODO VERIFY - is this right? Where does this term come from??

    // compute si
    double si = (bend_point - xi.IPoint).length() * sceneData->mmPerUnit;

    // calculate s_prime_i
    double s_prime_i = si * cos_in / cos_in_prime;

    // calculate F
    double phi_in  = acos(cos_in);
    double F = ComputeFt(phi_in, eta) * ComputeFt(phi_out, eta);

    // calculate sigma_tc
    double G = fabs(cos_out_prime / cos_in_prime); // TODO FIXME - theoretically this is only valid for comparatively flat surfaces
    double sigma_tc = sigma_t_xo + G * sigma_t_xi;

    // calculate the phase function
    // NOTE: We're leaving out the 1/pi factor because in POV-Ray, by convention,
    // light intensity is normalized to imply this factor already.
    double p = 1.0 / 4.0; // asume isotropic scattering (normally this would be 1/(4*M_PI))

    // multiply with the e terms
    double eTerms = exp(-s_prime_i * sigma_t_xi) * exp(-s_prime_out * sigma_t_xo);    // TODO FIXME - theoretically first sigma_t should be taken from from xi.IPoint

    double factor = (sigma_s * F * p / sigma_tc) * eTerms;
    if (factor >= DBL_MAX)
        factor = DBL_MAX;
    POV_SUBSURFACE_ASSERT((factor >= 0.0) && (factor <= DBL_MAX)); // verify factor is a non-negative, finite value (no #INF, no #IND, no #NAN)

    lightcolour *= factor;

    // add up the contribution
    Lo += lightcolour;
}

// call this once for each color
// out.INormal is calculated
void Trace::ComputeSingleScatteringContribution(LightColour& Lo, const Intersection& out, double dist, double theta_out, double cos_out_prime, const Vector3d& refractedREye, double sigma_t_xo, double sigma_s, double eta,
                                                TraceTicket& ticket)
{
    Lo.Clear();

    // calculate s_prime_out
    double epsilon = 1.0 - (*stochasticRandomGenerator)(); // epsilon is a random floating point value in the range (0,1] (i.e. not including 0, but including 1)
    double s_prime_out = fabs(log(epsilon)) / sigma_t_xo;

    if (s_prime_out >= dist)
        return; // not within the object - this is covered by a "zero scattering" term instead

    //compute bend_point wihch is s_prime_out distance away on refractedREye
    Vector3d bend_point = out.IPoint + refractedREye * (s_prime_out / sceneData->mmPerUnit);

    // global light sources, if not turned off for this object
    if((out.Object->Flags & NO_GLOBAL_LIGHTS_FLAG) != NO_GLOBAL_LIGHTS_FLAG)
    {
        for(int i = 0; i < threadData->lightSources.size(); i++)
            ComputeOneSingleScatteringContribution(Lo, *threadData->lightSources[i], out, sigma_t_xo, sigma_s, s_prime_out, eta, bend_point, theta_out, cos_out_prime, ticket);
    }

    // local light sources from a light group, if any
    if(!out.Object->LLights.empty())
    {
        for(int i = 0; i < out.Object->LLights.size(); i++)
            ComputeOneSingleScatteringContribution(Lo, *out.Object->LLights[i], out, sigma_t_xo, sigma_s, s_prime_out, eta, bend_point, theta_out, cos_out_prime, ticket);
    }

    // TODO FIXME - radiosity should also be taken into account
}

bool Trace::SSLTComputeRefractedDirection(const Vector3d& v, const Vector3d& n, double eta, Vector3d& refracted)
{
    // Phi: angle between normal and -incoming_ray (REye in this case, since it points to Eye)
    // Theta: angle between -normal and outgoing_ray
    double          cosPhi;
    Vector3d        unitV = v.normalized();
    Vector3d        unitN = n.normalized();

    cosPhi = dot(unitV, unitN);
    if (cosPhi > 0)
        unitN.invert();
    else
        cosPhi = -cosPhi;

    double cosThetaSqr = 1.0 + Sqr(eta) * (Sqr(cosPhi) - 1.0);
    if (cosThetaSqr < 0.0)
        return false;

    double cosTheta = sqrt(cosThetaSqr);
    refracted = (unitV * eta + unitN * (eta * cosPhi - cosTheta)).normalized();

    return true;
}

void Trace::ComputeDiffuseContribution(double& sd, const Intersection& out, const Vector3d& vOut, const Vector3d& pIn, const Vector3d& nIn, const Vector3d& vIn, double sigma_prime_s, double sigma_a, double eta)
{
    // TODO FIXME - a great deal of this can be precomputed
    double  sigma_prime_t = sigma_prime_s + sigma_a;
    double  alpha_prime = sigma_prime_s / sigma_prime_t;
    double  F_dr = FresnelDiffuseReflectance(eta);
    double  Aconst = ((1 + F_dr) / (1 - F_dr));
    double  Rd;

    double  cos_phi_in  = clip(dot(vIn,  nIn),         -1.0, 1.0); // (clip values to not run into trouble due to petty precision issues)
    double  cos_phi_out = clip(dot(vOut, out.INormal), -1.0, 1.0);
    double  phi_in  = acos(cos_phi_in);
    double  phi_out = acos(cos_phi_out);

    double  F = ComputeFt(phi_in, eta) * ComputeFt(phi_out, eta);

#if 1
    // full BSSRDF model

    double  distSqr = (pIn - out.IPoint).lengthSqr() * Sqr(sceneData->mmPerUnit);

    double  Dconst = 1 / (3 * sigma_prime_t);
    double  sigma_tr = sqrt(3 * sigma_a * sigma_prime_t);

    double  z_r = 1.0 / sigma_prime_t;
    double  dSqr_r = Sqr(z_r) + distSqr;
    double  d_r = sqrt(dSqr_r);
    double  z_v = z_r * (1.0 + Aconst * 4.0/3.0);
    double  dSqr_v = Sqr(z_v) + distSqr;
    double  d_v = sqrt(dSqr_v);

    double common_term  = alpha_prime / (4.0 * M_PI);               // dimensionless
    double C1           = z_r * (sigma_tr + 1.0/d_r);               // dimensionless
    double C2           = z_v * (sigma_tr + 1.0/d_v);               // dimensionless
    double r_term       = C1 * exp(-sigma_tr * d_r) / dSqr_r;     // dimension 1/area
    double v_term       = C2 * exp(-sigma_tr * d_v) / dSqr_v;     // dimension 1/area

    Rd = common_term * (r_term + v_term);

#else
    // uniform illumination BRDF approximation
    // TODO - use this for radiosity?

    // calculate Rd
    double root_term = sqrt(3.0 * (1.0 - alpha_prime));
    Rd = (alpha_prime / 2.0) * (1 + exp((-4.0/3.0) * Aconst * root_term)) * exp(-root_term);

#endif

    // NOTE: We're leaving out the 1/pi factor because in POV-Ray, by convention,
    // light intensity is normalized to imply this factor already.
    sd = F * Rd; // (normally this would be F*Rd/M_PI)
    POV_SUBSURFACE_ASSERT((sd >= 0.0) && (sd <= DBL_MAX)); // verify sd is a non-negative, finite value (no #INF, no #IND, no #NAN)
}

void Trace::ComputeDiffuseContribution1(LightColour& Total_Colour, const LightSource& lightsource, const Intersection& out, const Vector3d& vOut, const Intersection& in,
                                        const PrecisePseudoColour& sigma_prime_s, const PrecisePseudoColour& sigma_a, double eta, double weight, TraceTicket& ticket)
{
    // TODO FIXME - part of this code is very alike to ComputeOneDiffuseLight()

    // Get a colour and a ray.
    Ray lightsourceray(ticket);
    double lightsourcedepth;
    LightColour lightcolour;
    ComputeOneLightRay(lightcolour, lightsourcedepth, lightsource, lightsourceray, in.IPoint, true);

    // Don't calculate spotlights when outside of the light's cone.
    if(lightcolour.IsNearZero(EPSILON))
        return;

    Vector3d nIn = in.INormal;

    // See if light on far side of surface from camera.
    // [CLi] double_illuminate and diffuse backside illumination don't seem to make much sense with BSSRDF, so we ignore them here.
    // [CLi] BSSRDF always does "full area lighting", so we ignore it here.
    double cos_in = dot(nIn, lightsourceray.Direction);
    // [CLi] we're coming from inside the object, so the surface /must/ be properly oriented towards the camera; if it isn't,
    // it must be the normal's fault
    if (cos_in < 0)
    {
        nIn.invert();
        cos_in = -cos_in;
    }
    // [CLi] light coming in almost parallel to the surface is a problem though
    if(cos_in < EPSILON)
        return;

    // If light source was not blocked by any intervening object, then
    // calculate it's contribution to the object's overall illumination.
    if (qualityFlags.shadows && ((lightsource.Projected_Through_Object != NULL) || (lightsource.Light_Type != FILL_LIGHT_SOURCE)))
    {
        // [CLi] Not using lightColorCache because it's unsuited for BSSRDF
        TraceShadowRay(lightcolour, lightsource, lightsourcedepth, lightsourceray, in.IPoint);
    }

    // Don't calculate anything more if we're in full shadow
    if(lightcolour.IsNearZero(EPSILON))
        return;

    lightcolour *= cos_in;
    for (int j = 0; j < ColourModelInternal::kChannels; j++)
    {
        double sd;
        ComputeDiffuseContribution(sd, out, vOut, in.IPoint, nIn, lightsourceray.Direction, sigma_prime_s[j], sigma_a[j], eta);
        sd *= weight;
        POV_SUBSURFACE_ASSERT(sd >= 0);
        lightcolour[j] *= sd;
        Total_Colour[j] += lightcolour[j];
    }
}

void Trace::ComputeDiffuseAmbientContribution1(LightColour& Total_Colour, const Intersection& out, const Vector3d& vOut, const Intersection& in,
                                               const PrecisePseudoColour& sigma_prime_s, const PrecisePseudoColour& sigma_a, double eta, double weight, TraceTicket& ticket)
{
#if 0
    // generate a random direction vector (using a distribution cosine-weighted along the normal)
    Vector3d axisU, axisV;
    ComputeSurfaceTangents(in.INormal, axisU, axisV);
    while (ssltCosWeightedDirectionGenerator.size() <= ticket.subsurfaceRecursionDepth)
        ssltCosWeightedDirectionGenerator.push_back(GetSubRandomCosWeightedDirectionGenerator(2));
    Vector3d direction = (*(ssltCosWeightedDirectionGenerator[ticket.subsurfaceRecursionDepth]))();
    double cos_in = direction.y(); // cosine of angle between normal and random vector
    Vector3d vIn = in.INormal*cos_in + axisU*direction.x() + axisV*direction.z();

    POV_SUBSURFACE_ASSERT(fabs(dot(in.INormal, axisU)) < EPSILON);
    POV_SUBSURFACE_ASSERT(fabs(dot(in.INormal, axisV)) < EPSILON);
    POV_SUBSURFACE_ASSERT(fabs(dot(axisU, axisV)) < EPSILON);

    // [CLi] light coming in almost parallel to the surface is a problem
    if(cos_in < EPSILON)
        return;

    Ray ambientray = Ray(ticket, in.IPoint, vIn, Ray::OtherRay); // TODO FIXME - [CLi] check whether ray type is suitable
    LightColour ambientcolour;
    ColourChannel dummyTransm;
    TraceRay(ambientray, ambientcolour, dummyTransm, weight, false);
    if (!ambientcolour.IsSane())
        return;

    // Don't calculate anything more if there's no light input
    if(ambientcolour.IsNearZero(EPSILON))
        return;

    for (int j = 0; j < 3; j++)
    {
        double sd;
        // Note: radiosity data is already cosine-weighted, so we're passing the surface normal as incident light direction
        ComputeDiffuseContribution(sd, out, vOut, in.IPoint, in.INormal,  vIn, sigma_prime_s[j], sigma_a[j], eta);
        sd *= 0.5/cos_in; // the distribution is cosine-weighted, but sd was computed assuming neutral weighting, so compensate
        sd *= weight;
        POV_SUBSURFACE_ASSERT(sd >= 0);
        ambientcolour[j] *= sd;
        POV_SUBSURFACE_ASSERT(ambientcolour[j] >= 0);
        Total_Colour[j] += ambientcolour[j];
    }
#else
    LightColour ambientcolour;
    // TODO FIXME - should support pertubed normals
    radiosity.ComputeAmbient(ambientcolour, in.IPoint, in.INormal, in.INormal, 1.0 /* TODO - brilliance */, weight, ticket);
    for (int j = 0; j < ColourModelInternal::kChannels; j++)
    {
        double sd;
        // Note: radiosity data is already cosine-weighted, so we're passing the surface normal as incident light direction
        ComputeDiffuseContribution(sd, out, vOut, in.IPoint, in.INormal, in.INormal, sigma_prime_s[j], sigma_a[j], eta);
        sd *= weight;
        POV_SUBSURFACE_ASSERT(sd >= 0);
        ambientcolour[j] *= sd;
        POV_SUBSURFACE_ASSERT(ambientcolour[j] >= 0);
        Total_Colour[j] += ambientcolour[j];
    }
#endif
}

void Trace::ComputeSubsurfaceScattering(LightColour& Final_Colour, const FINISH *Finish, const AttenuatingColour& layer_pigment_colour, const Intersection& out, Ray& Eye, const Vector3d& Layer_Normal, double Attenuation)
{
    int NumSamplesDiffuse = sceneData->subsurfaceSamplesDiffuse;
    int NumSamplesSingle  = sceneData->subsurfaceSamplesSingle;

    if (Eye.IsPretraceRay())
    {
        NumSamplesDiffuse = 1;
        NumSamplesSingle  = 1;
    }
    else if (Eye.GetTicket().stochasticCount > 0)
    {
        NumSamplesDiffuse = (NumSamplesDiffuse-1) / Eye.GetTicket().stochasticCount + 1;
        NumSamplesSingle  = (NumSamplesSingle -1) / Eye.GetTicket().stochasticCount + 1;
    }

    Eye.GetTicket().subsurfaceRecursionDepth++;
    Eye.GetTicket().stochasticDepth ++;

    LightSource Light_Source;

    Vector3d vOut = -Eye.Direction;

    LightColour Total_Colour;

    double eta;

    ComputeRelativeIOR(Eye, out.Object->interior.get(), eta);

#if 0
    // user setting specifies mean free path
    PrecisePseudoColour alpha_prime     = object->interior->subsurface->GetReducedAlbedo(layer_pigment_colour * Finish->Diffuse);
    PrecisePseudoColour sigma_tr        = 1.0 / PrecisePseudoColour(Finish->SubsurfaceTranslucency);

    PrecisePseudoColour sigma_prime_t   = sigma_tr / sqrt(3*(1.0-alpha_prime));
    PrecisePseudoColour sigma_prime_s   = alpha_prime * sigma_prime_t;
    PrecisePseudoColour sigma_a         = sigma_prime_t - sigma_prime_s;
    PrecisePseudoColour sigma_tr_sqr    = sigma_tr * sigma_tr;
#else
    // user setting specifies reduced scattering coefficient
    PrecisePseudoColour alpha_prime     = out.Object->interior->subsurface->GetReducedAlbedo(layer_pigment_colour * Finish->Diffuse);
    PrecisePseudoColour sigma_prime_s   = 1.0 / PrecisePseudoColour(Finish->SubsurfaceTranslucency);

    PrecisePseudoColour sigma_prime_t   = sigma_prime_s / alpha_prime;
    PrecisePseudoColour sigma_a         = sigma_prime_t - sigma_prime_s;
    PrecisePseudoColour sigma_tr_sqr    = sigma_a * sigma_prime_t * 3.0;
    PrecisePseudoColour sigma_tr        = Sqrt(sigma_tr_sqr);
#endif

    PrecisePseudoColour g(0.0); // the mean cosine of the scattering angle; for isotropic scattering, g = 0
    PrecisePseudoColour sigma_t_xo      = sigma_prime_t / (1.0-g);
    PrecisePseudoColour sigma_s         = sigma_prime_s / (1.0-g);

#if 1

    // colour dependent diffuse contribution

    double      sampleArea;
    double      weight;
    double      weightSum;
    double      sigma_a_mean        = sigma_a.Average();
    double      sigma_prime_s_mean  = sigma_prime_s.Average();
    double      sigma_prime_t_mean  = sigma_a_mean + sigma_prime_s_mean;
    double      sigma_tr_mean_sqr   = sigma_a_mean * sigma_prime_t_mean * 3.0;
    double      sigma_tr_mean       = sqrt(sigma_tr_mean_sqr);
    int         trueNumSamples;

    bool radiosity_needed = (sceneData->radiositySettings.radiosityEnabled == true) &&
                            (sceneData->subsurfaceUseRadiosity == true) &&
                            (radiosity.CheckRadiosityTraceLevel(Eye.GetTicket()) == true) &&
                            (Test_Flag(out.Object, IGNORE_RADIOSITY_FLAG) == false);

    Vector3d sampleBase;
    ComputeDiffuseSampleBase(sampleBase, out, vOut, 1.0 / (sigma_prime_t_mean * sceneData->mmPerUnit), Eye.GetTicket());

    weightSum = 0.0;
    trueNumSamples = 0;

    Eye.GetTicket().stochasticCount *= NumSamplesDiffuse;

    for (int i = 0; i < NumSamplesDiffuse; i++)
    {
        Intersection in;
        ComputeDiffuseSamplePoint(in, sampleArea, sampleBase, Eye.GetTicket());

        // avoid pathological cases
        if (sampleArea != 0)
        {
            weight = sampleArea;
            weightSum += weight;
            trueNumSamples ++;

            if (IsSameSSLTObject(in.Object, out.Object))
            {
                // radiosity-alike ambient illumination
                if (radiosity_needed)
                    // shoot just one random ray to account for ambient illumination (we're averaging stuff anyway)
                    ComputeDiffuseAmbientContribution1(Total_Colour, out, vOut, in, sigma_prime_s, sigma_a, eta, weight, Eye.GetTicket());

                // global light sources, if not turned off for this object
                if((out.Object->Flags & NO_GLOBAL_LIGHTS_FLAG) != NO_GLOBAL_LIGHTS_FLAG)
                {
                    for(int k = 0; k < threadData->lightSources.size(); k++)
                        ComputeDiffuseContribution1(Total_Colour, *threadData->lightSources[k], out, vOut, in, sigma_prime_s, sigma_a, eta, weight, Eye.GetTicket());
                }

                // local light sources from a light group, if any
                if(!out.Object->LLights.empty())
                {
                    for(int k = 0; k < out.Object->LLights.size(); k++)
                        ComputeDiffuseContribution1(Total_Colour, *out.Object->LLights[k], out, vOut, in, sigma_prime_s, sigma_a, eta, weight, Eye.GetTicket());
                }
            }
            else
            {
                // TODO - what's the proper thing to do?
            }
        }
    }
    if (trueNumSamples > 0)
        Total_Colour /= trueNumSamples;

    Eye.GetTicket().stochasticCount /= NumSamplesDiffuse;

#endif

    Vector3d refractedEye;
    if (SSLTComputeRefractedDirection(Eye.Direction, out.INormal, 1.0/eta, refractedEye))
    {
        Ray refractedEyeRay(Eye.GetTicket(), out.IPoint, refractedEye);
        Intersection unscatteredIn;

        double dist;

        // find the intersection of the refracted ray with the object
        // find the distance to this intersection
        bool found = FindIntersection(unscatteredIn, refractedEyeRay);
        if (found)
            dist = (out.IPoint - unscatteredIn.IPoint).length() * sceneData->mmPerUnit;
        else
            dist = HUGE_VAL;

        double cos_out = dot(vOut, out.INormal);
        double cos_out_prime = sqrt(1 - ((Sqr(1.0 / eta)) * (1 - Sqr(cos_out))));
        double theta_out = acos(cos_out);

#if 1

        // colour dependent single scattering contribution

        Eye.GetTicket().stochasticCount *= NumSamplesSingle;

        for (int i = 0; i < NumSamplesSingle; i++)
        {
            for (int j = 0; j < ColourModelInternal::kChannels; j ++)
            {
                LightColour temp;
                ComputeSingleScatteringContribution(temp, out, dist, theta_out, cos_out_prime, refractedEye, sigma_t_xo[j], sigma_s[j], eta, Eye.GetTicket());
                Total_Colour[j] += temp[j] / NumSamplesSingle;
            }
        }

        Eye.GetTicket().stochasticCount /= NumSamplesSingle;

#endif

#if 1

        // colour dependent unscattered contribution

        // Trace refracted ray.
        LightColour tempColour;
        ColourChannel tempTransm;

        // TODO FIXME - account for fresnel attenuation at interfaces
        AttenuatingColour att = AttenuatingColour(Exp(-sigma_prime_t * dist)); // TODO should be sigma_t
        weight = att.WeightMax();
        if (weight > Eye.GetTicket().adcBailout)
        {
            if (!found)
            {
                // TODO - trace the ray to the background?
            }
            else if (IsSameSSLTObject(unscatteredIn.Object, out.Object))
            {
                unscatteredIn.Object->Normal(unscatteredIn.INormal, &unscatteredIn, threadData);
                if (dot(refractedEye, unscatteredIn.INormal) > 0)
                    unscatteredIn.INormal.invert();
                Vector3d doubleRefractedEye;
                if (SSLTComputeRefractedDirection(refractedEye, unscatteredIn.INormal, eta, doubleRefractedEye))
                {
                    Ray doubleRefractedEyeRay(refractedEyeRay);
                    doubleRefractedEyeRay.SetFlags(Ray::RefractionRay, refractedEyeRay);
                    doubleRefractedEyeRay.Origin = unscatteredIn.IPoint;
                    doubleRefractedEyeRay.Direction = doubleRefractedEye;
                    TraceRay(doubleRefractedEyeRay, tempColour, tempTransm, weight, false);
                    if (tempColour.IsSane())
                        Total_Colour += tempColour * att;
                }
            }
            else
            {
                // TODO - trace the ray into that object (if it is transparent)
            }
        }

#endif

    }

    Final_Colour += Total_Colour;

    Eye.GetTicket().subsurfaceRecursionDepth--;
    Eye.GetTicket().stochasticDepth --;
}

} // end of namespace<|MERGE_RESOLUTION|>--- conflicted
+++ resolved
@@ -2480,11 +2480,7 @@
     if (diffuse <= 0.0)
         return;
 
-<<<<<<< HEAD
-    cos_angle_of_incidence = dot(normal, toLight);
-=======
-    cos_in = fabs(dot(layer_normal, lightDirection));
->>>>>>> 4f60e958
+    cos_in = fabs(dot(normal, toLight));
 
     // Brilliance is likely to be 1.0 (default value)
     if(finish->Brilliance != 1.0)
@@ -2493,14 +2489,14 @@
         intensity = cos_in;
 
     if (finish->Fresnel || (finish->LommelSeeligerWeight != 0.0) || (finish->OrenNayarB != 0.0))
-        cos_out = fabs(dot(layer_normal, eyeDirection));
+        cos_out = fabs(dot(normal, fromEye));
 
     if (finish->OrenNayarA != 1.0)
         intensity *= finish->OrenNayarA;
     if (finish->OrenNayarB != 0.0)
     {
-        Vector3d projected_in  = (lightDirection - layer_normal * cos_in ).normalized();
-        Vector3d projected_out = (-eyeDirection  - layer_normal * cos_out).normalized();
+        Vector3d projected_in  = (toLight  - normal * cos_in ).normalized();
+        Vector3d projected_out = (-fromEye - normal * cos_out).normalized();
         double cos_phi = dot(projected_in, projected_out);
         double theta_in  = acos(cos_in);
         double theta_out = acos(cos_out);
@@ -2522,18 +2518,10 @@
 
     if (finish->Fresnel)
     {
-<<<<<<< HEAD
         AttenuatingColour cs1, cs2;
-        ComputeFresnel(cs1, AttenuatingColour(0.0), AttenuatingColour(1.0), cos_angle_of_incidence, relativeIor);
-        cos_angle_of_incidence = -dot(normal, fromEye);
-        ComputeFresnel(cs2, AttenuatingColour(0.0), AttenuatingColour(1.0), cos_angle_of_incidence, relativeIor);
+        ComputeFresnel(cs1, AttenuatingColour(0.0), AttenuatingColour(1.0), cos_in,  relativeIor);
+        ComputeFresnel(cs2, AttenuatingColour(0.0), AttenuatingColour(1.0), cos_out, relativeIor);
         colour += intensity * pigmentColour * lightColour * cs1 * cs2;
-=======
-        MathColour cs1, cs2;
-        ComputeFresnel(cs1, MathColour(0.0), MathColour(1.0), cos_in,  relativeIor);
-        ComputeFresnel(cs2, MathColour(0.0), MathColour(1.0), cos_out, relativeIor);
-        colour += intensity * layer_pigment_colour * light_colour * cs1 * cs2;
->>>>>>> 4f60e958
     }
     else
         colour += intensity * pigmentColour * lightColour;
