--- conflicted
+++ resolved
@@ -6,7 +6,7 @@
  *
  * ---------------------------------------------------------------------------
  * UberPOV Raytracer version 1.37.
- * Partial Copyright 2013 Christoph Lipka.
+ * Portions Copyright 2013 Christoph Lipka.
  *
  * UberPOV 1.37 is an experimental unofficial branch of POV-Ray 3.7, and is
  * subject to the same licensing terms and conditions.
@@ -31,19 +31,11 @@
  * DKBTrace was originally written by David K. Buck.
  * DKBTrace Ver 2.0-2.12 were written by David K. Buck & Aaron A. Collins.
  * ---------------------------------------------------------------------------
-<<<<<<< HEAD
- * $File: //depot/clipka/upov/source/base/image/targa.cpp $
- * $Revision: #2 $
- * $Change: 5921 $
- * $DateTime: 2013/07/18 22:48:19 $
- * $Author: clipka $
-=======
  * $File: N/A $
  * $Revision: N/A $
  * $Change: N/A $
  * $DateTime: N/A $
  * $Author: N/A $
->>>>>>> 8c26649c
  *******************************************************************************/
 
 
@@ -119,13 +111,13 @@
 #define EXT_GAMMA_OFF 478
 #define EXT_PIXRATIO_OFF 474
 
-Pixel *GetPix (const Image *image, int x, int y, Pixel *pixel, const GammaCurvePtr& gamma, DitherHandler& dither, float glareDesaturation, bool premul)
+static Pixel *GetPix (const Image *image, int x, int y, Pixel *pixel, const GammaCurvePtr& gamma, DitherHandler& dither, float glareDesaturation, bool premul)
 {
 	GetEncodedRGBAValue (image, x, y, gamma, 255, pixel->r, pixel->g, pixel->b, pixel->a, dither, glareDesaturation, premul);
 	return (pixel);
 }
 
-void PutPix (vector<unsigned char>& line, const pix *pixel, bool opaque)
+static void PutPix (vector<unsigned char>& line, const pix *pixel, bool opaque)
 {
 	line.push_back (pixel->b);
 	line.push_back (pixel->g);
@@ -360,7 +352,7 @@
 	file->write(foo,sizeof(foo));
 }
 
-void ConvertColor (Pixel *pixel, unsigned pixelsize, const unsigned char *bytes)
+static void ConvertColor (Pixel *pixel, unsigned pixelsize, const unsigned char *bytes)
 {
 	unsigned char r;
 	unsigned char g;
@@ -409,7 +401,7 @@
 	pixel->a = a;
 }
 
-void ConvertColor (Image::RGBAMapEntry *pixel, unsigned pixelsize, const unsigned char *bytes, const GammaCurvePtr& gamma)
+static void ConvertColor (Image::RGBAMapEntry *pixel, unsigned pixelsize, const unsigned char *bytes, const GammaCurvePtr& gamma)
 {
 	unsigned char r;
 	unsigned char g;
