--- conflicted
+++ resolved
@@ -10,7 +10,7 @@
 /// @parblock
 ///
 /// UberPOV Raytracer version 1.37.
-/// Portions Copyright 2013 Christoph Lipka.
+/// Portions Copyright 2013-2016 Christoph Lipka.
 ///
 /// UberPOV 1.37 is an experimental unofficial branch of POV-Ray 3.7, and is
 /// subject to the same licensing terms and conditions.
@@ -515,18 +515,11 @@
             if (alpha)
                 GetEncodedRGBAValue (image, x, y, gamma, 255, r, g, b, a, *dither, options.glareDesaturation, premul);
             else
-<<<<<<< HEAD
                 GetEncodedRGBValue (image, x, y, gamma, 255, r, g, b, *dither, options.glareDesaturation);
 
-            *file << (unsigned char) b;
-            *file << (unsigned char) g;
-            *file << (unsigned char) r;
-=======
-                GetEncodedRGBValue (image, x, y, gamma, 255, r, g, b, *dither) ;
             file->Write_Byte((unsigned char) b);
             file->Write_Byte((unsigned char) g);
             file->Write_Byte((unsigned char) r);
->>>>>>> 40a6a98e
             if (alpha)
                 file->Write_Byte((unsigned char) a);
         }
