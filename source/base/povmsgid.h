//******************************************************************************
///
/// @file base/povmsgid.h
///
<<<<<<< HEAD
/// This module contains all defines, typedefs, and prototypes for the POVMS.
=======
/// This module contains all defines, typedefs, and prototypes for the POVMS
/// interface.
>>>>>>> 8f001a62
///
/// @copyright
/// @parblock
///
<<<<<<< HEAD
/// UberPOV Raytracer version 1.37.
/// Portions Copyright 2013-2014 Christoph Lipka.
///
/// UberPOV 1.37 is an experimental unofficial branch of POV-Ray 3.7, and is
/// subject to the same licensing terms and conditions.
///
/// ----------------------------------------------------------------------------
///
/// Persistence of Vision Ray Tracer ('POV-Ray') version 3.7.
/// Copyright 1991-2013 Persistence of Vision Raytracer Pty. Ltd.
=======
/// Persistence of Vision Ray Tracer ('POV-Ray') version 3.7.
/// Copyright 1991-2015 Persistence of Vision Raytracer Pty. Ltd.
>>>>>>> 8f001a62
///
/// POV-Ray is free software: you can redistribute it and/or modify
/// it under the terms of the GNU Affero General Public License as
/// published by the Free Software Foundation, either version 3 of the
/// License, or (at your option) any later version.
///
/// POV-Ray is distributed in the hope that it will be useful,
/// but WITHOUT ANY WARRANTY; without even the implied warranty of
/// MERCHANTABILITY or FITNESS FOR A PARTICULAR PURPOSE.  See the
/// GNU Affero General Public License for more details.
///
/// You should have received a copy of the GNU Affero General Public License
/// along with this program.  If not, see <http://www.gnu.org/licenses/>.
///
/// ----------------------------------------------------------------------------
///
/// POV-Ray is based on the popular DKB raytracer version 2.12.
/// DKBTrace was originally written by David K. Buck.
/// DKBTrace Ver 2.0-2.12 were written by David K. Buck & Aaron A. Collins.
///
/// @endparblock
///
<<<<<<< HEAD
//*******************************************************************************
=======
//******************************************************************************
>>>>>>> 8f001a62

#ifndef POVMSGID_H
#define POVMSGID_H

/*
 * The following instructions are an example of how to add a POVMS option
 * to POV-Ray, e.g. a new command-line switch or whatever. In this case we
 * are discussing the best way to add the Render_Block_Size option; you
 * should be able to extrapolate from this to whatever it is you intend doing.
 *
 * Take a look at frontend/processrenderoptions.cpp, i.e. Final_Frame in the
 * RenderOptions_INI_Table table. As you see, apart from a name, you need a
 * enum for POVMS. Those are in base/povmsgid.h . Please note that the Enums
 * follow a strict convention there to allow easily tracing back a four
 * character code to the variable. The block size is part of the view/rendered,
 * so it goes into the section marked with the comment "// options handled by
 * view/renderer". As you notice, options are groups by functions and separated
 * by a blank line. Thread specs are a new option, so a new group would be
 * appropriate (just add it at the end of that section).
 *
 * Now to the naming: The four characters are the initial characters of each
 * word in the variable. However, Sometimes that isn't enough, so the rule is
 * to use the initial characters except for the last word if there are less
 * than four characters so far, the second and third characters of the last
 * word are used as well, and those are lower case, for example:
 *
 * kPOVAttrib_DebugConsole -> Debug CONsole -> DCon
 *
 * However, sometimes this does not yield a valid difference, for example:
 *
 * kPOVAttrib_PreSceneCommand -> Pre Scene COmmand -> PSCo
 * kPOVAttrib_PostSceneCommand -> Post Scene COmmand -> PSCo
 *
 * So the rule then goes that the word that makes a difference is expanded, so
 * the "Post" and "Pre", which yields:
 *
 * kPOVAttrib_PreSceneCommand -> PRe Scene Command -> PrSC
 * kPOVAttrib_PostSceneCommand -> POst Scene Command -> PoSC
 *
 * However, there are exptions to this rule as well because the names on the
 * kPOVAttrib_xxx enums folow those in the INI file, which are not always
 * consistent. Hence, for example there would be:
 *
 * kPOVAttrib_SamplingMethod -> Sampling METhod -> SMet
 *
 * BUT, this is an anit-aliasing option, just without a prepended AnitAliasing
 * in the kPOVAttrib_xxx name (because it follows the option name). Thus, here
 * the rule is to implicitly prepend the AnitAliasing, yielding:
 *
 * kPOVAttrib_SamplingMethod -> (Anti Aliasing) Sampling Method -> AASM
 *
 * Then there is yet another rule for files: They should be written with an
 * implied "Name" at the end, i.e.:
 *
 * kPOVAttrib_DebugFile -> Debug File (NAme) -> DFNa
 *
 * The implied "Name" at the end is more for historic reasons, but as it is
 * used throughout, it should be kept as is ;-)
 *
 * So, now that you know how to define it, make sure you select a useful name,
 * i.e. "RenderBlockSize" in the INI option, so you would get "RBSi" for the
 * four character code and an easy to read INI file.
 *
 * After this, also decide if you want an command-line option. Look at the
 * RenderOptions_Cmd_Table table in frontend/processrenderoptions.cpp. Be
 * aware that the order has to be alphabethical in that table, and with the
 * shortest multicharacter option at the end. That is, for example the order
 * is "KFF", "KFI", "KF", "K", ***NOT*** "K", "KF", "KFF", "KFI". The reason
 * is really simple: The command-line parser picks the first match as that
 * makes it easier to implement (no look-ahead).
 *
 * For each of the two tables, the second column defines the POVMS name and the
 * third the POVMS type. There is the additional "kUseSpecialHandler" to
 * support special handling of options - that is, parsing more complex options
 * which commonly yield more than one POVMS attribute or different attributes.
 *
 * For the command-line argument table there is a fourth column. It provides
 * an optional binary POVMS attribute to set depending on the switch, i.e. "-"
 * sets it to "false" while a "+" and "/" set it to "true". I.e. the "UA"
 * command-line option just works via the +/- and doesn't have an argument.
 *
 * NOTE: The default is not stored in the table at all, that is completely
 * inside the core code. That is, if the option isn't specified, it just
 * doesn't have a value.
 *
 * The parsers will automatically handle POVMS types kPOVMSType_Float,
 * kPOVMSType_Int, kPOVMSType_CString and kPOVMSType_Bool and set POVMS
 * attributes accordingly.
 *
 * So once you added the entries to one or both of the tables, the INI and
 * command-line parser can handle the option.
 */

/*****************************************************************************
* NOTE: If you do not understand the code below, stay away! If your compiler
* warns you about the code below, your compiler warning configuration is
* incorrect. Turn off that warning! Do not, ever, mess with the code below to
* just please your compiler. Do not, ever, complain to the POV-Team about the
* code below! Just stay away from this code, please!!!
* RATIONALE: If you do understand the code below and are concerned about
* portability, please direct your attention to the file povms.cpp. There are
* several methods there that do determine the byteorder at runtime. Please
* refer to POVMSStream_Init, POVMSStream_ReadType and POVMSStream_WriteType
* in that file for details. If you have a failure of those functions to
* report, please include as many details about your platform and compiler
* as possible!
******************************************************************************/

// POV-Ray Object Classes
enum
{
    kPOVObjectClass_Rectangle           = 'Rect',
    kPOVObjectClass_ElapsedTime         = 'ETim',

    kPOVObjectClass_IsectStat           = 'ISta',
    kPOVObjectClass_SceneCamera         = 'SCam',

    kPOVObjectClass_ShellCommand        = 'SCmd',
    kPOVObjectClass_IniOptions          = 'IniO',
    kPOVObjectClass_FrontendOptions     = 'FOpt',

    kPOVObjectClass_AnimationOptions    = 'AOpt',
    kPOVObjectClass_OutputOptions       = 'OOpt',
    kPOVObjectClass_ParserOptions       = 'POpt',
    kPOVObjectClass_RenderOptions       = 'ROpt',
    kPOVObjectClass_ParserStatistics    = 'PSta',
    kPOVObjectClass_RenderStatistics    = 'RSta',

    kPOVObjectClass_PlatformData        = 'PlaD',
    kPOVObjectClass_ControlData         = 'CtrD',
    kPOVObjectClass_ResultData          = 'ResD',
    kPOVObjectClass_PixelData           = 'PixD',
    kPOVObjectClass_FileData            = 'FilD',

    kPOVObjectClass_ParserProgress      = 'ParP',
    kPOVObjectClass_BoundingProgress    = 'BouP',
    kPOVObjectClass_PhotonProgress      = 'PhoP',
    kPOVObjectClass_RadiosityProgress   = 'RadP',
    kPOVObjectClass_RenderProgress      = 'RenP',
};

// POV-Ray Message Classes
enum
{
    kPOVMsgClass_BackendControl      = 'BCtr',
    kPOVMsgClass_SceneControl        = 'SCtr',
    kPOVMsgClass_ViewControl         = 'VCtr',
    kPOVMsgClass_SceneOutput         = 'SOut',
    kPOVMsgClass_ViewOutput          = 'VOut',
    kPOVMsgClass_ViewImage           = 'VImg',
    kPOVMsgClass_FileAccess          = 'FAcc',
};

// POV-Ray Message Identifiers
enum
{
    // BackendControl
    kPOVMsgIdent_InitInfo            = 'Info',

    kPOVMsgIdent_CreateScene         = 'CreS',
    kPOVMsgIdent_CloseScene          = 'CloS',

    // SceneControl
    kPOVMsgIdent_CreateView          = 'CreV',
    kPOVMsgIdent_CloseView           = 'CloV',

    kPOVMsgIdent_StartParser         = 'StaP',
    kPOVMsgIdent_StopParser          = 'StpP',
    kPOVMsgIdent_PauseParser         = 'PauP',
    kPOVMsgIdent_ResumeParser        = 'ResP',

    // SceneOutput
    kPOVMsgIdent_ParserStatistics    = 'PSta',

    // ViewControl
    kPOVMsgIdent_StartRender         = 'StaR',
    kPOVMsgIdent_StopRender          = 'StpR',
    kPOVMsgIdent_PauseRender         = 'PauR',
    kPOVMsgIdent_ResumeRender        = 'ResR',

    // ViewOutput
    kPOVMsgIdent_RenderStatistics    = 'RSta',

    // ViewImage
    kPOVMsgIdent_PixelSet            = 'PxSe',
    kPOVMsgIdent_PixelBlockSet       = 'PxBS',
    kPOVMsgIdent_PixelRowSet         = 'RxRS',
    kPOVMsgIdent_RectangleFrameSet   = 'ReFS',
    kPOVMsgIdent_FilledRectangleSet  = 'FiRS',

    // SceneOutput, ViewOutput
    kPOVMsgIdent_Warning             = 'Warn',
    kPOVMsgIdent_Error               = 'ErrW',
    kPOVMsgIdent_FatalError          = 'ErrF',
    kPOVMsgIdent_Debug               = 'Dbug',

    kPOVMsgIdent_Progress            = 'Prog',

    // FileAccess
    kPOVMsgIdent_FindFile            = 'FinF',
    kPOVMsgIdent_ReadFile            = 'ReaF',
    kPOVMsgIdent_CreatedFile         = 'CreF',

    // all
    kPOVMsgIdent_Done                = 'Done',
    kPOVMsgIdent_Failed              = 'Fail',

    // shell command
    kPOVMsgIdent_CmdPreParse         = 'CPrP',
    kPOVMsgIdent_CmdPostParse        = 'CPoP',
    kPOVMsgIdent_CmdPreRender        = 'CPrR',
    kPOVMsgIdent_CmdPostRender       = 'CPoR',
    kPOVMsgIdent_CmdError            = 'CErr',
    kPOVMsgIdent_CmdAbort            = 'CAbo',

    // other
    kPOVMsgIdent_ParserOptions       = 'POpt',
    kPOVMsgIdent_RenderOptions       = 'ROpt',
};

// POV-Ray Message Attributes
enum
{
    kPOVAttrib_ErrorNumber           = 'ErrN',

    kPOVAttrib_SceneId               = 'ScId',
    kPOVAttrib_ViewId                = 'ViId',

    kPOVAttrib_PlatformData          = 'PlaD',
    kPOVAttrib_MaxRenderThreads      = 'MRTh',
    kPOVAttrib_SceneCamera           = 'SCam',

    // universal use
    kPOVAttrib_EnglishText           = 'ETxt',

    // FileAccess
    kPOVAttrib_ReadFile              = 'RFil',
    kPOVAttrib_LocalFile             = 'LFil',
    kPOVAttrib_FileURL               = 'FURL',
    kPOVAttrib_CreatedFile           = 'CFil',

    // backend init
    kPOVAttrib_CoreVersion           = 'Core',
    kPOVAttrib_PlatformName          = 'Plat',
    kPOVAttrib_Official              = 'Offi',
    kPOVAttrib_PrimaryDevs           = 'Prim',
    kPOVAttrib_AssistingDevs         = 'Asst',
    kPOVAttrib_ContributingDevs      = 'Cont',
<<<<<<< HEAD
    kPOVAttrib_BranchPrimaryDevs     = 'BPri',
    kPOVAttrib_BranchContributingDevs = 'BCon',
=======
>>>>>>> 8f001a62
    kPOVAttrib_ImageLibVersions      = 'ILVe',

    // options handled by frontend
    kPOVAttrib_TestAbort             = 'TstA', // currently not supported by code
    kPOVAttrib_TestAbortCount        = 'TsAC', // currently not supported by code
    kPOVAttrib_PauseWhenDone         = 'PWDo',

    kPOVAttrib_ContinueTrace         = 'ConT',
    kPOVAttrib_BackupTrace           = 'BacT',

    kPOVAttrib_Verbose               = 'Verb',
    kPOVAttrib_DebugConsole          = 'DCon',
    kPOVAttrib_FatalConsole          = 'FCon',
    kPOVAttrib_RenderConsole         = 'RCon',
    kPOVAttrib_StatisticsConsole     = 'SCon',
    kPOVAttrib_WarningConsole        = 'WCon',
    kPOVAttrib_AllConsole            = 'ACon',
    kPOVAttrib_DebugFile             = 'DFNa',
    kPOVAttrib_FatalFile             = 'FFNa',
    kPOVAttrib_RenderFile            = 'RFNa',
    kPOVAttrib_StatisticsFile        = 'SFNa',
    kPOVAttrib_WarningFile           = 'WFNa',
    kPOVAttrib_AllFile               = 'AFNa',
    kPOVAttrib_AppendConsoleFiles    = 'ACFi',

    kPOVAttrib_Display               = 'Disp',
    kPOVAttrib_VideoMode             = 'VMod', // currently not supported by code
    kPOVAttrib_Palette               = 'Palt', // currently not supported by code
    kPOVAttrib_DisplayGamma          = 'DGam',
    kPOVAttrib_DisplayGammaType      = 'DGaT',
    kPOVAttrib_FileGamma             = 'FGam',
    kPOVAttrib_FileGammaType         = 'FGaT',
    kPOVAttrib_LegacyGammaMode       = 'LGaM',
    kPOVAttrib_WorkingGammaType      = 'WGaT',
    kPOVAttrib_WorkingGamma          = 'WGam',
    kPOVAttrib_ViewingGamma          = 'VGam',
    kPOVAttrib_DitherMethod          = 'DitM',
    kPOVAttrib_Dither                = 'Dith',
<<<<<<< HEAD
    kPOVAttrib_GlareDesaturation     = 'GDes',
=======
>>>>>>> 8f001a62

    kPOVAttrib_InitialFrame          = 'IFrm',
    kPOVAttrib_FinalFrame            = 'FFrm',
    kPOVAttrib_InitialClock          = 'IClk',
    kPOVAttrib_FinalClock            = 'FClk',
    kPOVAttrib_SubsetStartFrame      = 'SStF',
    kPOVAttrib_SubsetEndFrame        = 'SEnF',
    kPOVAttrib_CyclicAnimation       = 'CylA',
    kPOVAttrib_FieldRender           = 'FldR', // currently not supported by code
    kPOVAttrib_OddField              = 'OddF', // currently not supported by code
    kPOVAttrib_FrameStep             = 'FStp',

    kPOVAttrib_OutputToFile          = 'OToF',
    kPOVAttrib_OutputFileType        = 'OFTy',
    kPOVAttrib_OutputAlpha           = 'OAlp',
    kPOVAttrib_BitsPerColor          = 'BPCo',
    kPOVAttrib_GrayscaleOutput       = 'GOut',
    kPOVAttrib_OutputFile            = 'OFNa',
    kPOVAttrib_OutputPath            = 'OPat',
    kPOVAttrib_Compression           = 'OFCo',

    kPOVAttrib_HistogramFileType     = 'HFTy', // currently not supported by code
    kPOVAttrib_HistogramFile         = 'HFNa', // currently not supported by code
    kPOVAttrib_HistogramGridSizeX    = 'HGSX', // currently not supported by code
    kPOVAttrib_HistogramGridSizeY    = 'HGSY', // currently not supported by code

    kPOVAttrib_PreSceneCommand       = 'PrSC',
    kPOVAttrib_PreFrameCommand       = 'PrFC',
    kPOVAttrib_PostSceneCommand      = 'PoSc',
    kPOVAttrib_PostFrameCommand      = 'PoFC',
    kPOVAttrib_UserAbortCommand      = 'UAbC',
    kPOVAttrib_FatalErrorCommand     = 'FErC',
    kPOVAttrib_CommandString         = 'ComS',
    kPOVAttrib_ReturnAction          = 'RAct',

    kPOVAttrib_CreateIni             = 'CIni',
    kPOVAttrib_LibraryPath           = 'LibP',
    kPOVAttrib_IncludeIni            = 'IncI',

    // options handled by scene/parser
    kPOVAttrib_InputFile             = 'IFNa',
    kPOVAttrib_IncludeHeader         = 'IncH',

    kPOVAttrib_WarningLevel          = 'WLev',
    kPOVAttrib_Declare               = 'Decl',
    kPOVAttrib_Clock                 = 'Clck',
    kPOVAttrib_ClocklessAnimation    = 'Ckla',
    kPOVAttrib_RealTimeRaytracing    = 'RTRa',
    kPOVAttrib_Version               = 'Vers',

    // options handled by view/renderer
    kPOVAttrib_Height                = 'Heig',
    kPOVAttrib_Width                 = 'Widt',

    kPOVAttrib_Left                  = 'Left',
    kPOVAttrib_Top                   = 'Top ',
    kPOVAttrib_Right                 = 'Righ',
    kPOVAttrib_Bottom                = 'Bott',

    kPOVAttrib_Antialias             = 'Anti',
    kPOVAttrib_SamplingMethod        = 'AASM',
    kPOVAttrib_AntialiasThreshold    = 'AATh',
    kPOVAttrib_AntialiasDepth        = 'AADe',
<<<<<<< HEAD
    kPOVAttrib_AntialiasConfidence   = 'AACo',
=======
>>>>>>> 8f001a62
    kPOVAttrib_Jitter                = 'AAJi',
    kPOVAttrib_JitterAmount          = 'AAJA',
    kPOVAttrib_AntialiasGamma        = 'AAGa',
    kPOVAttrib_AntialiasGammaType    = 'AAGT', // currently not supported by code
    kPOVAttrib_Quality               = 'Qual',
    kPOVAttrib_HighReproducibility   = 'HRep',
<<<<<<< HEAD
    kPOVAttrib_StochasticSeed        = 'SSee',
=======
>>>>>>> 8f001a62

    kPOVAttrib_Bounding              = 'Boun',
    kPOVAttrib_BoundingMethod        = 'BdMe',
    kPOVAttrib_BoundingThreshold     = 'BdTh',
    kPOVAttrib_BSP_MaxDepth          = 'BspD',
    kPOVAttrib_BSP_ISectCost         = 'BspI',
    kPOVAttrib_BSP_BaseAccessCost    = 'BspB',
    kPOVAttrib_BSP_ChildAccessCost   = 'BspC',
    kPOVAttrib_BSP_MissChance        = 'BspM',
    kPOVAttrib_LightBuffer           = 'LBuf', // currently not supported by code
    kPOVAttrib_VistaBuffer           = 'VBuf', // currently not supported by code
    kPOVAttrib_RemoveBounds          = 'RmBd',
    kPOVAttrib_SplitUnions           = 'SplU',

    kPOVAttrib_CreateHistogram       = 'CHis', // currently not supported by code
    kPOVAttrib_DrawVistas            = 'DrVi', // currently not supported by code

    kPOVAttrib_PreviewStartSize      = 'PStS',
    kPOVAttrib_PreviewEndSize        = 'PEnS',

    kPOVAttrib_RadiosityFileName     = 'RaFN',
    kPOVAttrib_RadiosityFromFile     = 'RaFF',
    kPOVAttrib_RadiosityToFile       = 'RaTF',
    kPOVAttrib_RadiosityVainPretrace = 'RaVP',

    kPOVAttrib_RenderBlockSize       = 'RBSi',

    kPOVAttrib_MaxImageBufferMem     = 'MIBM', // [JG] for file backed image

    kPOVAttrib_CameraIndex           = 'CIdx',

    // time statistics generated by frontend
    kPOVAttrib_TotalTime             = 'TotT',
    kPOVAttrib_FrameTime             = 'FTim',
    kPOVAttrib_AnimationTime         = 'ATim',

    // time statistics generated by backend
    kPOVAttrib_ParseTime             = 'ParT',
    kPOVAttrib_BoundingTime          = 'BouT',
    kPOVAttrib_PhotonTime            = 'PhoT',
    kPOVAttrib_RadiosityTime         = 'RadT',
    kPOVAttrib_TraceTime             = 'TraT',

    // statistics generated by frontend
    kPOVAttrib_CurrentFrame          = 'CurF',
    kPOVAttrib_FrameCount            = 'FCnt',
    kPOVAttrib_AbsoluteCurFrame      = 'AbsF',
    kPOVAttrib_FirstClock            = 'FirC',
    kPOVAttrib_CurrentClock          = 'CurC',
    kPOVAttrib_LastClock             = 'LasC',

    // statistics generated by scene/parser
    kPOVAttrib_FiniteObjects         = 'FiOb',
    kPOVAttrib_InfiniteObjects       = 'InOb',
    kPOVAttrib_LightSources          = 'LiSo',
    kPOVAttrib_Cameras               = 'Cama',

    // statistics generated by scene/bounding
    kPOVAttrib_BSPNodes              = 'BNod',
    kPOVAttrib_BSPSplitNodes         = 'BSNo',
    kPOVAttrib_BSPObjectNodes        = 'BONo',
    kPOVAttrib_BSPEmptyNodes         = 'BENo',
    kPOVAttrib_BSPMaxObjects         = 'BMOb',
    kPOVAttrib_BSPAverageObjects     = 'BAOb',
    kPOVAttrib_BSPMaxDepth           = 'BMDe',
    kPOVAttrib_BSPAverageDepth       = 'BADe',
    kPOVAttrib_BSPAborts             = 'BAbo',
    kPOVAttrib_BSPAverageAborts      = 'BAAb',
    kPOVAttrib_BSPAverageAbortObjects = 'BAAO',

    // statistics generated by view/render (radiosity)
    kPOVAttrib_RadGatherCount        = 'RGCt',
    kPOVAttrib_RadUnsavedCount       = 'RUCo',
    kPOVAttrib_RadReuseCount         = 'RRCt',
    kPOVAttrib_RadRayCount           = 'RYCt',
    kPOVAttrib_RadTopLevelGatherCount= 'RGCT',
    kPOVAttrib_RadTopLevelReuseCount = 'RRCT',
    kPOVAttrib_RadTopLevelRayCount   = 'RYCT',
    kPOVAttrib_RadFinalGatherCount   = 'RGCF',
    kPOVAttrib_RadFinalReuseCount    = 'RRCF',
    kPOVAttrib_RadFinalRayCount      = 'RYCF',
    kPOVAttrib_RadOctreeNodes        = 'ROcN',
    kPOVAttrib_RadOctreeLookups      = 'ROcL',
    kPOVAttrib_RadOctreeAccepts0     = 'ROc0',
    kPOVAttrib_RadOctreeAccepts1     = 'ROc1',
    kPOVAttrib_RadOctreeAccepts2     = 'ROc2',
    kPOVAttrib_RadOctreeAccepts3     = 'ROc3',
    kPOVAttrib_RadOctreeAccepts4     = 'ROc4',
    kPOVAttrib_RadOctreeAccepts5     = 'ROc5',
    // [CLi] per-pass per-recursion sample count statistics
    // (Note: Do not change the IDs of any of these "just for fun"; at several places they are computed from the first one)
    kPOVAttrib_RadSamplesP1R0        = 'RS10',
    kPOVAttrib_RadSamplesP1R1        = 'RS11',
    kPOVAttrib_RadSamplesP1R2        = 'RS12',
    kPOVAttrib_RadSamplesP1R3        = 'RS13',
    kPOVAttrib_RadSamplesP1R4ff      = 'RS14',
    kPOVAttrib_RadSamplesP2R0        = 'RS20',
    kPOVAttrib_RadSamplesP2R1        = 'RS21',
    kPOVAttrib_RadSamplesP2R2        = 'RS22',
    kPOVAttrib_RadSamplesP2R3        = 'RS23',
    kPOVAttrib_RadSamplesP2R4ff      = 'RS24',
    kPOVAttrib_RadSamplesP3R0        = 'RS30',
    kPOVAttrib_RadSamplesP3R1        = 'RS31',
    kPOVAttrib_RadSamplesP3R2        = 'RS32',
    kPOVAttrib_RadSamplesP3R3        = 'RS33',
    kPOVAttrib_RadSamplesP3R4ff      = 'RS34',
    kPOVAttrib_RadSamplesP4R0        = 'RS40',
    kPOVAttrib_RadSamplesP4R1        = 'RS41',
    kPOVAttrib_RadSamplesP4R2        = 'RS42',
    kPOVAttrib_RadSamplesP4R3        = 'RS43',
    kPOVAttrib_RadSamplesP4R4ff      = 'RS44',
    kPOVAttrib_RadSamplesP5ffR0      = 'RS50',
    kPOVAttrib_RadSamplesP5ffR1      = 'RS51',
    kPOVAttrib_RadSamplesP5ffR2      = 'RS52',
    kPOVAttrib_RadSamplesP5ffR3      = 'RS53',
    kPOVAttrib_RadSamplesP5ffR4ff    = 'RS54',
    kPOVAttrib_RadSamplesFR0         = 'RSF0',
    kPOVAttrib_RadSamplesFR1         = 'RSF1',
    kPOVAttrib_RadSamplesFR2         = 'RSF2',
    kPOVAttrib_RadSamplesFR3         = 'RSF3',
    kPOVAttrib_RadSamplesFR4ff       = 'RSF4',
    kPOVAttrib_RadWeightR0           = 'RWt0',
    kPOVAttrib_RadWeightR1           = 'RWt1',
    kPOVAttrib_RadWeightR2           = 'RWt2',
    kPOVAttrib_RadWeightR3           = 'RWt3',
    kPOVAttrib_RadWeightR4ff         = 'RWt4',
    kPOVAttrib_RadQueryCountR0       = 'RQC0',
    kPOVAttrib_RadQueryCountR1       = 'RQC1',
    kPOVAttrib_RadQueryCountR2       = 'RQC2',
    kPOVAttrib_RadQueryCountR3       = 'RQC3',
    kPOVAttrib_RadQueryCountR4ff     = 'RQC4',

    // statistics generated by view/render (photons)
    kPOVAttrib_TotalPhotonCount      = 'TPCn',
    kPOVAttrib_ObjectPhotonCount     = 'OPCn',
    kPOVAttrib_MediaPhotonCount      = 'MPCn',
    kPOVAttrib_PhotonXSamples        = 'PXSa',
    kPOVAttrib_PhotonYSamples        = 'PYSa',
    kPOVAttrib_PhotonsShot           = 'PSho',
    kPOVAttrib_PhotonsStored         = 'PSto',
    kPOVAttrib_GlobalPhotonsStored   = 'GPSt',
    kPOVAttrib_MediaPhotonsStored    = 'MPSt',
    kPOVAttrib_PhotonsPriQInsert     = 'PPQI',
    kPOVAttrib_PhotonsPriQRemove     = 'PPQR',
    kPOVAttrib_GatherPerformedCnt    = 'GPCn',
    kPOVAttrib_GatherExpandedCnt     = 'GECn',

    // render progress and statistics generated by view/render (trace)
    kPOVAttrib_Pixels                = 'Pixe',
    kPOVAttrib_PixelSamples          = 'PixS',
    kPOVAttrib_SuperSampleCount      = 'SSCn',

    // statistics generated by view/render (all)
    kPOVAttrib_Rays                  = 'Rays',
    kPOVAttrib_RaysSaved             = 'RSav',

    kPOVAttrib_TraceLevel            = 'TLev',
    kPOVAttrib_MaxTraceLevel         = 'MaxL',

    kPOVAttrib_ShadowTest            = 'ShdT',
    kPOVAttrib_ShadowTestSuc         = 'ShdS',
    kPOVAttrib_ShadowCacheHits       = 'ShdC',

    kPOVAttrib_PolynomTest           = 'PnmT',
    kPOVAttrib_RootsEliminated       = 'REli',

    kPOVAttrib_CallsToNoise          = 'CTNo',
    kPOVAttrib_CallsToDNoise         = 'CTDN',

    kPOVAttrib_MediaSamples          = 'MeSa',
    kPOVAttrib_MediaIntervals        = 'MeIn',

    kPOVAttrib_ReflectedRays         = 'RflR',
    kPOVAttrib_InnerReflectedRays    = 'IReR',
    kPOVAttrib_RefractedRays         = 'RfrT',
    kPOVAttrib_TransmittedRays       = 'TraR',

    kPOVAttrib_IsoFindRoot           = 'IFRo',
    kPOVAttrib_FunctionVMCalls       = 'FVMC',
    kPOVAttrib_FunctionVMInstrEst    = 'FVMI',

    kPOVAttrib_CrackleCacheTest      = 'CrCT',
    kPOVAttrib_CrackleCacheTestSuc   = 'CrCS',

    kPOVAttrib_ObjectIStats          = 'OISt',
    kPOVAttrib_ISectsTests           = 'ITst',
    kPOVAttrib_ISectsSucceeded       = 'ISuc',

    kPOVAttrib_MinAlloc              = 'MinA',
    kPOVAttrib_MaxAlloc              = 'MaxA',
    kPOVAttrib_CallsToAlloc          = 'CTAl',
    kPOVAttrib_CallsToFree           = 'CTFr',
    kPOVAttrib_PeakMemoryUsage       = 'PMUs',

    // subject to elimination
    kPOVAttrib_BoundingQueues        = 'BQue',
    kPOVAttrib_BoundingQueueResets   = 'BQRs',
    kPOVAttrib_BoundingQueueResizes  = 'BQRz',
    kPOVAttrib_IStackOverflow        = 'IStO',
    kPOVAttrib_ObjectName            = 'ONam',
    kPOVAttrib_ObjectID              = 'OIde',

    // time statistics and progress reporting
    kPOVAttrib_RealTime              = 'ReaT',
    kPOVAttrib_CPUTime               = 'CPUT',
    kPOVAttrib_TimeSamples           = 'TSam',

    // parser progress
    kPOVAttrib_CurrentTokenCount     = 'CTCo',

    // bounding progress
    kPOVAttrib_CurrentNodeCount      = 'CNCo',

    /// photon progress
    kPOVAttrib_CurrentPhotonCount    = 'CPCo',

    // render progress
    kPOVAttrib_PixelsPending         = 'PPen',
    kPOVAttrib_PixelsCompleted       = 'PCom',

    // render pixel data/control
    kPOVAttrib_PixelId               = 'PiId',
    kPOVAttrib_PixelSize             = 'PiSi',
    kPOVAttrib_PixelBlock            = 'PBlo',
    kPOVAttrib_PixelColors           = 'PCol',
    kPOVAttrib_PixelPositions        = 'PPos',
    kPOVAttrib_PixelSkipList         = 'PSLi',

    // scene/view error reporting and TBD
    kPOVAttrib_CurrentLine           = 'CurL',
    kPOVAttrib_LineCount             = 'LCnt',
    kPOVAttrib_AbsoluteCurrentLine   = 'AbsL',
    kPOVAttrib_FileName              = 'File',
    kPOVAttrib_State                 = 'Stat',
    kPOVAttrib_Warning               = 'Warn',
    kPOVAttrib_Line                  = 'Line',
    kPOVAttrib_Column                = 'Colu',
    kPOVAttrib_FilePosition          = 'FPos',
    kPOVAttrib_TokenName             = 'TokN',
    kPOVAttrib_Error                 = 'Erro',
    kPOVAttrib_INIFile               = 'IFil',
    kPOVAttrib_RenderOptions         = 'ROpt',
    kPOVAttrib_Identifier            = 'Iden',
    kPOVAttrib_Value                 = 'Valu',
    kPOVAttrib_ProgressStatus        = 'ProS',
    kPOVAttrib_MosaicPreviewSize     = 'MPSi',

    // Rendering order
    kPOVAttrib_RenderBlockStep       = 'RBSt',
    kPOVAttrib_RenderPattern         = 'RPat',

    // helpers
    kPOVAttrib_StartColumn           = kPOVAttrib_Left,
    kPOVAttrib_EndColumn             = kPOVAttrib_Right,
    kPOVAttrib_StartRow              = kPOVAttrib_Top,
    kPOVAttrib_EndRow                = kPOVAttrib_Bottom
};

// Add new stats ONLY at the end!!!
enum
{
    kPOVList_Stat_BicubicTest = 1,
    kPOVList_Stat_BlobTest,
    kPOVList_Stat_BlobCpTest,
    kPOVList_Stat_BlobBdTest,
    kPOVList_Stat_BoxTest,
    kPOVList_Stat_ConeCylTest,
    kPOVList_Stat_CSGIntersectTest,
    kPOVList_Stat_CSGMergeTest,
    kPOVList_Stat_CSGUnionTest,
    kPOVList_Stat_DiscTest,
    kPOVList_Stat_FractalTest,
    kPOVList_Stat_HFTest,
    kPOVList_Stat_HFBoxTest,
    kPOVList_Stat_HFTriangleTest,
    kPOVList_Stat_HFBlockTest,
    kPOVList_Stat_HFCellTest,
    kPOVList_Stat_IsosurfaceTest,
    kPOVList_Stat_IsosurfaceBdTest,
    kPOVList_Stat_IsosurfaceCacheTest,
    kPOVList_Stat_LatheTest,
    kPOVList_Stat_LatheBdTest,
    kPOVList_Stat_MeshTest,
    kPOVList_Stat_PlaneTest,
    kPOVList_Stat_PolygonTest,
    kPOVList_Stat_PrismTest,
    kPOVList_Stat_PrismBdTest,
    kPOVList_Stat_ParametricTest,
    kPOVList_Stat_ParametricBoxTest,
    kPOVList_Stat_QuardicTest,
    kPOVList_Stat_QuadPolyTest,
    kPOVList_Stat_SphereTest,
    kPOVList_Stat_SphereSweepTest,
    kPOVList_Stat_SuperellipsTest,
    kPOVList_Stat_SORTest,
    kPOVList_Stat_SORBdTest,
    kPOVList_Stat_TorusTest,
    kPOVList_Stat_TorusBdTest,
    kPOVList_Stat_TriangleTest,
    kPOVList_Stat_TTFontTest,
    kPOVList_Stat_BoundObjectTest,
    kPOVList_Stat_ClipObjectTest,
    kPOVList_Stat_BoundingBoxTest,
    kPOVList_Stat_LightBufferTest,
    kPOVList_Stat_VistaBufferTest,
    kPOVList_Stat_RBezierTest,
    kPOVList_Stat_OvusTest,
    kPOVList_Stat_Last
};

// Add new progress messages ONLY at the end!!!
enum
{
    kPOVList_Prog_CreatingBoundingSlabs = 1,
    kPOVList_Prog_CreatingVistaBuffer,
    kPOVList_Prog_CreatingLightBuffers,
    kPOVList_Prog_BuildingPhotonMaps,
    kPOVList_Prog_LoadingPhotonMaps,
    kPOVList_Prog_SavingPhotonMaps,
    kPOVList_Prog_SortingPhotons,
    kPOVList_Prog_ReclaimingMemory,
    kPOVList_Prog_WritingINIFile,
    kPOVList_Prog_WritingHistogramFile,
    kPOVList_Prog_PerformingShelloutCommand,
    kPOVList_Prog_ResumingInterruptedTrace,
    kPOVList_Prog_ProcessingFrame,
    kPOVList_Prog_Parsing,
    kPOVList_Prog_Displaying,
    kPOVList_Prog_Rendering,
    kPOVList_Prog_DoneTracing,
    kPOVList_Prog_AbortingRender,
    kPOVList_Prog_UserAbort
};

// TODO FIXME - make this enum obsolete
enum
{
    PROGRESS_CREATING_BOUNDING_SLABS = kPOVList_Prog_CreatingBoundingSlabs,
    PROGRESS_CREATING_VISTA_BUFFER = kPOVList_Prog_CreatingVistaBuffer,
    PROGRESS_CREATE_LIGHT_BUFFERS = kPOVList_Prog_CreatingLightBuffers,
    PROGRESS_BUILDING_PHOTON_MAPS = kPOVList_Prog_BuildingPhotonMaps,
    PROGRESS_LOADING_PHOTON_MAPS = kPOVList_Prog_LoadingPhotonMaps,
    PROGRESS_SAVING_PHOTON_MAPS = kPOVList_Prog_SavingPhotonMaps,
    PROGRESS_SORTING_PHOTONS = kPOVList_Prog_SortingPhotons,
    PROGRESS_RECLAIMING_MEMORY = kPOVList_Prog_ReclaimingMemory,
    PROGRESS_WRITE_INI_FILE = kPOVList_Prog_WritingINIFile,
    PROGRESS_WRITE_HISTOGRAM_FILE = kPOVList_Prog_WritingHistogramFile,
    PROGRESS_PERFORMING_SHELLOUT_COMMAND = kPOVList_Prog_PerformingShelloutCommand,
    PROGRESS_RESUMING_INTERRUPTED_TRACE = kPOVList_Prog_ResumingInterruptedTrace,
    PROGRESS_PROCESSING_FRAME = kPOVList_Prog_ProcessingFrame,
    PROGRESS_PARSING = kPOVList_Prog_Parsing,
    PROGRESS_DISPLAYING = kPOVList_Prog_Displaying,
    PROGRESS_RENDERING = kPOVList_Prog_Rendering,
    PROGRESS_DONE_TRACING = kPOVList_Prog_DoneTracing,
    PROGRESS_ABORTING_RENDER = kPOVList_Prog_AbortingRender,
    PROGRESS_USER_ABORT = kPOVList_Prog_UserAbort
};

enum
{
    kPOVList_FileType_Unknown,
    kPOVList_FileType_Targa,
    kPOVList_FileType_CompressedTarga,
    kPOVList_FileType_PNG,
    kPOVList_FileType_JPEG,
    kPOVList_FileType_PPM,
    kPOVList_FileType_BMP,
    kPOVList_FileType_OpenEXR,
    kPOVList_FileType_RadianceHDR,
    kPOVList_FileType_System,
    kPOVList_FileType_CSV, // used for histogram file
};

enum
{
    /**
     *  No gamma handling.
     *  This model is based on the (wrong) presumption that image file pixel values are proportional to
     *  physical light intensities.
     *  This is the default for POV-Ray 3.6 and earlier.
     */
    kPOVList_GammaMode_None,
    /**
     *  Explicit assumed_gamma-based gamma handling model, 3.6 variant.
     *  This model is based on the (wrong) presumption that render engine maths works equally well with
     *  both linear and gamma-encoded light intensity values.
     *  Using assumed_gamma=1.0 gives physically realistic results.
     *  Input image files without implicit or explicit gamma information will be presumed to match assumed_gamma,
     *  i.e. they will not be gamma corrected.
     *  This is the mode used by POV-Ray 3.6 if assumed_gamma is specified.
     */
    kPOVList_GammaMode_AssumedGamma36,
    /**
     *  Explicit assumed_gamma-based gamma handling model, 3.7 variant.
     *  This model is based on the (wrong) presumption that render engine maths works equally well with
     *  both linear and gamma-encoded light intensity values.
     *  Using assumed_gamma=1.0 gives physically realistic results.
     *  Input image files without implicit or explicit gamma information will be presumed to match official
     *  recommendations for the respective file format; files for which no official recommendations exists
     *  will be presumed to match assumed_gamma.
     *  This is the mode used by POV-Ray 3.7 if assumed_gamma is specified.
     */
    kPOVList_GammaMode_AssumedGamma37,
    /**
     *  Implicit assumed_gamma-based gamma handling model, 3.7 variant.
     *  This model is functionally idential to kPOVList_GammaMode_AssumedGamma37 except that it also serves as a marker
     *  that assumed_gamma has not been set explicitly.
     *  This is the default for POV-Ray 3.7 and later.
     */
    kPOVList_GammaMode_AssumedGamma37Implied,
};

enum
{
    kPOVList_GammaType_Unknown,
    kPOVList_GammaType_Neutral,
    kPOVList_GammaType_PowerLaw,
    kPOVList_GammaType_SRGB
};

enum
{
    kPOVList_DitherMethod_None,
    kPOVList_DitherMethod_Diffusion1D,
    kPOVList_DitherMethod_Diffusion2D,
    kPOVList_DitherMethod_FloydSteinberg,
    kPOVList_DitherMethod_Bayer2x2,
    kPOVList_DitherMethod_Bayer3x3,
    kPOVList_DitherMethod_Bayer4x4,
};

#endif // POVMSGID_H<|MERGE_RESOLUTION|>--- conflicted
+++ resolved
@@ -2,19 +2,14 @@
 ///
 /// @file base/povmsgid.h
 ///
-<<<<<<< HEAD
-/// This module contains all defines, typedefs, and prototypes for the POVMS.
-=======
 /// This module contains all defines, typedefs, and prototypes for the POVMS
 /// interface.
->>>>>>> 8f001a62
 ///
 /// @copyright
 /// @parblock
 ///
-<<<<<<< HEAD
 /// UberPOV Raytracer version 1.37.
-/// Portions Copyright 2013-2014 Christoph Lipka.
+/// Portions Copyright 2013-2015 Christoph Lipka.
 ///
 /// UberPOV 1.37 is an experimental unofficial branch of POV-Ray 3.7, and is
 /// subject to the same licensing terms and conditions.
@@ -22,11 +17,7 @@
 /// ----------------------------------------------------------------------------
 ///
 /// Persistence of Vision Ray Tracer ('POV-Ray') version 3.7.
-/// Copyright 1991-2013 Persistence of Vision Raytracer Pty. Ltd.
-=======
-/// Persistence of Vision Ray Tracer ('POV-Ray') version 3.7.
 /// Copyright 1991-2015 Persistence of Vision Raytracer Pty. Ltd.
->>>>>>> 8f001a62
 ///
 /// POV-Ray is free software: you can redistribute it and/or modify
 /// it under the terms of the GNU Affero General Public License as
@@ -49,11 +40,7 @@
 ///
 /// @endparblock
 ///
-<<<<<<< HEAD
-//*******************************************************************************
-=======
 //******************************************************************************
->>>>>>> 8f001a62
 
 #ifndef POVMSGID_H
 #define POVMSGID_H
@@ -302,11 +289,8 @@
     kPOVAttrib_PrimaryDevs           = 'Prim',
     kPOVAttrib_AssistingDevs         = 'Asst',
     kPOVAttrib_ContributingDevs      = 'Cont',
-<<<<<<< HEAD
     kPOVAttrib_BranchPrimaryDevs     = 'BPri',
     kPOVAttrib_BranchContributingDevs = 'BCon',
-=======
->>>>>>> 8f001a62
     kPOVAttrib_ImageLibVersions      = 'ILVe',
 
     // options handled by frontend
@@ -345,10 +329,7 @@
     kPOVAttrib_ViewingGamma          = 'VGam',
     kPOVAttrib_DitherMethod          = 'DitM',
     kPOVAttrib_Dither                = 'Dith',
-<<<<<<< HEAD
     kPOVAttrib_GlareDesaturation     = 'GDes',
-=======
->>>>>>> 8f001a62
 
     kPOVAttrib_InitialFrame          = 'IFrm',
     kPOVAttrib_FinalFrame            = 'FFrm',
@@ -412,20 +393,14 @@
     kPOVAttrib_SamplingMethod        = 'AASM',
     kPOVAttrib_AntialiasThreshold    = 'AATh',
     kPOVAttrib_AntialiasDepth        = 'AADe',
-<<<<<<< HEAD
     kPOVAttrib_AntialiasConfidence   = 'AACo',
-=======
->>>>>>> 8f001a62
     kPOVAttrib_Jitter                = 'AAJi',
     kPOVAttrib_JitterAmount          = 'AAJA',
     kPOVAttrib_AntialiasGamma        = 'AAGa',
     kPOVAttrib_AntialiasGammaType    = 'AAGT', // currently not supported by code
     kPOVAttrib_Quality               = 'Qual',
     kPOVAttrib_HighReproducibility   = 'HRep',
-<<<<<<< HEAD
     kPOVAttrib_StochasticSeed        = 'SSee',
-=======
->>>>>>> 8f001a62
 
     kPOVAttrib_Bounding              = 'Boun',
     kPOVAttrib_BoundingMethod        = 'BdMe',
