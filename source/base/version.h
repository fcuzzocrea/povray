//******************************************************************************
///
/// @file base/version.h
///
/// Version information.
///
/// @copyright
/// @parblock
///
/// UberPOV Raytracer version 1.37.
/// Portions Copyright 2013-2016 Christoph Lipka.
///
/// UberPOV 1.37 is an experimental unofficial branch of POV-Ray 3.7, and is
/// subject to the same licensing terms and conditions.
///
/// ----------------------------------------------------------------------------
///
/// Persistence of Vision Ray Tracer ('POV-Ray') version 3.7.
/// Copyright 1991-2016 Persistence of Vision Raytracer Pty. Ltd.
///
/// POV-Ray is free software: you can redistribute it and/or modify
/// it under the terms of the GNU Affero General Public License as
/// published by the Free Software Foundation, either version 3 of the
/// License, or (at your option) any later version.
///
/// POV-Ray is distributed in the hope that it will be useful,
/// but WITHOUT ANY WARRANTY; without even the implied warranty of
/// MERCHANTABILITY or FITNESS FOR A PARTICULAR PURPOSE.  See the
/// GNU Affero General Public License for more details.
///
/// You should have received a copy of the GNU Affero General Public License
/// along with this program.  If not, see <http://www.gnu.org/licenses/>.
///
/// ----------------------------------------------------------------------------
///
/// POV-Ray is based on the popular DKB raytracer version 2.12.
/// DKBTrace was originally written by David K. Buck.
/// DKBTrace Ver 2.0-2.12 were written by David K. Buck & Aaron A. Collins.
///
/// @endparblock
///
//******************************************************************************

#ifndef POVRAY_BASE_VERSION_H
#define POVRAY_BASE_VERSION_H

#include "base/configbase.h"
#include "base/build.h"

// POV-Ray version and copyright message macros

#define POV_RAY_COPYRIGHT "Copyright 1991-2016 Persistence of Vision Raytracer Pty. Ltd."
#define OFFICIAL_VERSION_STRING "3.7.1"
#define OFFICIAL_VERSION_NUMBER 371

<<<<<<< HEAD
#define POV_RAY_PRERELEASE "x.colour.8755787"

#define POV_RAY_EDITOR_VERSION "3.7.0"

#ifdef BRANCH_NAME

    #if POV_RAY_IS_OFFICIAL == 1
    #error A branch build cannot be an official POV-Ray build.
    #endif

    #ifdef POV_RAY_PRERELEASE
    #define POV_RAY_VERSION OFFICIAL_VERSION_STRING "-" POV_RAY_PRERELEASE
    #else
    #define POV_RAY_VERSION OFFICIAL_VERSION_STRING
    #endif

    #define POV_RAY_IS_BRANCH 1

    #if STANDALONE_BUILD == 1
    #define STANDALONE_VER ".stalone"
    #define REGCURRENT_VERSION BRANCH_FULL_VERSION
    #else
    #define STANDALONE_VER ""
    #define REGCURRENT_VERSION POV_RAY_VERSION "-" BRANCH_NAME "-" BRANCH_FULL_VERSION
    #endif
=======
#define POV_RAY_PRERELEASE "x.diffuse.8587945"
>>>>>>> 4f60e958

#else

    #if (POV_RAY_IS_AUTOBUILD == 1) && ((POV_RAY_IS_OFFICIAL == 1) || (POV_RAY_IS_SEMI_OFFICIAL == 1))
    #ifdef POV_RAY_PRERELEASE
    #define POV_RAY_VERSION OFFICIAL_VERSION_STRING "-" POV_RAY_PRERELEASE "+" POV_RAY_AUTOBUILD_ID
    #else
    #define POV_RAY_VERSION OFFICIAL_VERSION_STRING "+" POV_RAY_AUTOBUILD_ID
    #endif
    #elif (POV_RAY_IS_OFFICIAL == 1)
    #ifdef POV_RAY_PRERELEASE
    #define POV_RAY_VERSION OFFICIAL_VERSION_STRING "-" POV_RAY_PRERELEASE
    #else
    #define POV_RAY_VERSION OFFICIAL_VERSION_STRING
    #endif
    #else
    #ifdef POV_RAY_PRERELEASE
    #define POV_RAY_VERSION OFFICIAL_VERSION_STRING "-" POV_RAY_PRERELEASE ".unofficial"
    #else
    #define POV_RAY_VERSION OFFICIAL_VERSION_STRING "-unofficial"
    #endif
    #endif

    #define BRANCH_NAME                 "POV-Ray"
    #define BRANCH_FULL_NAME            "Persistence of Vision Raytracer(tm)"
    #define BRANCH_MAINTAINER           "the POV-Ray Team"
    #define BRANCH_CONTACT              "http://www.povray.org"
    #define BRANCH_VERSION              OFFICIAL_VERSION
    #define BRANCH_FULL_VERSION         POV_RAY_VERSION
    #define BRANCH_COPYRIGHT            POV_RAY_COPYRIGHT
    #define BRANCH_BUILD_IS_OFFICIAL    POV_RAY_IS_OFFICIAL
    #define POV_RAY_IS_BRANCH           0

    #define STANDALONE_VER ""
    #define REGCURRENT_VERSION POV_RAY_VERSION

#endif

#endif // POVRAY_BASE_VERSION_H<|MERGE_RESOLUTION|>--- conflicted
+++ resolved
@@ -53,8 +53,7 @@
 #define OFFICIAL_VERSION_STRING "3.7.1"
 #define OFFICIAL_VERSION_NUMBER 371
 
-<<<<<<< HEAD
-#define POV_RAY_PRERELEASE "x.colour.8755787"
+#define POV_RAY_PRERELEASE "x.colour.8755787.diffuse.8587945"
 
 #define POV_RAY_EDITOR_VERSION "3.7.0"
 
@@ -79,9 +78,6 @@
     #define STANDALONE_VER ""
     #define REGCURRENT_VERSION POV_RAY_VERSION "-" BRANCH_NAME "-" BRANCH_FULL_VERSION
     #endif
-=======
-#define POV_RAY_PRERELEASE "x.diffuse.8587945"
->>>>>>> 4f60e958
 
 #else
 
