--- conflicted
+++ resolved
@@ -51,11 +51,7 @@
 #define BRANCH_CONTACT          "http://www.lipka-koeln.de"
 #define BRANCH_VERSION          "1.37.1.0"
 #define BRANCH_COPYRIGHT        "Copyright 2013-2016 Christoph Lipka."
-<<<<<<< HEAD
-#define BRANCH_PRERELEASE       "alpha.8756682"
-=======
-#define BRANCH_PRERELEASE       "x.diffuse.8755996"
->>>>>>> 0ff6c73c
+#define BRANCH_PRERELEASE       "alpha.8756742"
 
 /// Primary developers of this branch, in alphabetical order.
 /// Comma-separated list of strings, e.g.
