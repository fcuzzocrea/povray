/*******************************************************************************
 * branch.h
 *
 * ---------------------------------------------------------------------------
 * UberPOV Ray Tracer version 1.37.
 * Copyright 2013 Christoph Lipka.
 *
 * UberPOV is free software: you can redistribute it and/or modify
 * it under the terms of the GNU Affero General Public License as
 * published by the Free Software Foundation, either version 3 of the
 * License, or (at your option) any later version.
 *
 * UberPOV is distributed in the hope that it will be useful,
 * but WITHOUT ANY WARRANTY; without even the implied warranty of
 * MERCHANTABILITY or FITNESS FOR A PARTICULAR PURPOSE.  See the
 * GNU Affero General Public License for more details.
 *
 * You should have received a copy of the GNU Affero General Public License
 * along with this program.  If not, see <http://www.gnu.org/licenses/>.
 * ---------------------------------------------------------------------------
 * UberPOV is based on the popular Persistence of Vision Ray Tracer
 * ('POV-Ray') version 3.7, Copyright 1991-2013 Persistence of Vision
 * Raytracer Pty. Ltd.
 * ---------------------------------------------------------------------------
 * POV-Ray is based on the popular DKB raytracer version 2.12.
 * DKBTrace was originally written by David K. Buck.
 * DKBTrace Ver 2.0-2.12 were written by David K. Buck & Aaron A. Collins.
 * ---------------------------------------------------------------------------
 * $File: //depot/clipka/upov/source/base/branch.h $
 * $Revision: #4 $
 * $Change: 6106 $
 * $DateTime: 2013/11/20 10:18:06 $
 * $Author: clipka $
 *******************************************************************************/

#ifndef POVRAY_BRANCH_H
#define POVRAY_BRANCH_H

#define BRANCH_NAME             "UberPOV"
#define BRANCH_FULL_NAME        "UberPOV Raytracer"
#define BRANCH_MAINTAINER       "Christoph Lipka"
#define BRANCH_CONTACT          "http://www.lipka-koeln.de"
<<<<<<< HEAD
#define BRANCH_VERSION          "1.37.0.0-beta.4"
#define BRANCH_COPYRIGHT        "Copyright 2013 Christoph Lipka."
=======
#define BRANCH_VERSION          "1.37.0.0-beta.5"
#define BRANCH_COPYRIGHT        "Copyright 2013-2014 Christoph Lipka."
>>>>>>> aa6f1eac

///
/// Primary developers of this branch, in alphabetical order.
/// Comma-separated list of strings, e.g. @code
///     #define BRANCH_DEVELOPERS "John Doe", "Frank N. Furter", "R. Daneel Olivaw"
/// @endcode.
///
#define BRANCH_DEVELOPERS       "Christoph Lipka"

///
/// Additional contributors to this branch, in alphabetical order.
/// Comma-separated list of strings, e.g. @code
///     #define BRANCH_CONTRIBUTORS "John Doe", "Frank N. Furter", "R. Daneel Olivaw"
/// @endcode.
/// Leave undefined if there are no additional contributors.
///
#define BRANCH_CONTRIBUTORS     "Christian Froeschlin"


// TODO FIXME - as long as it doesn't have its own installer and set of distribution files,
// and instead relies on the files coming with POV-Ray proper, UberPOV hijacks POV-Ray's
// registry section and directory trees.

#define REGKEY      "POV-Ray"
#define REGVERKEY   "v3.7"

#define PATHKEY     "POV-Ray"
#define PATHVERKEY  "v3.7"


///
/// *************************************************************************************************************
///
/// @name Patches With Notable Limitations
///
/// The following macros enable patches which have known noteworthy limitations.
///
/// @{
///

///
/// Experimental patch providing a mechanism to persist data between frames in an animation.
/// Kudos to Christian Froeschlin, who published the basis for this patch on the povray.unofficial.patches newsgroup.
///
/// @note     This patch will also persist data between successive renders in a GUI.
///           Currently, no mechanism has been implemented to force cleanup of persistent data from the GUI.
///           Cleanup from SDL can be achieved using the @c #undef statement.
///
/// @warning  This patch requires parsing to be single-threaded.
///
#define EXPERIMENTAL_UPOV_PERSISTENT 1

///
/// @}
///
/// *************************************************************************************************************
///

#ifndef BRANCH_BUILD_IS_OFFICIAL
#define BRANCH_BUILD_IS_OFFICIAL 0
#endif

#endif // POVRAY_BRANCH_H<|MERGE_RESOLUTION|>--- conflicted
+++ resolved
@@ -40,13 +40,8 @@
 #define BRANCH_FULL_NAME        "UberPOV Raytracer"
 #define BRANCH_MAINTAINER       "Christoph Lipka"
 #define BRANCH_CONTACT          "http://www.lipka-koeln.de"
-<<<<<<< HEAD
-#define BRANCH_VERSION          "1.37.0.0-beta.4"
-#define BRANCH_COPYRIGHT        "Copyright 2013 Christoph Lipka."
-=======
 #define BRANCH_VERSION          "1.37.0.0-beta.5"
 #define BRANCH_COPYRIGHT        "Copyright 2013-2014 Christoph Lipka."
->>>>>>> aa6f1eac
 
 ///
 /// Primary developers of this branch, in alphabetical order.
