<<<<<<< HEAD
/*******************************************************************************
 * pov_err.cpp
 *
 * ---------------------------------------------------------------------------
 * UberPOV Raytracer version 1.37.
 * Portions Copyright 2013 Christoph Lipka.
 *
 * UberPOV 1.37 is an experimental unofficial branch of POV-Ray 3.7, and is
 * subject to the same licensing terms and conditions.
 * ---------------------------------------------------------------------------
 * Persistence of Vision Ray Tracer ('POV-Ray') version 3.7.
 * Copyright 1991-2013 Persistence of Vision Raytracer Pty. Ltd.
 *
 * POV-Ray is free software: you can redistribute it and/or modify
 * it under the terms of the GNU Affero General Public License as
 * published by the Free Software Foundation, either version 3 of the
 * License, or (at your option) any later version.
 *
 * POV-Ray is distributed in the hope that it will be useful,
 * but WITHOUT ANY WARRANTY; without even the implied warranty of
 * MERCHANTABILITY or FITNESS FOR A PARTICULAR PURPOSE.  See the
 * GNU Affero General Public License for more details.
 *
 * You should have received a copy of the GNU Affero General Public License
 * along with this program.  If not, see <http://www.gnu.org/licenses/>.
 * ---------------------------------------------------------------------------
 * POV-Ray is based on the popular DKB raytracer version 2.12.
 * DKBTrace was originally written by David K. Buck.
 * DKBTrace Ver 2.0-2.12 were written by David K. Buck & Aaron A. Collins.
 * ---------------------------------------------------------------------------
 * $File: //depot/clipka/upov/source/base/pov_err.cpp $
 * $Revision: #3 $
 * $Change: 5944 $
 * $DateTime: 2013/07/22 09:27:03 $
 * $Author: clipka $
 *******************************************************************************/
=======
//******************************************************************************
///
/// @file base/pov_err.cpp
///
/// @todo   What's in here?
///
/// @copyright
/// @parblock
///
/// Persistence of Vision Ray Tracer ('POV-Ray') version 3.7.
/// Copyright 1991-2015 Persistence of Vision Raytracer Pty. Ltd.
///
/// POV-Ray is free software: you can redistribute it and/or modify
/// it under the terms of the GNU Affero General Public License as
/// published by the Free Software Foundation, either version 3 of the
/// License, or (at your option) any later version.
///
/// POV-Ray is distributed in the hope that it will be useful,
/// but WITHOUT ANY WARRANTY; without even the implied warranty of
/// MERCHANTABILITY or FITNESS FOR A PARTICULAR PURPOSE.  See the
/// GNU Affero General Public License for more details.
///
/// You should have received a copy of the GNU Affero General Public License
/// along with this program.  If not, see <http://www.gnu.org/licenses/>.
///
/// ----------------------------------------------------------------------------
///
/// POV-Ray is based on the popular DKB raytracer version 2.12.
/// DKBTrace was originally written by David K. Buck.
/// DKBTrace Ver 2.0-2.12 were written by David K. Buck & Aaron A. Collins.
///
/// @endparblock
///
//******************************************************************************
>>>>>>> 8f001a62

// configbase.h must always be the first POV file included within base *.cpp files
#include "base/configbase.h"
#include "base/povmscpp.h"
#include "base/pov_err.h"
#include <cstring>

// this must be the last file included
#include "base/povdebug.h"

namespace pov_base
{

std::string Exception::lookup_code(int err, const char *file, unsigned int line)
{
    char    str[256];

    // skip over part of filename, if present, to make output more compact.
    if (file != NULL && (strncmp(file, "../../source/", 13) == 0 || strncmp(file, "..\\..\\source\\", 13) == 0))
        file += 13;

    switch(err)
    {
        case kNoErr:
            if (file == NULL)
                return "(Failed to determine error: no code found.)";
            sprintf(str, "(Failed to determine error: no code in exception thrown at %s line %d.)", file, line);
            return std::string(str);

        case kParamErr:
            return "Invalid parameter.";

        case kMemFullErr:
            if (file == NULL)
                return "Out of memory.";
            sprintf(str, "Memory allocation failure exception thrown at %s line %d.", file, line);
            return std::string(str);

        case kInvalidDataSizeErr:
            return "Invalid data size.";

        case kCannotHandleDataErr:
            return "Cannot handle data of this type or kind.";

        case kNullPointerErr:
            return "Unexpected null pointer.";

        case kChecksumErr:
            return "Corrupted data.";

        case kParseErr:
            return "Cannot parse input.";

        case kCannotOpenFileErr:
            return "Cannot open file.";

        case kInvalidDestAddrErr:
            return "Invalid destination address.";

        case kCannotConnectErr:
            return "Cannot establish connection.";

        case kDisconnectedErr:
            return "Disconnection initiated from client.";

        case kHostDisconnectedErr:
            return "Disconnection initiated from host.";

        case kNetworkDataErr:
            return "Network data transmission failed.";

        case kNetworkConnectionErr:
            return "Network connection failed";

        case kObjectAccessErr:
            return "Cannot access object.";

        case kVersionErr:
            return "Invalid version.";

        case kFileDataErr:
            return "Cannot access data in file.";

        case kAuthorisationErr:
            return "Unauthorised access";

        case kDataTypeErr:
            return "Data type or kind does not match.";

        case kTimeoutErr:
            return "Operation timed out.";

        case kInvalidContextErr:
            return "Context is invalid.";

        case kIncompleteDataErr:
            return "Cannot handle data because it is incomplete.";

        case kInvalidIdentifierErr:
            return "Invalid identifier.";

        case kCannotHandleRequestErr:
            return "Cannot handle request.";

        case kFalseErr:
            return "Result was false but true was expected.";

        case kOutOfSyncErr:
            return "Cannot perform this operation now.";

        case kQueueFullErr:
            return "Queue is full.";

        case kUserAbortErr:
            return "Frontend halted render.";

        case kImageAlreadyRenderedErr:
            return "Image already rendered.";

        case kAccessViolationErr:
            return "Memory access violation.";

        case kDivideByZeroErr:
            return "Divide by zero.";

        case kStackOverflowErr:
            return "Stack overflow.";

        case kNativeExceptionErr:
            return "Native operating-system exception.";

<<<<<<< HEAD
		case kInternalLimitErr:
			return "A " BRANCH_NAME " internal nesting limit was reached.";
=======
        case kInternalLimitErr:
            return "A POV-Ray internal nesting limit was reached.";
>>>>>>> 8f001a62

        case kUncategorizedError:
            if (file == NULL)
                return "Uncategorized error.";
            sprintf(str, "Uncategorized error thrown at %s line %d.", file, line);
            return std::string(str);

<<<<<<< HEAD
		case kNumericalLimitErr:
			return "A " BRANCH_NAME " internal numerical limit was reached.";
	}
=======
        case kNumericalLimitErr:
            return "A POV-Ray internal numerical limit was reached.";
    }
>>>>>>> 8f001a62

    // default
    sprintf(str, "(Failed to determine error: unidentified code %d in exception thrown at %s line %d. Please report this.)", err, file, line);
    return std::string(str);
}

}<|MERGE_RESOLUTION|>--- conflicted
+++ resolved
@@ -1,41 +1,3 @@
-<<<<<<< HEAD
-/*******************************************************************************
- * pov_err.cpp
- *
- * ---------------------------------------------------------------------------
- * UberPOV Raytracer version 1.37.
- * Portions Copyright 2013 Christoph Lipka.
- *
- * UberPOV 1.37 is an experimental unofficial branch of POV-Ray 3.7, and is
- * subject to the same licensing terms and conditions.
- * ---------------------------------------------------------------------------
- * Persistence of Vision Ray Tracer ('POV-Ray') version 3.7.
- * Copyright 1991-2013 Persistence of Vision Raytracer Pty. Ltd.
- *
- * POV-Ray is free software: you can redistribute it and/or modify
- * it under the terms of the GNU Affero General Public License as
- * published by the Free Software Foundation, either version 3 of the
- * License, or (at your option) any later version.
- *
- * POV-Ray is distributed in the hope that it will be useful,
- * but WITHOUT ANY WARRANTY; without even the implied warranty of
- * MERCHANTABILITY or FITNESS FOR A PARTICULAR PURPOSE.  See the
- * GNU Affero General Public License for more details.
- *
- * You should have received a copy of the GNU Affero General Public License
- * along with this program.  If not, see <http://www.gnu.org/licenses/>.
- * ---------------------------------------------------------------------------
- * POV-Ray is based on the popular DKB raytracer version 2.12.
- * DKBTrace was originally written by David K. Buck.
- * DKBTrace Ver 2.0-2.12 were written by David K. Buck & Aaron A. Collins.
- * ---------------------------------------------------------------------------
- * $File: //depot/clipka/upov/source/base/pov_err.cpp $
- * $Revision: #3 $
- * $Change: 5944 $
- * $DateTime: 2013/07/22 09:27:03 $
- * $Author: clipka $
- *******************************************************************************/
-=======
 //******************************************************************************
 ///
 /// @file base/pov_err.cpp
@@ -44,6 +6,14 @@
 ///
 /// @copyright
 /// @parblock
+///
+/// UberPOV Raytracer version 1.37.
+/// Portions Copyright 2013 Christoph Lipka.
+///
+/// UberPOV 1.37 is an experimental unofficial branch of POV-Ray 3.7, and is
+/// subject to the same licensing terms and conditions.
+///
+/// ----------------------------------------------------------------------------
 ///
 /// Persistence of Vision Ray Tracer ('POV-Ray') version 3.7.
 /// Copyright 1991-2015 Persistence of Vision Raytracer Pty. Ltd.
@@ -70,7 +40,6 @@
 /// @endparblock
 ///
 //******************************************************************************
->>>>>>> 8f001a62
 
 // configbase.h must always be the first POV file included within base *.cpp files
 #include "base/configbase.h"
@@ -202,13 +171,8 @@
         case kNativeExceptionErr:
             return "Native operating-system exception.";
 
-<<<<<<< HEAD
-		case kInternalLimitErr:
-			return "A " BRANCH_NAME " internal nesting limit was reached.";
-=======
         case kInternalLimitErr:
-            return "A POV-Ray internal nesting limit was reached.";
->>>>>>> 8f001a62
+            return "A " BRANCH_NAME " internal nesting limit was reached.";
 
         case kUncategorizedError:
             if (file == NULL)
@@ -216,15 +180,9 @@
             sprintf(str, "Uncategorized error thrown at %s line %d.", file, line);
             return std::string(str);
 
-<<<<<<< HEAD
-		case kNumericalLimitErr:
-			return "A " BRANCH_NAME " internal numerical limit was reached.";
-	}
-=======
         case kNumericalLimitErr:
-            return "A POV-Ray internal numerical limit was reached.";
+            return "A " BRANCH_NAME " internal numerical limit was reached.";
     }
->>>>>>> 8f001a62
 
     // default
     sprintf(str, "(Failed to determine error: unidentified code %d in exception thrown at %s line %d. Please report this.)", err, file, line);
