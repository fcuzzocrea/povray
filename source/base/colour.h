--- conflicted
+++ resolved
@@ -51,10 +51,6 @@
 typedef COLC ColourChannel;
 typedef DBL  PreciseColourChannel;
 
-<<<<<<< HEAD
-template<typename MODEL_T, typename CHANNEL_T, typename DERIVED_T>
-class GenericLinearColour;
-=======
 #if defined(HAVE_NAN)
     template<typename T>
     inline bool ColourChannelIsValid(T c) { return !POV_ISNAN(c); }
@@ -71,7 +67,9 @@
     template<typename T>
     inline void ColourChannelInvalidate(T& c) { c = -std::numeric_limits<ColourChannel>::max(); }
 #endif
->>>>>>> f1699ead
+
+template<typename MODEL_T, typename CHANNEL_T, typename DERIVED_T>
+class GenericLinearColour;
 
 template<typename T>
 class GenericRGBFTColour;
@@ -87,8 +85,6 @@
 
 template<typename MODEL_T, unsigned int BIAS, typename CHANNEL_T = unsigned char>
 class GenericCompactColour;
-
-
 
 /// @name Colour Channel Luminance
 /// @{
@@ -287,16 +283,7 @@
         ///
         inline bool IsValid() const
         {
-<<<<<<< HEAD
-            // test whether any component is NaN, exploiting the property that
-            // a NaN always compares non-equal, even to itself
-            bool result = true;
-            for (unsigned int i = 0; i < kChannels; i ++)
-                result = result && (mColour[i] == mColour[i]);
-            return result;
-=======
             return ColourChannelIsValid(mColour[0]);
->>>>>>> f1699ead
         }
 
         inline bool IsZero() const
@@ -332,12 +319,7 @@
         ///
         inline void Invalidate()
         {
-<<<<<<< HEAD
-            for (unsigned int i = 0; i < kChannels; i ++)
-                mColour[i] = std::numeric_limits<Channel>::quiet_NaN();
-=======
             ColourChannelInvalidate(mColour[0]);
->>>>>>> f1699ead
         }
 
         inline void Set(Channel grey)
@@ -1578,274 +1560,6 @@
             return MaxAbs();
         }
 
-<<<<<<< HEAD
-=======
-        /// Computes the sum of the channels' magnitudes.
-        inline T SumAbs() const
-        {
-            T result = 0.0;
-            for (int i = 0; i < channels; i ++)
-                result += fabs(mColour[i]);
-            return result;
-        }
-
-        /// Computes the intensity of the colour channel with the greatest value.
-        ///
-        /// @note       Do _not_ use this function if you want to compute some kind of weight;
-        ///             that's what @ref WeightMax() is for.
-        ///
-        inline T Max() const
-        {
-            T result = mColour[0];
-            for (int i = 1; i < channels; i ++)
-                result = max(result, mColour[i]);
-            return result;
-        }
-
-        /// Computes the intensity of the colour channel with the greatest magnitude.
-        ///
-        /// @note       Do _not_ use this function if you want to compute some kind of weight;
-        ///             that's what @ref WeightMaxAbs() is for.
-        ///
-        inline T MaxAbs() const
-        {
-            T result = mColour[0];
-            for (int i = 1; i < channels; i ++)
-                result = max(result, fabs(mColour[i]));
-            return result;
-        }
-
-        /// Computes the intensity of the colour channel with the smallest value.
-        ///
-        inline T Min() const
-        {
-            T result = mColour[0];
-            for (int i = 1; i < channels; i ++)
-                result = min(result, mColour[i]);
-            return result;
-        }
-
-        inline bool IsValid() const
-        {
-            return ColourChannelIsValid(mColour[0]);
-        }
-
-        inline bool IsZero() const
-        {
-            bool result = true;
-            for (int i = 0; i < channels; i ++)
-                result = result && (mColour[i] == 0.0);
-            return result;
-        }
-
-        inline bool IsNearZero(T epsilon) const
-        {
-            bool result = true;
-            for (int i = 0; i < channels; i ++)
-                result = result && (fabs(mColour[i]) < epsilon);
-            return result;
-        }
-
-        inline void Clear()
-        {
-            for (int i = 0; i < channels; i ++)
-                mColour[i] = 0.0;
-        }
-
-        inline void Invalidate()
-        {
-            ColourChannelInvalidate(mColour[0]);
-        }
-
-        inline void Set(T grey)
-        {
-            for (int i = 0; i < channels; i ++)
-                mColour[i] = grey;
-        }
-/*
-        inline void Set(T red, T green, T blue)
-        {
-            mColour[RED]   = red;
-            mColour[GREEN] = green;
-            mColour[BLUE]  = blue;
-        }
-*/
-        inline GenericColour Clipped(T minc, T maxc)
-        {
-            GenericColour result;
-            for (int i = 0; i < channels; i ++)
-                result.mColour[i] = pov_base::clip<T>(mColour[i], minc, maxc);
-            return result;
-        }
-
-        inline GenericColour ClippedUpper(T maxc)
-        {
-            GenericColour result;
-            for (int i = 0; i < channels; i ++)
-                result.mColour[i] = min(mColour[i], maxc);
-            return result;
-        }
-
-        inline GenericColour ClippedLower(T minc)
-        {
-            GenericColour result;
-            for (int i = 0; i < channels; i ++)
-                result.mColour[i] = max(mColour[i], minc);
-            return result;
-        }
-
-        inline GenericColour operator+(const GenericColour& b) const
-        {
-            GenericColour result = *this;
-            result += b;
-            return result;
-        }
-
-        inline GenericColour operator-(const GenericColour& b) const
-        {
-            GenericColour result = *this;
-            result -= b;
-            return result;
-        }
-
-        inline GenericColour operator*(const GenericColour& b) const
-        {
-            GenericColour result = *this;
-            result *= b;
-            return result;
-        }
-
-        inline GenericColour operator/(const GenericColour& b) const
-        {
-            GenericColour result = *this;
-            result /= b;
-            return result;
-        }
-
-        inline GenericColour& operator+=(const GenericColour& b)
-        {
-            for (int i = 0; i < channels; i ++)
-                mColour[i] += b.mColour[i];
-            return *this;
-        }
-
-        inline GenericColour& operator-=(const GenericColour& b)
-        {
-            for (int i = 0; i < channels; i ++)
-                mColour[i] -= b.mColour[i];
-            return *this;
-        }
-
-        inline GenericColour& operator*=(const GenericColour& b)
-        {
-            for (int i = 0; i < channels; i ++)
-                mColour[i] *= b.mColour[i];
-            return *this;
-        }
-
-        inline GenericColour& operator/=(const GenericColour& b)
-        {
-            for (int i = 0; i < channels; i ++)
-                mColour[i] /= b.mColour[i];
-            return *this;
-        }
-
-        inline GenericColour operator-() const
-        {
-            GenericColour result;
-            result -= *this;
-            return result;
-        }
-
-        inline GenericColour operator+(double b) const
-        {
-            GenericColour result = *this;
-            result += b;
-            return result;
-        }
-
-        inline GenericColour operator-(double b) const
-        {
-            GenericColour result = *this;
-            result -= b;
-            return result;
-        }
-
-        inline GenericColour operator*(double b) const
-        {
-            GenericColour result = *this;
-            result *= b;
-            return result;
-        }
-
-        inline GenericColour operator/(double b) const
-        {
-            GenericColour result = *this;
-            result /= b;
-            return result;
-        }
-
-        inline GenericColour& operator+=(double b)
-        {
-            for (int i = 0; i < channels; i ++)
-                mColour[i] += b;
-            return *this;
-        }
-
-        inline GenericColour& operator-=(double b)
-        {
-            for (int i = 0; i < channels; i ++)
-                mColour[i] -= b;
-            return *this;
-        }
-
-        inline GenericColour& operator*=(double b)
-        {
-            for (int i = 0; i < channels; i ++)
-                mColour[i] *= b;
-            return *this;
-        }
-
-        inline GenericColour& operator/=(double b)
-        {
-            for (int i = 0; i < channels; i ++)
-                mColour[i] /= b;
-            return *this;
-        }
-
-        inline GenericColour Exp() const
-        {
-            GenericColour result;
-            for (int i = 0; i < channels; i ++)
-                result.mColour[i] = exp(mColour[i]);
-            return result;
-        }
-
-        inline GenericColour Pow(double b) const
-        {
-            GenericColour result;
-            for (int i = 0; i < channels; i ++)
-                result.mColour[i] = pow(mColour[i], T(b));
-            return result;
-        }
-
-        inline GenericColour Cos() const
-        {
-            GenericColour result;
-            for (int i = 0; i < channels; i ++)
-                result.mColour[i] = cos(mColour[i]);
-            return result;
-        }
-
-        inline GenericColour Sqrt() const
-        {
-            GenericColour result;
-            for (int i = 0; i < channels; i ++)
-                result.mColour[i] = sqrt(mColour[i]);
-            return result;
-        }
-
->>>>>>> f1699ead
         inline static const GenericColour& DefaultWavelengths()
         {
             return mkDefaultWavelengths;
@@ -1876,6 +1590,8 @@
             mColour[1] = col.green();
             mColour[2] = col.blue();
         }
+#else
+        #error TODO!
 #endif
 };
 
