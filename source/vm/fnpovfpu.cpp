//******************************************************************************
///
/// @file vm/fnpovfpu.cpp
///
/// This module implements the virtual machine executing render-time functions.
///
/// This module is inspired by code by D. Skarda, T. Bily and R. Suzuki.
///
/// @copyright
/// @parblock
///
/// Persistence of Vision Ray Tracer ('POV-Ray') version 3.8.
/// Copyright 1991-2018 Persistence of Vision Raytracer Pty. Ltd.
///
/// POV-Ray is free software: you can redistribute it and/or modify
/// it under the terms of the GNU Affero General Public License as
/// published by the Free Software Foundation, either version 3 of the
/// License, or (at your option) any later version.
///
/// POV-Ray is distributed in the hope that it will be useful,
/// but WITHOUT ANY WARRANTY; without even the implied warranty of
/// MERCHANTABILITY or FITNESS FOR A PARTICULAR PURPOSE.  See the
/// GNU Affero General Public License for more details.
///
/// You should have received a copy of the GNU Affero General Public License
/// along with this program.  If not, see <http://www.gnu.org/licenses/>.
///
/// ----------------------------------------------------------------------------
///
/// POV-Ray is based on the popular DKB raytracer version 2.12.
/// DKBTrace was originally written by David K. Buck.
/// DKBTrace Ver 2.0-2.12 were written by David K. Buck & Aaron A. Collins.
///
/// @endparblock
///
//******************************************************************************

/**

@file
@par Virtual Machine Instruction Set

# Rs = R0 - R7, one of eight floating-point registers
# Rd = R0 - R7, one of eight floating-point registers
# k = constant, can be DBL or int depending on function
# SP = data stack point
# PSP = program stack pointer
# CC = condition code register
# PC = program counter
# global = global variable data space
# local = local variable data space
# const = const floating-point value data space
# eq = equal
# ne = not equal
# lt = lower
# le = lower or equal
# gt = greater
# ge = greater or equal


R-Type Instructions (9 * 64 = 576)

 Opcode | Source |  Dest  |  k-data  | Instruction      | Operation
 4 bits | 3 bits | 3 bits | 20 bits  |                  |
--------+--------+--------+----------+------------------+--------------------------------
   00   |   Rs   |   Rd   |   0000   | add   Rs, Rd     | Rd + Rs -> Rd
   01   |   Rs   |   Rd   |   0000   | sub   Rs, Rd     | Rd - Rs -> Rd
   02   |   Rs   |   Rd   |   0000   | mul   Rs, Rd     | Rd * Rs -> Rd
   03   |   Rs   |   Rd   |   0000   | div   Rs, Rd     | Rd / Rs -> Rd
   04   |   Rs   |   Rd   |   0000   | mod   Rs, Rd     | Rd % Rs -> Rd
   05   |   Rs   |   Rd   |   0000   | move  Rs, Rd     | Rs -> Rd
   06   |   Rs   |   Rd   |   0000   | cmp   Rs, Rd     | Rd - Rs -> CC
   07   |   Rs   |   Rd   |   0000   | neg   Rs, Rd     | -Rs -> Rd
   08   |   Rs   |   Rd   |   0000   | abs   Rs, Rd     | |Rs| -> Rd


I-Type Instructions (7 * 8 = 56)

 Opcode | Ext.Op |  Dest  |  k-data  | Instruction      | Operation
 4 bits | 3 bits | 3 bits | 16 bits  |                  |
--------+--------+--------+----------+------------------+--------------------------------
   09   |   00   |   Rd   | const(k) | addi  const, Rd  | Rd + const(k) -> Rd
   09   |   01   |   Rd   | const(k) | subi  const, Rd  | Rd - const(k) -> Rd
   09   |   02   |   Rd   | const(k) | muli  const, Rd  | Rd * const(k) -> Rd
   09   |   03   |   Rd   | const(k) | divi  const, Rd  | Rd / const(k) -> Rd
   09   |   04   |   Rd   | const(k) | modi  const, Rd  | Rd % const(k) -> Rd
   09   |   05   |   Rd   | const(k) | loadi const, Rd  | const(k) -> Rd
   09   |   06   |   Rd   | const(k) | cmpi  const, Rd  | Rd - const(k) -> CC


JS-Type Instructions (6 * 8 = 48)

 Opcode | Ext.Op |  Dest  |  k-data  | Instruction      | Operation
 4 bits | 3 bits | 3 bits | 16 bits  |                  |
--------+--------+--------+----------+------------------+--------------------------------
   10   |   00   |   Rd   |   0000   | seq   Rd         | (CC = eq) -> Rd
   10   |   01   |   Rd   |   0000   | sne   Rd         | (CC = ne) -> Rd
   10   |   02   |   Rd   |   0000   | slt   Rd         | (CC = lt) -> Rd
   10   |   03   |   Rd   |   0000   | sle   Rd         | (CC = le) -> Rd
   10   |   04   |   Rd   |   0000   | sgt   Rd         | (CC = gt) -> Rd
   10   |   05   |   Rd   |   0000   | sge   Rd         | (CC = ge) -> Rd
   10   |   06   |   Rd   |   0000   | teq   Rd         | (Rd == 0) -> Rd
   10   |   07   |   Rd   |   0000   | tne   Rd         | (Rd != 0) -> Rd


ML-Type Instructions (6 * 8 = 48)

 Opcode | Ext.Op |  Dest  |  k-data  | Instruction      | Operation
 4 bits | 3 bits | 3 bits | 20 bits  |                  |
--------+--------+--------+----------+------------------+--------------------------------
   11   |   00   |   Rd   |   0000   | load 0(k), Rd    | global(k) -> Rd
   11   |   01   |   Rd   |   0000   | load SP(k), Rd   | local(k) -> Rd
   11   |   02   |   Rd   |   0000   | load 0(k,a), Rd  | global(k + a) -> Rd
   11   |   03   |   Rd   |   0000   | load SP(k,a), Rd | local(k + a) -> Rd
   11   |   04   |   Rd   |   0000   | load 0(k,b), Rd  | global(k + b) -> Rd
   11   |   05   |   Rd   |   0000   | load SP(k,b), Rd | local(k + b) -> Rd


MS-Type Instructions (6 * 8 = 48)

 Opcode | Ext.Op | Source |  k-data  | Instruction      | Operation
 4 bits | 3 bits | 3 bits | 20 bits  |                  |
--------+--------+--------+----------+------------------+--------------------------------
   12   |   00   |   Rs   |   0000   | store Rs, 0(k)   | Rs -> global(k)
   12   |   01   |   Rs   |   0000   | store Rs, SP(k)  | Rs -> local(k)
   12   |   02   |   Rs   |   0000   | store Rs, 0(k,a) | Rs -> global(k + a)
   12   |   03   |   Rs   |   0000   | store Rs, SP(k,a)| Rs -> local(k + a)
   12   |   04   |   Rs   |   0000   | store Rs, 0(k,b) | Rs -> global(k + b)
   12   |   05   |   Rs   |   0000   | store Rs, SP(k,b)| Rs -> local(k + b)


JB-Type Instructions (6)

 Opcode | Ext.Op | Unused |  k-data  | Instruction      | Operation
 4 bits | 3 bits | 3 bits | 20 bits  |                  |
--------+--------+--------+----------+------------------+--------------------------------
   13   |   00   |   00   |  offset  | beq   k          | if (CC = eq) then k -> PC
   13   |   01   |   00   |  offset  | bne   k          | if (CC = ne) then k -> PC
   13   |   02   |   00   |  offset  | blt   k          | if (CC = lt) then k -> PC
   13   |   03   |   00   |  offset  | ble   k          | if (CC = le) then k -> PC
   13   |   04   |   00   |  offset  | bgt   k          | if (CC = gt) then k -> PC
   13   |   05   |   00   |  offset  | bge   k          | if (CC = ge) then k -> PC


XS-Type Instructions (6 * 8 = 48)

 Opcode | Ext.Op | Source |  k-data  | Instruction      | Operation
 4 bits | 3 bits | 3 bits | 20 bits  |                  |
--------+--------+--------+----------+------------------+--------------------------------
   14   |   00   |   Rs   |   0000   | xeq   Rs         | if (Rs == 0) then exception
   14   |   01   |   Rs   |   0000   | xne   Rs         | if (Rs != 0) then exception
   14   |   02   |   Rs   |   0000   | xlt   Rs         | if (Rs < 0) then exception
   14   |   03   |   Rs   |   0000   | xle   Rs         | if (Rs <= 0) then exception
   14   |   04   |   Rs   |   0000   | xgt   Rs         | if (Rs > 0) then exception
   14   |   05   |   Rs   |   0000   | xge   Rs         | if (Rs >= 0) then exception
   14   |   06   |   Rs   |   0000   | xdz   R0, Rs     | if (R0 == 0) && (Rs == 0) then exception


X-Type Instructions (14)

 Opcode | Extended Opcode |  k-data  | Instruction      | Operation
 4 bits |     6 bits      | 20 bits  |                  |
--------+-----------------+----------+------------------+--------------------------------
   15   |       00        |   0000   | jsr   k          | PSP + 1 -> PSP, PC -> (PSP), k -> PC
   15   |       01        |   0000   | jmp   k          | k -> PC
   15   |       02        |   0000   | rts              | (PSP) -> PC, PSP - 1 -> PSP
   15   |       03        |   0000   | call  k          | calls user-defined function k, result will be in R0 or A
   15   |       04        |   0000   | sys1  k          | calls internal function k with one argument, result will be in R0 or A
   15   |       05        |   0000   | sys2  k          | calls internal function k with two arguments, result will be in R0 or A
   15   |       06        |   0000   | trap  k          | calls internal function k with arguments on stack, result will be in R0 or A
   15   |       07        |   0000   | traps k          | calls internal function k with arguments on stack, result will be on the stack
   15   |       08        |   0000   | grow  k          | grow the stack to hold k elements (integer or floating-point numbers)
   15   |       09        |   0000   | push  k          | move the stack pointer k elements forward
   15   |       10        |   0000   | pop   k          | move the stack pointer k elements backward
   15   |       11        |   0000   | iconv            | int(R0) -> A
   15   |       12        |   0000   | fconv            | float(A) -> R0
   15   |       31        |   0000   | nop              | no operation


XI-Type Instructions (4 * 18 = 72)

 Opcode | Ext.Op | Ext.Op |  k-data  | Instruction      | Operation
 4 bits | 6 bits | 2 bits | 20 bits  |                  |
--------+-----------------+----------+------------------+--------------------------------
   15   |   32   |   sd   |   0000   | add   s, d       | d + s -> d
   15   |   33   |   sd   |   0000   | sub   s, d       | d - s -> d
   15   |   34   |   sd   |   0000   | mul   s, d       | d * s -> d
   15   |   35   |   00   |   0000   | div   B, A       | A / B -> A
   15   |   35   |   01   |   0000   | div   A, B       | B / A -> B
   15   |   35   |   02   |   0000   | mod   B, A       | A % B -> A
   15   |   35   |   03   |   0000   | mod   A, B       | B % A -> B
   15   |   36   |   00   |   0000   | cmp   B, A       | A - B -> CC
   15   |   36   |   01   |   0000   | cmp   A, B       | B - A -> CC
   15   |   36   |   02   |   0000   | exg   A, B       | A <-> B
   15   |   36   |   03   |   0000   | clr   A, B       | 0 -> A, 0 -> B
   15   |   37   |   00   |   0000   | clr   A          | 0 -> A
   15   |   37   |   01   |   0000   | clr   B          | 0 -> B
   15   |   37   |   02   |   0000   | move  B, A       | B -> A
   15   |   37   |   03   |   0000   | move  A, B       | A -> B
   15   |   38   |   00   |   0000   | neg   A          | -A -> A
   15   |   38   |   01   |   0000   | neg   B          | -B -> B
   15   |   38   |   02   |   0000   | abs   A          | |A| -> A
   15   |   38   |   03   |   0000   | abs   B          | |B| -> B
   15   |   39   |   00   |   kkkk   | addi  k, A       | A + k -> A
   15   |   39   |   01   |   kkkk   | addi  k, B       | B + k -> B
   15   |   39   |   02   |   kkkk   | subi  k, A       | A - k -> A
   15   |   39   |   03   |   kkkk   | subi  k, B       | B - k -> B
   15   |   40   |   sd   |   0000   | asl   s, d       | d << s -> d (signed)
   15   |   41   |   sd   |   0000   | asr   s, d       | d >> s -> d (signed)
   15   |   42   |   sd   |   0000   | lsl   s, d       | d << s -> d (unsigned)
   15   |   43   |   sd   |   0000   | lsr   s, d       | d >> s -> d (unsigned)
   15   |   44   |   sd   |   0000   | and   s, d       | d & s -> d
   15   |   45   |   sd   |   0000   | or    s, d       | d | s -> d
   15   |   46   |   sd   |   0000   | xor   s, d       | d ^ s -> d
   15   |   47   |   sd   |   0000   | not   s, d       | !s -> d
   15   |   48   |   00   |   kkkk   | loadi A          | k -> A
   15   |   48   |   01   |   kkkk   | loadi B          | k -> B
   15   |   48   |   02   |   kkkk   | ldhi  A          | (A << 16) | k -> A
   15   |   48   |   03   |   kkkk   | ldhi  B          | (B << 16) | k -> B
   15   |   49   |   00   |   kkkk   | max   k, A       | max(k, A) -> A
   15   |   49   |   01   |   kkkk   | max   k, B       | max(k, B) -> B
   15   |   49   |   02   |   kkkk   | min   k, A       | min(k, A) -> A
   15   |   49   |   03   |   kkkk   | min   k, B       | min(k, B) -> B


Total number of defined instructions: 916
Density of instruction set: 916 / 1024 = 0.8945

*/

// Unit header file must be the first file included within POV-Ray *.cpp files (pulls in config)
#include "vm/fnpovfpu.h"

#include <cstdio>
#include <cstdlib>
#include <cstring>

#include <algorithm>

#include "base/mathutil.h"

#include "core/scene/tracethreaddata.h"

#include "vm/fnintern.h"

// this must be the last file included
#include "base/povdebug.h"

namespace pov
{

/*****************************************************************************
* Local preprocessor defines
******************************************************************************/

#define DEBUG_DEFAULTCPU 0
#define SUPPORT_INTEGER_INSTRUCTIONS 0

#define MAX_FN MAX_K

#define _OP_MATH_ABCOP(a,b,c,op) \
    case (a+b+0): r0 = r0 op c; break; \
    case (a+b+1): r1 = r1 op c; break; \
    case (a+b+2): r2 = r2 op c; break; \
    case (a+b+3): r3 = r3 op c; break; \
    case (a+b+4): r4 = r4 op c; break; \
    case (a+b+5): r5 = r5 op c; break; \
    case (a+b+6): r6 = r6 op c; break; \
    case (a+b+7): r7 = r7 op c; break

#define _OP_ABS_ABC(a,b,c) \
    case (a+b+0): r0 = fabs(c); break; \
    case (a+b+1): r1 = fabs(c); break; \
    case (a+b+2): r2 = fabs(c); break; \
    case (a+b+3): r3 = fabs(c); break; \
    case (a+b+4): r4 = fabs(c); break; \
    case (a+b+5): r5 = fabs(c); break; \
    case (a+b+6): r6 = fabs(c); break; \
    case (a+b+7): r7 = fabs(c); break

#define OP_MOD_ABC(a,b,c) \
    case ((a*64)+(b*8)+0): r0 = fmod(r0, c); break; \
    case ((a*64)+(b*8)+1): r1 = fmod(r1, c); break; \
    case ((a*64)+(b*8)+2): r2 = fmod(r2, c); break; \
    case ((a*64)+(b*8)+3): r3 = fmod(r3, c); break; \
    case ((a*64)+(b*8)+4): r4 = fmod(r4, c); break; \
    case ((a*64)+(b*8)+5): r5 = fmod(r5, c); break; \
    case ((a*64)+(b*8)+6): r6 = fmod(r6, c); break; \
    case ((a*64)+(b*8)+7): r7 = fmod(r7, c); break

#define OP_MATH_AOP(a,op) \
    _OP_MATH_ABCOP((a*64),(0*8),r0,op); \
    _OP_MATH_ABCOP((a*64),(1*8),r1,op); \
    _OP_MATH_ABCOP((a*64),(2*8),r2,op); \
    _OP_MATH_ABCOP((a*64),(3*8),r3,op); \
    _OP_MATH_ABCOP((a*64),(4*8),r4,op); \
    _OP_MATH_ABCOP((a*64),(5*8),r5,op); \
    _OP_MATH_ABCOP((a*64),(6*8),r6,op); \
    _OP_MATH_ABCOP((a*64),(7*8),r7,op)

#define OP_MOD_A(a) \
    OP_MOD_ABC(a,0,r0); \
    OP_MOD_ABC(a,1,r1); \
    OP_MOD_ABC(a,2,r2); \
    OP_MOD_ABC(a,3,r3); \
    OP_MOD_ABC(a,4,r4); \
    OP_MOD_ABC(a,5,r5); \
    OP_MOD_ABC(a,6,r6); \
    OP_MOD_ABC(a,7,r7)

#define OP_ABS_A(a) \
    _OP_ABS_ABC((a*64),(0*8),r0); \
    _OP_ABS_ABC((a*64),(1*8),r1); \
    _OP_ABS_ABC((a*64),(2*8),r2); \
    _OP_ABS_ABC((a*64),(3*8),r3); \
    _OP_ABS_ABC((a*64),(4*8),r4); \
    _OP_ABS_ABC((a*64),(5*8),r5); \
    _OP_ABS_ABC((a*64),(6*8),r6); \
    _OP_ABS_ABC((a*64),(7*8),r7)

#define OP_XCC_ABOP(a,b,op) \
    case ((a*64)+(b*8)+0): if(r0 op 0.0) POVFPU_Exception(context, fn); break; \
    case ((a*64)+(b*8)+1): if(r1 op 0.0) POVFPU_Exception(context, fn); break; \
    case ((a*64)+(b*8)+2): if(r2 op 0.0) POVFPU_Exception(context, fn); break; \
    case ((a*64)+(b*8)+3): if(r3 op 0.0) POVFPU_Exception(context, fn); break; \
    case ((a*64)+(b*8)+4): if(r4 op 0.0) POVFPU_Exception(context, fn); break; \
    case ((a*64)+(b*8)+5): if(r5 op 0.0) POVFPU_Exception(context, fn); break; \
    case ((a*64)+(b*8)+6): if(r6 op 0.0) POVFPU_Exception(context, fn); break; \
    case ((a*64)+(b*8)+7): if(r7 op 0.0) POVFPU_Exception(context, fn); break; \

#define OP_MATH_ABCOP(a,b,c,op) \
    case ((a*64)+(b*8)+0): r0 = (r0 op c); break; \
    case ((a*64)+(b*8)+1): r1 = (r1 op c); break; \
    case ((a*64)+(b*8)+2): r2 = (r2 op c); break; \
    case ((a*64)+(b*8)+3): r3 = (r3 op c); break; \
    case ((a*64)+(b*8)+4): r4 = (r4 op c); break; \
    case ((a*64)+(b*8)+5): r5 = (r5 op c); break; \
    case ((a*64)+(b*8)+6): r6 = (r6 op c); break; \
    case ((a*64)+(b*8)+7): r7 = (r7 op c); break


#define OP_ASSIGN_ABOP(a,b,op) \
    case ((a*64)+(b*8)+0): r0 = op; break; \
    case ((a*64)+(b*8)+1): r1 = op; break; \
    case ((a*64)+(b*8)+2): r2 = op; break; \
    case ((a*64)+(b*8)+3): r3 = op; break; \
    case ((a*64)+(b*8)+4): r4 = op; break; \
    case ((a*64)+(b*8)+5): r5 = op; break; \
    case ((a*64)+(b*8)+6): r6 = op; break; \
    case ((a*64)+(b*8)+7): r7 = op; break

#define OP_REVASSIGN_ABOP(a,b,op) \
    case ((a*64)+(b*8)+0): op = r0; break; \
    case ((a*64)+(b*8)+1): op = r1; break; \
    case ((a*64)+(b*8)+2): op = r2; break; \
    case ((a*64)+(b*8)+3): op = r3; break; \
    case ((a*64)+(b*8)+4): op = r4; break; \
    case ((a*64)+(b*8)+5): op = r5; break; \
    case ((a*64)+(b*8)+6): op = r6; break; \
    case ((a*64)+(b*8)+7): op = r7; break

#define OP_CMP_ABC(a,b,c) \
    case ((a*64)+(b*8)+0): ccr = (((c > r0) & 1) << 1) | ((c == r0) & 1); break; \
    case ((a*64)+(b*8)+1): ccr = (((c > r1) & 1) << 1) | ((c == r1) & 1); break; \
    case ((a*64)+(b*8)+2): ccr = (((c > r2) & 1) << 1) | ((c == r2) & 1); break; \
    case ((a*64)+(b*8)+3): ccr = (((c > r3) & 1) << 1) | ((c == r3) & 1); break; \
    case ((a*64)+(b*8)+4): ccr = (((c > r4) & 1) << 1) | ((c == r4) & 1); break; \
    case ((a*64)+(b*8)+5): ccr = (((c > r5) & 1) << 1) | ((c == r5) & 1); break; \
    case ((a*64)+(b*8)+6): ccr = (((c > r6) & 1) << 1) | ((c == r6) & 1); break; \
    case ((a*64)+(b*8)+7): ccr = (((c > r7) & 1) << 1) | ((c == r7) & 1); break; \

#define OP_SPECIAL(a,b,c,op) \
    case ((a*64)+(b*8)+c): op; break

#define OP_SPECIAL_CASE(a,b,c) \
    case ((a*64)+(b*8)+c):

#define OP_INT_MATH_ABOP(a,b,op) \
    case ((a*64)+(b*4)+0): iA = iA op iA; break; \
    case ((a*64)+(b*4)+1): iA = iA op iB; break; \
    case ((a*64)+(b*4)+2): iB = iB op iA; break; \
    case ((a*64)+(b*4)+3): iB = iB op iB; break

#define OP_INT_MATH_SHIFT_ABOP(a,b,op,c) \
    case ((a*64)+(b*4)+0): iA = (c(iA) op iA); break; \
    case ((a*64)+(b*4)+1): iA = (c(iA) op iB); break; \
    case ((a*64)+(b*4)+2): iB = (c(iB) op iA); break; \
    case ((a*64)+(b*4)+3): iB = (c(iB) op iB); break

#define OP_INT_SPECIAL(a,b,c,op) \
    case ((a*64)+(b*4)+c): op; break

#define OP_INT_SPECIAL_CASE(a,b,c) \
    case ((a*64)+(b*4)+c):

/*****************************************************************************
* Local typedefs
******************************************************************************/


/*****************************************************************************
* Local functions
******************************************************************************/

SYS_MATH_RETURN math_int(SYS_MATH_PARAM i);
SYS_MATH_RETURN math_div(SYS_MATH_PARAM i1, SYS_MATH_PARAM i2);


/*****************************************************************************
* Global variables
******************************************************************************/

const Opcode POVFPU_Opcodes[] =
{
    { "add",   OPCODE_ADD,    ITYPE_R },
    { "sub",   OPCODE_SUB,    ITYPE_R },
    { "mul",   OPCODE_MUL,    ITYPE_R },
    { "div",   OPCODE_DIV,    ITYPE_R },
    { "mod",   OPCODE_MOD,    ITYPE_R },
    { "move",  OPCODE_MOVE,   ITYPE_R },
    { "cmp",   OPCODE_CMP,    ITYPE_R },
    { "neg",   OPCODE_NEG,    ITYPE_R },
    { "abs",   OPCODE_ABS,    ITYPE_R },
    { "addi",  OPCODE_ADDI,   ITYPE_I },
    { "subi",  OPCODE_SUBI,   ITYPE_I },
    { "muli",  OPCODE_MULI,   ITYPE_I },
    { "divi",  OPCODE_DIVI,   ITYPE_I },
    { "modi",  OPCODE_MODI,   ITYPE_I },
    { "loadi", OPCODE_LOADI,  ITYPE_I },
    { "cmpi",  OPCODE_CMPI,   ITYPE_I },
    { "seq",   OPCODE_SEQ,    ITYPE_S },
    { "sne",   OPCODE_SNE,    ITYPE_S },
    { "slt",   OPCODE_SLT,    ITYPE_S },
    { "sle",   OPCODE_SLE,    ITYPE_S },
    { "sgt",   OPCODE_SGT,    ITYPE_S },
    { "sge",   OPCODE_SGE,    ITYPE_S },
    { "teq",   OPCODE_TEQ,    ITYPE_S },
    { "tne",   OPCODE_TNE,    ITYPE_S },
    { "load",  OPCODE_LOAD,   ITYPE_M },
    { "store", OPCODE_STORE,  ITYPE_M },
    { "xeq",   OPCODE_XEQ,    ITYPE_S },
    { "xne",   OPCODE_XNE,    ITYPE_S },
    { "xlt",   OPCODE_XLT,    ITYPE_S },
    { "xle",   OPCODE_XLE,    ITYPE_S },
    { "xgt",   OPCODE_XGT,    ITYPE_S },
    { "xge",   OPCODE_XGE,    ITYPE_S },
    { "xdz",   OPCODE_XDZ,    ITYPE_S },
    { "beq",   OPCODE_BEQ,    ITYPE_J },
    { "bne",   OPCODE_BNE,    ITYPE_J },
    { "blt",   OPCODE_BLT,    ITYPE_J },
    { "ble",   OPCODE_BLE,    ITYPE_J },
    { "bgt",   OPCODE_BGT,    ITYPE_J },
    { "bge",   OPCODE_BGE,    ITYPE_J },
    { "jsr",   OPCODE_JSR,    ITYPE_J },
    { "jmp",   OPCODE_JMP,    ITYPE_J },
    { "rts",   OPCODE_RTS,    ITYPE_X },
    { "call",  OPCODE_CALL,   ITYPE_J },
    { "sys1",  OPCODE_SYS1,   ITYPE_J },
    { "sys2",  OPCODE_SYS2,   ITYPE_J },
    { "trap",  OPCODE_TRAP,   ITYPE_J },
    { "traps", OPCODE_TRAPS,  ITYPE_J },
    { "grow",  OPCODE_GROW,   ITYPE_J },
    { "push",  OPCODE_PUSH,   ITYPE_J },
    { "pop",   OPCODE_POP,    ITYPE_J },
    { "nop",   OPCODE_NOP,    ITYPE_X },
    { nullptr, 0, 0 }
};

const Sys1 POVFPU_Sys1Table[] =
{
    sin,            // 0
    cos,            // 1
    tan,            // 2
    asin,           // 3
    acos,           // 4
    atan,           // 5
    sinh,           // 6
    cosh,           // 7
    tanh,           // 8
    asinh,          // 9
    acosh,          // 10
    atanh,          // 11
    floor,          // 12
    ceil,           // 13
    sqrt,           // 14
    exp,            // 15
    log,            // 16
    log10,          // 17
    math_int,       // 18
    nullptr
};

const Sys2 POVFPU_Sys2Table[] =
{
    pow,            // 0
    atan2,          // 1
    fmod,           // 2
    math_div,       // 3
    nullptr
};


const unsigned int POVFPU_Sys1TableSize = 19;
const unsigned int POVFPU_Sys2TableSize = 4;

/*****************************************************************************
*
* FUNCTION
*
*   math_int
*
* INPUT
*
* OUTPUT
*
* RETURNS
*
* AUTHOR
*
*   Thorsten Froehlich
*
* DESCRIPTION
*
*   Misc. math utility functions.
*
* CHANGES
*
*   -
*
******************************************************************************/

SYS_MATH_RETURN math_int(SYS_MATH_PARAM i)
{
    return (SYS_MATH_RETURN)((int)(i));
}


/*****************************************************************************
*
* FUNCTION
*
*   math_div
*
* INPUT
*
* OUTPUT
*
* RETURNS
*
* AUTHOR
*
*   Thorsten Froehlich
*
* DESCRIPTION
*
*   Misc. math utility functions.
*
* CHANGES
*
*   -
*
******************************************************************************/

SYS_MATH_RETURN math_div(SYS_MATH_PARAM i1, SYS_MATH_PARAM i2)
{
    return (SYS_MATH_RETURN)((int)(i1/i2));
}


/*****************************************************************************
*
* FUNCTION
*
*   POVFPU_Init
*
* INPUT
*
* OUTPUT
*
* RETURNS
*
* AUTHOR
*
*   Thorsten Froehlich
*
* DESCRIPTION
*
*   Init the virtual machine.
*
* CHANGES
*
*   -
*
******************************************************************************/

FunctionVM::FunctionVM()
{
    // default constants are 0 and 1
    AddConstant(0.0);
    AddConstant(1.0);

    nextUnreferenced = MAX_FN;
    SYS_INIT_FUNCTIONS();
}


/*****************************************************************************
*
* FUNCTION
*
*   POVFPU_Terminate
*
* INPUT
*
* OUTPUT
*
* RETURNS
*
* AUTHOR
*
*   Thorsten Froehlich
*
* DESCRIPTION
*
*   Terminate the virtual machine.  Automatically performs a reset.
*
* CHANGES
*
*   -
*
******************************************************************************/

FunctionVM::~FunctionVM()
{
    SYS_TERM_FUNCTIONS();

    Reset();
}


/*****************************************************************************
*
* FUNCTION
*
*   POVFPU_Reset
*
* INPUT
*
* OUTPUT
*
* RETURNS
*
* AUTHOR
*
*   Thorsten Froehlich
*
* DESCRIPTION
*
*   Reset the virtual machine.  This clears all global variables, constants
*   and functions.
*
* CHANGES
*
*   -
*
******************************************************************************/

void FunctionVM::Reset()
{
    SYS_RESET_FUNCTIONS();

    globals.clear();
    consts.clear();

    for(vector<FunctionEntry>::iterator i(functions.begin()); i != functions.end(); i++)
    {
        if(i->reference_count > 0) // ignore the reference count [trf]
        {
            SYS_DELETE_FUNCTION(&(*i));
            FNCode_Delete(&(i->fn));
            i->reference_count = 0;
        }
    }

    functions.clear();
    nextUnreferenced = MAX_FN;
}


/*****************************************************************************
*
* FUNCTION
*
*   POVFPU_SetLocal
*
* INPUT
*
*   k - stack offset
*   v - floating-point value
*
* OUTPUT
*
* RETURNS
*
* AUTHOR
*
*   Thorsten Froehlich
*
* DESCRIPTION
*
*   Set a floating-point value on the stack position. Grow the stack if
*   necessary.
*
* CHANGES
*
*   -
*
******************************************************************************/

void FPUContext::SetLocal(unsigned int k, DBL v)
{
    if(k >= maxdblstacksize)
    {
        #if (SYS_FUNCTIONS == 1)
        size_t diff = ((size_t)(dblstack)) - ((size_t)(dblstackbase));
        #endif

        maxdblstacksize = max(k + 1, (unsigned int)INITIAL_DBL_STACK_SIZE);
        dblstackbase = reinterpret_cast<DBL *>(POV_REALLOC(dblstackbase, sizeof(DBL) * maxdblstacksize, "fn: stack"));

        #if (SYS_FUNCTIONS == 1)
        dblstack = reinterpret_cast<DBL *>(((size_t)(dblstackbase)) + diff);
        #endif
    }

    dblstackbase[k] = v;
}


/*****************************************************************************
*
* FUNCTION
*
*   POVFPU_GetLocal
*
* INPUT
*
*   k - stack offset
*
* OUTPUT
*
* RETURNS
*
*   DBL value at stack position k
*
* AUTHOR
*
*   Thorsten Froehlich
*
* DESCRIPTION
*
*   Get a floating-point value from the stack position.
*
* CHANGES
*
*   -
*
******************************************************************************/

DBL FPUContext::GetLocal(unsigned int k)
{
    if(k >= maxdblstacksize)
        return 0.0;

    return dblstackbase[k];
}


/*****************************************************************************
*
* FUNCTION
*
*   POVFPU_SetGlobal
*
* INPUT
*
*   k - global variable reference number
*   v - floating-point number
*
* OUTPUT
*
* RETURNS
*
* AUTHOR
*
*   Thorsten Froehlich
*
* DESCRIPTION
*
*   Set the global variable's value.
*
* CHANGES
*
*   -
*
******************************************************************************/

void FunctionVM::SetGlobal(unsigned int k, DBL v)
{
    if(globals.size() < k + 1)
        globals.resize(k + 1);

    globals[k] = v;
}


/*****************************************************************************
*
* FUNCTION
*
*   POVFPU_GetGlobal
*
* INPUT
*
*   k - global variable reference number
*
* OUTPUT
*
* RETURNS
*
*   DBL value of global variable k
*
* AUTHOR
*
*   Thorsten Froehlich
*
* DESCRIPTION
*
*   Get the global variable's value.
*
* CHANGES
*
*   -
*
******************************************************************************/

DBL FunctionVM::GetGlobal(unsigned int k)
{
    if(k >= globals.size())
        return 0.0;

    return globals[k];
}


/*****************************************************************************
*
* FUNCTION
*
*   POVFPU_GetFunction
*
* INPUT
*
*   k - function reference number
*
* OUTPUT
*
* RETURNS
*
*   FunctionCode - pointer to function code
*
* AUTHOR
*
*   Thorsten Froehlich
*
* DESCRIPTION
*
*   Access the FunctionCode of a function by its reference number.
*
* CHANGES
*
*   -
*
******************************************************************************/

FunctionCode *FunctionVM::GetFunction(FUNCTION k)
{
    if(k >= functions.size())
        throw POV_EXCEPTION_STRING("Unknown user defined function.");

    return &(functions[k].fn);
}


/*****************************************************************************
*
* FUNCTION
*
*   POVFPU_GetFunctionAndReference
*
* INPUT
*
*   k - function reference number
*
* OUTPUT
*
* RETURNS
*
*   FunctionCode - pointer to function code
*
* AUTHOR
*
*   Thorsten Froehlich
*
* DESCRIPTION
*
*   Access the FunctionCode of a function by its reference number and
*   increase the function reference count by 1.
*
* CHANGES
*
*   -
*
******************************************************************************/

FunctionCode *FunctionVM::GetFunctionAndReference(FUNCTION k)
{
    if(k >= functions.size())
        throw POV_EXCEPTION_STRING("Unknown user defined function.");

    functions[k].reference_count++;

    return &(functions[k].fn);
}


/*****************************************************************************
*
* FUNCTION
*
*   POVFPU_AddConstant
*
* INPUT
*
*   v - floating-point constant value
*
* OUTPUT
*
* RETURNS
*
*   unsigned int - floating-point constant reference number
*
* AUTHOR
*
*   Thorsten Froehlich
*
* DESCRIPTION
*
*   Add a floating-point constant to the table of constants.
*
* CHANGES
*
*   -
*
******************************************************************************/

unsigned int FunctionVM::AddConstant(DBL v)
{
    unsigned int i;

    for(i = 0; i < consts.size(); i++)
    {
        if(consts[i] == v)
            return (unsigned int)i;
    }

    if(consts.size() == MAX_K)
        throw POV_EXCEPTION_STRING("More than 1048576 constants in all functions are not supported.");

    consts.push_back(v);

    return consts.size() - 1;
}


/*****************************************************************************
*
* FUNCTION
*
*   POVFPU_AddFunction
*
* INPUT
*
*   f - function to work on
*
* OUTPUT
*
* RETURNS
*
*   unsigned int - function reference number
*
* AUTHOR
*
*   Thorsten Froehlich
*
* DESCRIPTION
*
*   Add a function to the virtual machine memory.
*
* CHANGES
*
*   -
*
******************************************************************************/

FUNCTION FunctionVM::AddFunction(FunctionCode *f)
{
    FUNCTION fn = 0;

    if (nextUnreferenced < functions.size())
    {
        // re-use an unreferenced entry if possible
        fn = nextUnreferenced;
        nextUnreferenced = functions[fn].next_unreferenced;
    }
    else if (functions.size() < MAX_FN)
    {
        functions.push_back(FunctionEntry());
        fn = functions.size() - 1;
    }
    else
        throw POV_EXCEPTION_STRING("Maximum number of 1046576 functions per scene reached.");

    functions[fn].fn = *f;
    functions[fn].reference_count = 1;
    SYS_ADD_FUNCTION(fn);

    return fn;
}


/*****************************************************************************
*
* FUNCTION
*
*   POVFPU_RemoveFunction
*
* INPUT
*
*   fn - function reference number
*
* OUTPUT
*
* RETURNS
*
* AUTHOR
*
*   Thorsten Froehlich
*
* DESCRIPTION
*
*   Removes a function from the virtual machine memory.  It also removes
*   all functions that are no longer used.
*
* CHANGES
*
*   -
*
******************************************************************************/

void FunctionVM::RemoveFunction(FUNCTION fn)
{
    if(fn >= functions.size())
        return;

    if(functions[fn].reference_count > 0) // necessary to prevent any recursion
    {
        functions[fn].reference_count--;

        if(functions[fn].reference_count == 0)
        {
            FunctionEntry f = functions[fn];
            unsigned int i = 0;

            SYS_DELETE_FUNCTION(&f);
            for(i = 0; i < f.fn.program_size; i++)
            {
                if(GET_OP(f.fn.program[i]) == OPCODE_CALL)
                    RemoveFunction(GET_K(f.fn.program[i]));
            }
            FNCode_Delete(&(f.fn));

            // we use unused entries to store a linked list of those, for easier later re-use
            functions[fn].next_unreferenced = nextUnreferenced;
            nextUnreferenced = fn;
        }
    }
}


/*****************************************************************************
*
* FUNCTION
*
*   POVFPU_Exception
*
* INPUT
*
*   fn - function reference number
*
* OUTPUT
*
* RETURNS
*
* AUTHOR
*
*   Thorsten Froehlich
*
* DESCRIPTION
*
*   Shows a floating-point exception error message.
*
* CHANGES
*
*   -
*
******************************************************************************/

void POVFPU_Exception(FPUContext *context, FUNCTION fn, const char *msg)
{
    vector<FunctionEntry>& functions(context->functionvm->functions);

<<<<<<< HEAD
    if(!functions[fn].fn.sourceInfo.name.empty())
    {
        if(msg != nullptr)
;// TODO MESSAGE            ErrorAt(functions[fn].fn.sourceInfo,
=======
    if (functions[fn].fn.sourceInfo.name != nullptr)
    {
        if (msg != nullptr)
;// TODO MESSAGE            ErrorAt(functions[fn].fn.filename, functions[fn].fn.filepos.lineno, functions[fn].fn.filepos.offset,
>>>>>>> 8c1eb72b
//                  "Runtime error detected in function '%s'. %s", functions[fn].fn.name, msg);
        else
;// TODO MESSAGE            ErrorAt(functions[fn].fn.sourceInfo,
//                  "Floating-point exception detected in function '%s'. "
//                  "Your function either attempted a division by zero, used a function outside its "
//                  "domain or called an internal function with invalid parameters.",
//                  functions[fn].fn.name);
    }
    else
    {
<<<<<<< HEAD
        if(msg != nullptr)
;// TODO MESSAGE            ErrorAt(functions[fn].fn.sourceInfo,
=======
        if (msg != nullptr)
;// TODO MESSAGE            ErrorAt(functions[fn].fn.filename, functions[fn].fn.filepos.lineno, functions[fn].fn.filepos.offset,
>>>>>>> 8c1eb72b
//                  "Runtime error detected in function. %s", msg);
        else
;// TODO MESSAGE            ErrorAt(functions[fn].fn.sourceInfo,
//                  "Floating-point exception detected in unnamed function. "
//                  "Your function either attempted a division by zero, used a function outside its "
//                  "domain or called an internal function with invalid parameters.");
    }
}


/*****************************************************************************
*
* FUNCTION
*
*   POVFPU_RunDefault
*
* INPUT
*
*   fn - function reference number
*
* OUTPUT
*
* RETURNS
*
*   DBL - result found in R0
*
* AUTHOR
*
*   Thorsten Froehlich
*
* DESCRIPTION
*
*   Execute a compiled function.
*
* CHANGES
*
*   -
*
******************************************************************************/

DBL POVFPU_RunDefault(FPUContext *context, FUNCTION fn)
{
    vector<FunctionEntry>& functions(context->functionvm->functions);
    vector<DBL>& consts(context->functionvm->consts);
    vector<DBL>& globals(context->functionvm->globals);
    StackFrame *pstack = context->pstackbase;
    DBL *dblstack = context->dblstackbase;
    unsigned int maxdblstacksize = context->maxdblstacksize;
<<<<<<< HEAD
    DBL r0, r1, r2, r3, r4, r5, r6, r7;
=======
    DBL r0 = 0.0, r1 = 0.0, r2 = 0.0, r3 = 0.0, r4 = 0.0, r5 = 0.0, r6 = 0.0, r7 = 0.0;
>>>>>>> 8c1eb72b
    Instruction *program = nullptr;
    unsigned int k = 0;
    unsigned int pc = 0;
    unsigned int ccr = 0;
    unsigned int sp = 0;
    unsigned int psp = 0;

#if (SUPPORT_INTEGER_INSTRUCTIONS == 1)
    POV_LONG iA, iB, itemp;
#endif

#if (DEBUG_DEFAULTCPU == 1)
#if 0
    // CJC TODO FIXME - stats stuff
    COUNTER instr;
    Long_To_Counter(functions[fn].fn.program_size, instr);
    Add_Counter(stats[Ray_Function_VM_Instruction_Est], stats[Ray_Function_VM_Instruction_Est], instr);
#endif
#endif

    context->threaddata->Stats()[Ray_Function_VM_Calls]++;

    program = functions[fn].fn.program;

    while(true)
    {
        k = GET_K(program[pc]);
        switch(GET_OP(program[pc]))
        {
            OP_MATH_AOP(0,+);           // add   Rs, Rd
            OP_MATH_AOP(1,-);           // sub   Rs, Rd
            OP_MATH_AOP(2,*);           // mul   Rs, Rd
            OP_MATH_AOP(3,/);           // div   Rs, Rd
            OP_MOD_A(4);                // mod   Rs, Rd

            OP_ASSIGN_ABOP(5,0,r0);     // move  R0, Rd
            OP_ASSIGN_ABOP(5,1,r1);     // move  R1, Rd
            OP_ASSIGN_ABOP(5,2,r2);     // move  R2, Rd
            OP_ASSIGN_ABOP(5,3,r3);     // move  R3, Rd
            OP_ASSIGN_ABOP(5,4,r4);     // move  R4, Rd
            OP_ASSIGN_ABOP(5,5,r5);     // move  R5, Rd
            OP_ASSIGN_ABOP(5,6,r6);     // move  R6, Rd
            OP_ASSIGN_ABOP(5,7,r7);     // move  R7, Rd

            OP_CMP_ABC(6,0,r0);         // cmp   R0, Rd
            OP_CMP_ABC(6,1,r1);         // cmp   R1, Rd
            OP_CMP_ABC(6,2,r2);         // cmp   R2, Rd
            OP_CMP_ABC(6,3,r3);         // cmp   R3, Rd
            OP_CMP_ABC(6,4,r4);         // cmp   R4, Rd
            OP_CMP_ABC(6,5,r5);         // cmp   R5, Rd
            OP_CMP_ABC(6,6,r6);         // cmp   R6, Rd
            OP_CMP_ABC(6,7,r7);         // cmp   R7, Rd

            OP_ASSIGN_ABOP(7,0,-r0);    // neg   R0, Rd
            OP_ASSIGN_ABOP(7,1,-r1);    // neg   R1, Rd
            OP_ASSIGN_ABOP(7,2,-r2);    // neg   R2, Rd
            OP_ASSIGN_ABOP(7,3,-r3);    // neg   R3, Rd
            OP_ASSIGN_ABOP(7,4,-r4);    // neg   R4, Rd
            OP_ASSIGN_ABOP(7,5,-r5);    // neg   R5, Rd
            OP_ASSIGN_ABOP(7,6,-r6);    // neg   R6, Rd
            OP_ASSIGN_ABOP(7,7,-r7);    // neg   R7, Rd

            OP_ABS_A(8);                // abs   Rs, Rd

            OP_MATH_ABCOP(9,0,consts[k],+);      // addi  k, Rd
            OP_MATH_ABCOP(9,1,consts[k],-);      // subi  k, Rd
            OP_MATH_ABCOP(9,2,consts[k],*);      // muli  k, Rd
            OP_MATH_ABCOP(9,3,consts[k],/);      // divi  k, Rd
            OP_MOD_ABC(9,4,consts[k]);           // modi  k, Rd
            OP_ASSIGN_ABOP(9,5,consts[k]);       // loadi k, Rd

            OP_CMP_ABC(9,6,consts[k]);           // cmpi  k, Rs

            OP_ASSIGN_ABOP(10,0,ccr == 1);              // seq   Rd
            OP_ASSIGN_ABOP(10,1,ccr != 1);              // sne   Rd
            OP_ASSIGN_ABOP(10,2,ccr == 2);              // slt   Rd
            OP_ASSIGN_ABOP(10,3,ccr >= 1);              // sle   Rd
            OP_ASSIGN_ABOP(10,4,ccr == 0);              // sgt   Rd
            OP_ASSIGN_ABOP(10,5,ccr <= 1);              // sge   Rd
            OP_MATH_ABCOP(10,6,0.0,==);                 // teq   Rd
            OP_MATH_ABCOP(10,7,0.0,!=);                 // tne   Rd

            OP_ASSIGN_ABOP(11,0,globals[k]);            // load  0(k), Rd
            OP_ASSIGN_ABOP(11,1,dblstack[sp+k]);        // load  SP(k), Rd

            OP_REVASSIGN_ABOP(12,0,globals[k]);         // store Rs, 0(k)
            OP_REVASSIGN_ABOP(12,1,dblstack[sp+k]);     // store Rs, SP(k)

            OP_SPECIAL(13,0,0,if(ccr == 1) pc = k - 1); // beq   k
            OP_SPECIAL(13,1,0,if(ccr != 1) pc = k - 1); // bne   k
            OP_SPECIAL(13,2,0,if(ccr == 2) pc = k - 1); // blt   k
            OP_SPECIAL(13,3,0,if(ccr >= 1) pc = k - 1); // ble   k
            OP_SPECIAL(13,4,0,if(ccr == 0) pc = k - 1); // bgt   k
            OP_SPECIAL(13,5,0,if(ccr <= 1) pc = k - 1); // bge   k

            OP_XCC_ABOP(14,0,==);                       // xeq   Rd
            OP_XCC_ABOP(14,1,!=);                       // xne   Rd
            OP_XCC_ABOP(14,2,<);                        // xlt   Rd
            OP_XCC_ABOP(14,3,<=);                       // xle   Rd
            OP_XCC_ABOP(14,4,>);                        // xgt   Rd
            OP_XCC_ABOP(14,5,>=);                       // xge   Rd

            OP_SPECIAL(14,6,0,if((r0 == 0.0) && (r0 == 0.0)) POVFPU_Exception(context, fn)); // xdz   R0, R0
            OP_SPECIAL(14,6,1,if((r0 == 0.0) && (r1 == 0.0)) POVFPU_Exception(context, fn)); // xdz   R0, R1
            OP_SPECIAL(14,6,2,if((r0 == 0.0) && (r2 == 0.0)) POVFPU_Exception(context, fn)); // xdz   R0, R2
            OP_SPECIAL(14,6,3,if((r0 == 0.0) && (r3 == 0.0)) POVFPU_Exception(context, fn)); // xdz   R0, R3
            OP_SPECIAL(14,6,4,if((r0 == 0.0) && (r4 == 0.0)) POVFPU_Exception(context, fn)); // xdz   R0, R4
            OP_SPECIAL(14,6,5,if((r0 == 0.0) && (r5 == 0.0)) POVFPU_Exception(context, fn)); // xdz   R0, R5
            OP_SPECIAL(14,6,6,if((r0 == 0.0) && (r6 == 0.0)) POVFPU_Exception(context, fn)); // xdz   R0, R6
            OP_SPECIAL(14,6,7,if((r0 == 0.0) && (r7 == 0.0)) POVFPU_Exception(context, fn)); // xdz   R0, R7

            OP_SPECIAL_CASE(15,0,0)                     // jsr   k
                pstack[psp].pc = pc;
                pstack[psp].fn = fn;
                psp++;
                if(psp >= MAX_CALL_STACK_SIZE)
                    POVFPU_Exception(context, fn, "Maximum function evaluation recursion level reached.");
                pc = k;
                continue; // prevent increment of pc
            OP_SPECIAL_CASE(15,0,1)                     // jmp   k
                pc = k;
                continue; // prevent increment of pc
            OP_SPECIAL_CASE(15,0,2)                     // rts
                if(psp == 0)
                    return r0;
                psp--;
                pc = pstack[psp].pc; // old position, will be incremented
                fn = pstack[psp].fn;
                program = functions[fn].fn.program;
                break;
            OP_SPECIAL_CASE(15,0,3)                     // call  k
                pstack[psp].pc = pc;
                pstack[psp].fn = fn;
                psp++;
                if(psp >= MAX_CALL_STACK_SIZE)
                    POVFPU_Exception(context, fn, "Maximum function evaluation recursion level reached.");
                fn = k;
                program = functions[fn].fn.program;
                pc = 0;
                continue; // prevent increment of pc

            OP_SPECIAL_CASE(15,0,4)                     // sys1  k
                r0 = POVFPU_Sys1Table[k](r0);
                break;
            OP_SPECIAL_CASE(15,0,5)                     // sys2  k
                r0 = POVFPU_Sys2Table[k](r0,r1);
                break;
            OP_SPECIAL_CASE(15,0,6)                     // trap  k
                r0 = POVFPU_TrapTable[k].fn(context, &dblstack[sp], fn);
                maxdblstacksize = context->maxdblstacksize;
                dblstack = context->dblstackbase;
                break;
            OP_SPECIAL_CASE(15,0,7)                     // traps k
                POVFPU_TrapSTable[k].fn(context, &dblstack[sp], fn, sp);
                maxdblstacksize = context->maxdblstacksize;
                dblstack = context->dblstackbase;
                break;

            OP_SPECIAL_CASE(15,1,0)                     // grow  k
                if((unsigned int)((unsigned int)sp + (unsigned int)k) >= (unsigned int)MAX_K)
                {
                    POVFPU_Exception(context, fn, "Stack full. Possible infinite recursive function call.");
                }
                else if(sp + k >= maxdblstacksize)
                {
                    maxdblstacksize = context->maxdblstacksize = context->maxdblstacksize + max(k + 1, (unsigned int)INITIAL_DBL_STACK_SIZE);
                    dblstack = context->dblstackbase = reinterpret_cast<DBL *>(POV_REALLOC(dblstack, sizeof(DBL) * maxdblstacksize, "fn: stack"));
                }
                break;
            OP_SPECIAL_CASE(15,1,1)                     // push  k
                if(sp + k >= maxdblstacksize)
                    POVFPU_Exception(context, fn, "Function evaluation stack overflow.");
                sp += k;
                break;
            OP_SPECIAL_CASE(15,1,2)                     // pop   k
                if(k > sp)
                    POVFPU_Exception(context, fn, "Function evaluation stack underflow.");
                sp -= k;
                break;
#if (SUPPORT_INTEGER_INSTRUCTIONS == 1)
            OP_SPECIAL_CASE(15,1,3)                     // iconv
                iA = POV_LONG(r0);
                break;
            OP_SPECIAL_CASE(15,1,4)                     // fconv
                r0 = DBL(iA);
                break;

            OP_SPECIAL_CASE(15,1,5)                     // reserved
                POVFPU_Exception(context, fn, "Internal error - reserved function VM opcode found!");
                break;

            OP_INT_MATH_ABOP(15,32,+);                  // add   s, d
            OP_INT_MATH_ABOP(15,33,-);                  // sub   s, d
            OP_INT_MATH_ABOP(15,34,*);                  // mul   s, d
            OP_INT_SPECIAL(15,35,0,iA = iA / iB);       // div   B, A
            OP_INT_SPECIAL(15,35,1,iB = iB / iA);       // div   A, B
            OP_INT_SPECIAL(15,35,2,iA = iA % iB);       // mod   B, A
            OP_INT_SPECIAL(15,35,3,iB = iB % iA);       // mod   A, B

            OP_INT_SPECIAL(15,36,0,ccr = (((iB > iA) & 1) << 1) | ((iB == iA) & 1)); // cmp   B, A
            OP_INT_SPECIAL(15,36,1,ccr = (((iA > iB) & 1) << 1) | ((iA == iB) & 1)); // cmp   A, B

            OP_INT_SPECIAL(15,36,2,itemp = iA; iA = iB; iB = itemp); // exg   A, B

            OP_INT_SPECIAL(15,36,3,iA = iB = 0);        // clr   A, B
            OP_INT_SPECIAL(15,37,0,iA = 0);             // clr   A
            OP_INT_SPECIAL(15,37,1,iB = 0);             // clr   B

            OP_INT_SPECIAL(15,37,2,iA = iB);            // move  B, A
            OP_INT_SPECIAL(15,37,3,iB = iA);            // move  A, B

            OP_INT_SPECIAL(15,38,0,iA = -iA);           // neg   A
            OP_INT_SPECIAL(15,38,1,iB = -iB);           // neg   B

            OP_INT_SPECIAL(15,38,2,iA = abs(iA));       // abs   A
            OP_INT_SPECIAL(15,38,3,iB = abs(iB));       // abs   B

            OP_INT_SPECIAL(15,39,0,iA = iA + k);        // addi  k, A
            OP_INT_SPECIAL(15,39,1,iB = iB + k);        // addi  k, B
            OP_INT_SPECIAL(15,39,2,iA = iA - k);        // subi  k, A
            OP_INT_SPECIAL(15,39,3,iB = iB - k);        // subi  k, B

            OP_INT_MATH_SHIFT_ABOP(15,40,<<,POV_LONG);     // asl   s, d
            OP_INT_MATH_SHIFT_ABOP(15,41,>>,POV_LONG);     // asr   s, d
            OP_INT_MATH_SHIFT_ABOP(15,42,<<,POV_ULONG);    // lsl   s, d
            OP_INT_MATH_SHIFT_ABOP(15,43,>>,POV_ULONG);    // lsr   s, d

            OP_INT_MATH_ABOP(15,44,&);                  // and   s, d
            OP_INT_MATH_ABOP(15,45,|);                  // or    s, d
            OP_INT_MATH_ABOP(15,46,^);                  // xor   s, d
            OP_INT_SPECIAL(15,47,0,iA = !iA);           // not   A, A
            OP_INT_SPECIAL(15,47,1,iA = !iB);           // not   B, A
            OP_INT_SPECIAL(15,47,2,iB = !iA);           // not   A, B
            OP_INT_SPECIAL(15,47,3,iB = !iB);           // not   B, B

            OP_INT_SPECIAL(15,48,0,iA = k);             // loadi A
            OP_INT_SPECIAL(15,48,1,iB = k);             // loadi B
            OP_INT_SPECIAL(15,48,2,iA = (iA << 16) | k);// ldhi  A
            OP_INT_SPECIAL(15,48,3,iB = (iB << 16) | k);// ldhi  B

            OP_INT_SPECIAL(15,49,0,iA = max(POV_LONG(k), iA)); // max   k, A
            OP_INT_SPECIAL(15,49,1,iB = max(POV_LONG(k), iB)); // max   k, B
            OP_INT_SPECIAL(15,49,2,iA = min(POV_LONG(k), iA)); // min   k, A
            OP_INT_SPECIAL(15,49,3,iB = min(POV_LONG(k), iB)); // min   k, B

            OP_INT_SPECIAL(15,50,0,iA = (POV_LONG(iA) << k));  // asl   k, A
            OP_INT_SPECIAL(15,50,1,iB = (POV_LONG(iB) >> k));  // asr   k, B
            OP_INT_SPECIAL(15,50,2,iA = (POV_ULONG(iA) << k)); // lsl   k, A
            OP_INT_SPECIAL(15,50,3,iB = (POV_ULONG(iB) >> k)); // lsr   k, B
#endif
            default:                                    // nop
                break;
        }

        pc++;
    }

#if (DEBUG_DEFAULTCPU == 1)
    printf("Registers\n");
    printf("=========\n");
    printf("PC = %d\n", (int)pc);
    printf("CCR = %x\n", (int)ccr);
    printf("R0 = %8f   R4 = %8f\n", (float)r0, (float)r4);
    printf("R1 = %8f   R5 = %8f\n", (float)r1, (float)r5);
    printf("R2 = %8f   R6 = %8f\n", (float)r2, (float)r6);
    printf("R3 = %8f   R7 = %8f\n", (float)r3, (float)r7);
#endif
}

/*****************************************************************************
*
* FUNCTION
*
*   FNCode_Delete
*
* INPUT
*
*   f - function to delete
*
* OUTPUT
*
* RETURNS
*
* AUTHOR
*
*   Thorsten Froehlich
*
* DESCRIPTION
*
*   Delete a compiled function.
*
* CHANGES
*
*   -
*
******************************************************************************/

void FNCode_Delete(FunctionCode *f)
{
    int i;

<<<<<<< HEAD
    if(f->program != nullptr)
    {
        POV_FREE(f->program);
        f->program = nullptr;
    }
    for(i = 0; i < f->parameter_cnt; i++)
    {
        if(f->parameter[i] != nullptr)
=======
    if (f->program != nullptr)
    {
        POV_FREE(f->program);
        f->program = nullptr;
    }
    if (f->sourceInfo.name != nullptr)
    {
        POV_FREE(f->sourceInfo.name);
        f->sourceInfo.name = nullptr;
    }
    if (f->sourceInfo.filename != nullptr)
    {
        POV_FREE(f->sourceInfo.filename);
        f->sourceInfo.filename = nullptr;
    }
    for(i = 0; i < f->parameter_cnt; i++)
    {
        if (f->parameter[i] != nullptr)
>>>>>>> 8c1eb72b
        {
            POV_FREE(f->parameter[i]);
            f->parameter[i] = nullptr;
        }
    }
    for(i = 0; i < f->localvar_cnt; i++)
    {
<<<<<<< HEAD
        if(f->localvar[i] != nullptr)
=======
        if (f->localvar[i] != nullptr)
>>>>>>> 8c1eb72b
        {
            POV_FREE(f->localvar[i]);
            f->localvar[i] = nullptr;
        }
    }
<<<<<<< HEAD
    if(f->private_data != nullptr)
    {
        if(f->private_destroy_method != nullptr)
=======
    if (f->private_data != nullptr)
    {
        if (f->private_destroy_method != nullptr)
>>>>>>> 8c1eb72b
            f->private_destroy_method(f->private_data);
        else
            POV_FREE(f->private_data);
        f->private_data = nullptr;
    }
}

/*****************************************************************************/

FUNCTION_PTR FunctionVM::CopyFunction(FUNCTION_PTR pK)
{
    if (pK == nullptr)
        return nullptr;

    FUNCTION_PTR ptr = (FUNCTION_PTR)POV_MALLOC(sizeof(FUNCTION), "Function ID");

    GetFunctionAndReference(*pK); // increase the reference count
    *ptr = *pK;

    return ptr;
}

void FunctionVM::DestroyFunction(FUNCTION_PTR pK)
{
<<<<<<< HEAD
    if(pK != nullptr)
=======
    if (pK != nullptr)
>>>>>>> 8c1eb72b
    {
        RemoveFunction(*pK);
        POV_FREE(pK);
    }
}

/*****************************************************************************/

FunctionVM::CustomFunction::CustomFunction(FunctionVM* pVm, FUNCTION_PTR pFn) :
    mpVm(pVm),
    mpFn(pFn)
{}

FunctionVM::CustomFunction::~CustomFunction()
{
    mpVm->DestroyFunction(mpFn);
}

GenericFunctionContextPtr FunctionVM::CustomFunction::AcquireContext(TraceThreadData* pThreadData)
{
    FPUContext* pContext = nullptr;
    if (pThreadData->functionContextPool.empty())
        pContext = new FPUContext(mpVm.get(), pThreadData);
    else
    {
        pContext = GetFPUContextPtr(pThreadData->functionContextPool.back());
        pThreadData->functionContextPool.pop_back();
    }
    return pContext;
}

void FunctionVM::CustomFunction::ReleaseContext(GenericFunctionContextPtr pGenericContext)
{
    FPUContext* pContext = GetFPUContextPtr(pGenericContext);
    POV_VM_ASSERT (pContext->threaddata != nullptr);
    pContext->threaddata->functionContextPool.push_back (pContext);
}

void FunctionVM::CustomFunction::InitArguments(GenericFunctionContextPtr pGenericContext)
{
    FPUContext* pContext = GetFPUContextPtr(pGenericContext);
    pContext->nextArgument = 0;
}

void FunctionVM::CustomFunction::PushArgument(GenericFunctionContextPtr pGenericContext, DBL arg)
{
    FPUContext* pContext = GetFPUContextPtr(pGenericContext);
    pContext->SetLocal (pContext->nextArgument++, arg);
}

DBL FunctionVM::CustomFunction::Execute(GenericFunctionContextPtr pGenericContext)
{
    FPUContext* pContext = GetFPUContextPtr(pGenericContext);
    return POVFPU_Run (pContext, *mpFn);
}

GenericScalarFunctionPtr FunctionVM::CustomFunction::Clone() const
{
    return new CustomFunction(mpVm.get(), mpVm->CopyFunction(mpFn));
}

const CustomFunctionSourceInfo* FunctionVM::CustomFunction::GetSourceInfo() const
{
    return &(mpVm->GetFunction(*mpFn)->sourceInfo);
}

inline FPUContext* FunctionVM::CustomFunction::GetFPUContextPtr(GenericFunctionContextPtr pGenericContext)
{
#if POV_VM_DEBUG
    FPUContext* pContext = dynamic_cast<FPUContext*>(pGenericContext);
    POV_VM_ASSERT(pContext != nullptr);
    return pContext;
#else
    return static_cast<FPUContext*>(pGenericContext);
#endif
}

GenericFunctionContextPtr FunctionVM::CreateFunctionContext(TraceThreadData* pTd)
{
    return new FPUContext(this, pTd);
}


/*****************************************************************************/

FPUContext::FPUContext(FunctionVM* pVm, TraceThreadData* pThreadData) :
    maxdblstacksize(INITIAL_DBL_STACK_SIZE),
    dblstackbase(reinterpret_cast<DBL *>(POV_MALLOC(sizeof(DBL) * INITIAL_DBL_STACK_SIZE, "fn: dblstack"))),
    pstackbase(reinterpret_cast<StackFrame *>(POV_MALLOC(sizeof(StackFrame) * MAX_CALL_STACK_SIZE, "fn: pstack"))),
    functionvm(pVm),
    threaddata(pThreadData),
    nextArgument(0)
{
    #if (SYS_FUNCTIONS == 1)
    context->dblstack = context->dblstackbase;
    #endif
}

FPUContext::~FPUContext()
{
    POV_FREE(dblstackbase);
    POV_FREE(pstackbase);
}

}<|MERGE_RESOLUTION|>--- conflicted
+++ resolved
@@ -1130,17 +1130,10 @@
 {
     vector<FunctionEntry>& functions(context->functionvm->functions);
 
-<<<<<<< HEAD
     if(!functions[fn].fn.sourceInfo.name.empty())
     {
-        if(msg != nullptr)
+        if (msg != nullptr)
 ;// TODO MESSAGE            ErrorAt(functions[fn].fn.sourceInfo,
-=======
-    if (functions[fn].fn.sourceInfo.name != nullptr)
-    {
-        if (msg != nullptr)
-;// TODO MESSAGE            ErrorAt(functions[fn].fn.filename, functions[fn].fn.filepos.lineno, functions[fn].fn.filepos.offset,
->>>>>>> 8c1eb72b
 //                  "Runtime error detected in function '%s'. %s", functions[fn].fn.name, msg);
         else
 ;// TODO MESSAGE            ErrorAt(functions[fn].fn.sourceInfo,
@@ -1151,13 +1144,8 @@
     }
     else
     {
-<<<<<<< HEAD
-        if(msg != nullptr)
+        if (msg != nullptr)
 ;// TODO MESSAGE            ErrorAt(functions[fn].fn.sourceInfo,
-=======
-        if (msg != nullptr)
-;// TODO MESSAGE            ErrorAt(functions[fn].fn.filename, functions[fn].fn.filepos.lineno, functions[fn].fn.filepos.offset,
->>>>>>> 8c1eb72b
 //                  "Runtime error detected in function. %s", msg);
         else
 ;// TODO MESSAGE            ErrorAt(functions[fn].fn.sourceInfo,
@@ -1206,11 +1194,7 @@
     StackFrame *pstack = context->pstackbase;
     DBL *dblstack = context->dblstackbase;
     unsigned int maxdblstacksize = context->maxdblstacksize;
-<<<<<<< HEAD
-    DBL r0, r1, r2, r3, r4, r5, r6, r7;
-=======
     DBL r0 = 0.0, r1 = 0.0, r2 = 0.0, r3 = 0.0, r4 = 0.0, r5 = 0.0, r6 = 0.0, r7 = 0.0;
->>>>>>> 8c1eb72b
     Instruction *program = nullptr;
     unsigned int k = 0;
     unsigned int pc = 0;
@@ -1512,35 +1496,14 @@
 {
     int i;
 
-<<<<<<< HEAD
-    if(f->program != nullptr)
+    if (f->program != nullptr)
     {
         POV_FREE(f->program);
         f->program = nullptr;
     }
     for(i = 0; i < f->parameter_cnt; i++)
     {
-        if(f->parameter[i] != nullptr)
-=======
-    if (f->program != nullptr)
-    {
-        POV_FREE(f->program);
-        f->program = nullptr;
-    }
-    if (f->sourceInfo.name != nullptr)
-    {
-        POV_FREE(f->sourceInfo.name);
-        f->sourceInfo.name = nullptr;
-    }
-    if (f->sourceInfo.filename != nullptr)
-    {
-        POV_FREE(f->sourceInfo.filename);
-        f->sourceInfo.filename = nullptr;
-    }
-    for(i = 0; i < f->parameter_cnt; i++)
-    {
         if (f->parameter[i] != nullptr)
->>>>>>> 8c1eb72b
         {
             POV_FREE(f->parameter[i]);
             f->parameter[i] = nullptr;
@@ -1548,25 +1511,15 @@
     }
     for(i = 0; i < f->localvar_cnt; i++)
     {
-<<<<<<< HEAD
-        if(f->localvar[i] != nullptr)
-=======
         if (f->localvar[i] != nullptr)
->>>>>>> 8c1eb72b
         {
             POV_FREE(f->localvar[i]);
             f->localvar[i] = nullptr;
         }
     }
-<<<<<<< HEAD
-    if(f->private_data != nullptr)
-    {
-        if(f->private_destroy_method != nullptr)
-=======
     if (f->private_data != nullptr)
     {
         if (f->private_destroy_method != nullptr)
->>>>>>> 8c1eb72b
             f->private_destroy_method(f->private_data);
         else
             POV_FREE(f->private_data);
@@ -1591,11 +1544,7 @@
 
 void FunctionVM::DestroyFunction(FUNCTION_PTR pK)
 {
-<<<<<<< HEAD
-    if(pK != nullptr)
-=======
     if (pK != nullptr)
->>>>>>> 8c1eb72b
     {
         RemoveFunction(*pK);
         POV_FREE(pK);
