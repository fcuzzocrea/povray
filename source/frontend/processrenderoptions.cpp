//******************************************************************************
///
/// @file frontend/processrenderoptions.cpp
///
/// @todo   What's in here?
///
/// @copyright
/// @parblock
///
<<<<<<< HEAD
/// UberPOV Raytracer version 1.37.
/// Portions Copyright 2013-2014 Christoph Lipka.
///
/// UberPOV 1.37 is an experimental unofficial branch of POV-Ray 3.7, and is
/// subject to the same licensing terms and conditions.
///
/// ----------------------------------------------------------------------------
///
/// Persistence of Vision Ray Tracer ('POV-Ray') version 3.7.
/// Copyright 1991-2013 Persistence of Vision Raytracer Pty. Ltd.
=======
/// Persistence of Vision Ray Tracer ('POV-Ray') version 3.7.
/// Copyright 1991-2015 Persistence of Vision Raytracer Pty. Ltd.
>>>>>>> 8f001a62
///
/// POV-Ray is free software: you can redistribute it and/or modify
/// it under the terms of the GNU Affero General Public License as
/// published by the Free Software Foundation, either version 3 of the
/// License, or (at your option) any later version.
///
/// POV-Ray is distributed in the hope that it will be useful,
/// but WITHOUT ANY WARRANTY; without even the implied warranty of
/// MERCHANTABILITY or FITNESS FOR A PARTICULAR PURPOSE.  See the
/// GNU Affero General Public License for more details.
///
/// You should have received a copy of the GNU Affero General Public License
/// along with this program.  If not, see <http://www.gnu.org/licenses/>.
///
/// ----------------------------------------------------------------------------
///
/// POV-Ray is based on the popular DKB raytracer version 2.12.
/// DKBTrace was originally written by David K. Buck.
/// DKBTrace Ver 2.0-2.12 were written by David K. Buck & Aaron A. Collins.
///
/// @endparblock
///
<<<<<<< HEAD
//*******************************************************************************
=======
//******************************************************************************
>>>>>>> 8f001a62

#include <cctype>

// configbase.h must always be the first POV file included within base *.cpp files
#include "base/configbase.h"
#include "base/types.h"
#include "base/povmscpp.h"
#include "base/fileinputoutput.h"
#include "base/stringutilities.h"
#include "base/textstream.h"
#include "base/povms.h"
#include "base/povmsgid.h"
#include "base/pov_err.h"

#include "frontend/configfrontend.h"
#include "frontend/processrenderoptions.h"

// this must be the last file included
#include "base/povdebug.h"

namespace pov_frontend
{

using namespace pov_base;

/*****************************************************************************
* Local preprocessor defines
******************************************************************************/

#define kUseSpecialHandler   kPOVMSType_WildCard
#define kNoParameter         kPOVMSType_Null

/*****************************************************************************
* Local variables
******************************************************************************/

#ifdef SYS_HAS_GRAYSCALE
#define SYS_GRAYSCALE_FLAG true
#else // SYS_HAS_GRAYSCALE
#define SYS_GRAYSCALE_FLAG false
#endif // SYS_HAS_GRAYSCALE

#ifdef SYS_HAS_ALPHA
#define SYS_ALPHA_FLAG true
#else // SYS_HAS_ALPHA
#define SYS_ALPHA_FLAG false
#endif // SYS_HAS_ALPHA

/*
   Keyword table for the INI-file parser.
   The parser converts the INI-file options into a POVMS object using
   the specifications provided in this table. The first element is the
   INI-file keyword, the second element is the POVMS object attribute
   key, the third is the attribute type. Entries with a POVMS attribute
   key of 0 are superceded options that will generate a warning that the
   option no longer is supported and will generate an error in a later
   (unspecified) version of POV.
*/
struct ProcessOptions::INI_Parser_Table RenderOptions_INI_Table[] =
{
    { "All_Console",         kPOVAttrib_AllConsole,         kPOVMSType_Bool },
    { "All_File",            kPOVAttrib_AllFile,            kPOVMSType_UCS2String },
    { "Antialias_Depth",     kPOVAttrib_AntialiasDepth,     kPOVMSType_Int },
    { "Antialias",           kPOVAttrib_Antialias,          kPOVMSType_Bool },
    { "Antialias_Threshold", kPOVAttrib_AntialiasThreshold, kPOVMSType_Float },
    { "Antialias_Gamma",     kPOVAttrib_AntialiasGamma,     kPOVMSType_Float },
<<<<<<< HEAD
    { "Antialias_Confidence",kPOVAttrib_AntialiasConfidence,kPOVMSType_Float },
=======
>>>>>>> 8f001a62
    { "Append_File",         kPOVAttrib_AppendConsoleFiles, kPOVMSType_Bool },

    { "Bits_Per_Color",      kPOVAttrib_BitsPerColor,       kPOVMSType_Int },
    { "Bits_Per_Colour",     kPOVAttrib_BitsPerColor,       kPOVMSType_Int },
    { "Bounding",            kPOVAttrib_Bounding,           kPOVMSType_Bool },
    { "Bounding_Method",     kPOVAttrib_BoundingMethod,     kPOVMSType_Int },
    { "Bounding_Threshold",  kPOVAttrib_BoundingThreshold,  kPOVMSType_Int },
    { "BSP_BaseAccessCost",  kPOVAttrib_BSP_BaseAccessCost, kPOVMSType_Float },
    { "BSP_ChildAccessCost", kPOVAttrib_BSP_ChildAccessCost,kPOVMSType_Float },
    { "BSP_ISectCost",       kPOVAttrib_BSP_ISectCost,      kPOVMSType_Float },
    { "BSP_MaxDepth",        kPOVAttrib_BSP_MaxDepth,       kPOVMSType_Int },
    { "BSP_MissChance",      kPOVAttrib_BSP_MissChance,     kPOVMSType_Float },
    { "Buffer_Output",       0,                             0 },
    { "Buffer_Size",         0,                             0 },

    { "Clock",               kPOVAttrib_Clock,              kPOVMSType_Float },
    { "Clockless_Animation", kPOVAttrib_ClocklessAnimation, kPOVMSType_Bool },
    { "Compression",         kPOVAttrib_Compression,        kPOVMSType_Int },
    { "Continue_Trace",      kPOVAttrib_ContinueTrace,      kPOVMSType_Bool },
    { "Create_Continue_Trace_Log", kPOVAttrib_BackupTrace,  kPOVMSType_Bool },
    { "Create_Histogram",    0,                             0 },
    { "Create_Ini",          kPOVAttrib_CreateIni,          kPOVMSType_UCS2String },
    { "Cyclic_Animation",    kPOVAttrib_CyclicAnimation,    kPOVMSType_Bool },

    { "Debug_Console",       kPOVAttrib_DebugConsole,       kPOVMSType_Bool },
    { "Debug_File",          kPOVAttrib_DebugFile,          kPOVMSType_UCS2String },
    { "Declare",             kPOVAttrib_Declare,            kUseSpecialHandler },
    { "Display",             kPOVAttrib_Display,            kPOVMSType_Bool },
    { "Display_Gamma",       kPOVAttrib_DisplayGamma,       kUseSpecialHandler },
    { "Dither",              kPOVAttrib_Dither,             kPOVMSType_Bool },
    { "Dither_Method",       kPOVAttrib_DitherMethod,       kUseSpecialHandler },
    { "Draw_Vistas",         kPOVAttrib_DrawVistas,         kPOVMSType_Bool },

    { "End_Column",          kPOVAttrib_Right,              kPOVMSType_Float },
    { "End_Row",             kPOVAttrib_Bottom,             kPOVMSType_Float },

    { "Fatal_Console",       kPOVAttrib_FatalConsole,       kPOVMSType_Bool },
    { "Fatal_Error_Command", kPOVAttrib_FatalErrorCommand,  kUseSpecialHandler },
    { "Fatal_Error_Return",  kPOVAttrib_FatalErrorCommand,  kUseSpecialHandler },
    { "Fatal_File",          kPOVAttrib_FatalFile,          kPOVMSType_UCS2String },
    { "Field_Render",        kPOVAttrib_FieldRender,        kPOVMSType_Bool },
    { "File_Gamma",          kPOVAttrib_FileGamma,          kUseSpecialHandler },
    { "Final_Clock",         kPOVAttrib_FinalClock,         kPOVMSType_Float },
    { "Final_Frame",         kPOVAttrib_FinalFrame,         kPOVMSType_Int },
    { "Frame_Step",          kPOVAttrib_FrameStep,          kPOVMSType_Int },

<<<<<<< HEAD
    { "Glare_Desaturation",  kPOVAttrib_GlareDesaturation,  kPOVMSType_Float },
=======
>>>>>>> 8f001a62
    { "Grayscale_Output",    kPOVAttrib_GrayscaleOutput,    kPOVMSType_Bool },

    { "Height",              kPOVAttrib_Height,             kPOVMSType_Int },
    { "High_Reproducibility",kPOVAttrib_HighReproducibility,kPOVMSType_Bool },
    { "Histogram_Name",      0,                             0 },
    { "Histogram_Grid_Size", 0,                             0 },
    { "Histogram_Type",      0,                             0 },

    { "Initial_Clock",       kPOVAttrib_InitialClock,       kPOVMSType_Float },
    { "Initial_Frame",       kPOVAttrib_InitialFrame,       kPOVMSType_Int },
    { "Input_File_Name",     kPOVAttrib_InputFile,          kPOVMSType_UCS2String },
    { "Include_Header",      kPOVAttrib_IncludeHeader,      kPOVMSType_UCS2String },
    { "Include_Ini",         kPOVAttrib_IncludeIni,         kUseSpecialHandler },

    { "Jitter_Amount",       kPOVAttrib_JitterAmount,       kPOVMSType_Float },
    { "Jitter",              kPOVAttrib_Jitter,             kPOVMSType_Bool },

    { "Library_Path",        kPOVAttrib_LibraryPath,        kUseSpecialHandler },
    { "Light_Buffer",        kPOVAttrib_LightBuffer,        kPOVMSType_Bool },

    { "Max_Image_Buffer_Memory", kPOVAttrib_MaxImageBufferMem, kPOVMSType_Int },

    { "Odd_Field",           kPOVAttrib_OddField,           kPOVMSType_Bool },
    { "Output_Alpha",        kPOVAttrib_OutputAlpha,        kPOVMSType_Bool },
    { "Output_File_Name",    kPOVAttrib_OutputFile,         kPOVMSType_UCS2String },
    { "Output_File_Type",    kPOVAttrib_OutputFileType,     kUseSpecialHandler },
    { "Output_To_File",      kPOVAttrib_OutputToFile,       kPOVMSType_Bool },

    { "Palette",             kPOVAttrib_Palette,            kUseSpecialHandler },
    { "Pause_When_Done",     kPOVAttrib_PauseWhenDone,      kPOVMSType_Bool },
    { "Post_Frame_Command",  kPOVAttrib_PostFrameCommand,   kUseSpecialHandler },
    { "Post_Frame_Return",   kPOVAttrib_PostFrameCommand,   kUseSpecialHandler },
    { "Post_Scene_Command",  kPOVAttrib_PostSceneCommand,   kUseSpecialHandler },
    { "Post_Scene_Return",   kPOVAttrib_PostSceneCommand,   kUseSpecialHandler },
    { "Preview_End_Size",    kPOVAttrib_PreviewEndSize,     kPOVMSType_Int },
    { "Preview_Start_Size",  kPOVAttrib_PreviewStartSize,   kPOVMSType_Int },
    { "Pre_Frame_Command",   kPOVAttrib_PreFrameCommand,    kUseSpecialHandler },
    { "Pre_Frame_Return",    kPOVAttrib_PreFrameCommand,    kUseSpecialHandler },
    { "Pre_Scene_Command",   kPOVAttrib_PreSceneCommand,    kUseSpecialHandler },
    { "Pre_Scene_Return",    kPOVAttrib_PreSceneCommand,    kUseSpecialHandler },

    { "Quality",             kPOVAttrib_Quality,            kPOVMSType_Int },

    { "Radiosity_File_Name", kPOVAttrib_RadiosityFileName,  kPOVMSType_UCS2String },
    { "Radiosity_From_File", kPOVAttrib_RadiosityFromFile,  kPOVMSType_Bool },
    { "Radiosity_To_File",   kPOVAttrib_RadiosityToFile,    kPOVMSType_Bool },
    { "Radiosity_Vain_Pretrace", kPOVAttrib_RadiosityVainPretrace, kPOVMSType_Bool },
    { "Real_Time_Raytracing",kPOVAttrib_RealTimeRaytracing, kPOVMSType_Bool },
    { "Remove_Bounds",       kPOVAttrib_RemoveBounds,       kPOVMSType_Bool },
    { "Render_Block_Size",   kPOVAttrib_RenderBlockSize,    kPOVMSType_Int },
    { "Render_Block_Step",   kPOVAttrib_RenderBlockStep,    kPOVMSType_Int },
    { "Render_Console",      kPOVAttrib_RenderConsole,      kPOVMSType_Bool },
    { "Render_File",         kPOVAttrib_RenderFile,         kPOVMSType_UCS2String },
    { "Render_Pattern",      kPOVAttrib_RenderPattern,      kPOVMSType_Int },

    { "Sampling_Method",     kPOVAttrib_SamplingMethod,     kPOVMSType_Int },
    { "Split_Unions",        kPOVAttrib_SplitUnions,        kPOVMSType_Bool },
    { "Start_Column",        kPOVAttrib_Left,               kPOVMSType_Float },
    { "Start_Row",           kPOVAttrib_Top,                kPOVMSType_Float },
    { "Statistic_Console",   kPOVAttrib_StatisticsConsole,  kPOVMSType_Bool },
    { "Statistic_File",      kPOVAttrib_StatisticsFile,     kPOVMSType_UCS2String },
<<<<<<< HEAD
    { "Stochastic_Seed",     kPOVAttrib_StochasticSeed,     kPOVMSType_Int },
=======
>>>>>>> 8f001a62
    { "Subset_End_Frame",    kPOVAttrib_SubsetEndFrame,     kPOVMSType_Float },
    { "Subset_Start_Frame",  kPOVAttrib_SubsetStartFrame,   kPOVMSType_Float },

    { "Test_Abort_Count",    kPOVAttrib_TestAbortCount,     kPOVMSType_Int },
    { "Test_Abort",          kPOVAttrib_TestAbort,          kPOVMSType_Bool },

    { "User_Abort_Command",  kPOVAttrib_UserAbortCommand,   kUseSpecialHandler },
    { "User_Abort_Return",   kPOVAttrib_UserAbortCommand,   kUseSpecialHandler },

    { "Verbose",             kPOVAttrib_Verbose,            kPOVMSType_Bool },
    { "Version",             kPOVAttrib_Version,            kPOVMSType_Float },
    { "Video_Mode",          kPOVAttrib_VideoMode,          kUseSpecialHandler },
    { "Vista_Buffer",        kPOVAttrib_VistaBuffer,        kPOVMSType_Bool },

    { "Warning_Console",     kPOVAttrib_WarningConsole,     kPOVMSType_Bool },
    { "Warning_File",        kPOVAttrib_WarningFile,        kPOVMSType_UCS2String },
    { "Warning_Level",       kPOVAttrib_WarningLevel,       kPOVMSType_Int },
    { "Width",               kPOVAttrib_Width,              kPOVMSType_Int },
    { "Work_Threads",        kPOVAttrib_MaxRenderThreads,   kPOVMSType_Int },

    { NULL, 0, 0 }
};

/*
   Keyword table for the command line parser.
   The parser converts the command line options into a POVMS object using
   the specifications provided in this table. The first element is the
   command keyword, the second element is the POVMS object attribute key
   of the parameter, the third is the attribute type and the last specifies
   if the +/- switch is used as boolean parameter if an attribute key is
   provided.
*/
struct ProcessOptions::Cmd_Parser_Table RenderOptions_Cmd_Table[] =
{
<<<<<<< HEAD
    { "AC",  kPOVAttrib_AntialiasConfidence,kPOVMSType_Float,       kNoParameter },
=======
>>>>>>> 8f001a62
    { "AG",  kPOVAttrib_AntialiasGamma,     kPOVMSType_Float,       kNoParameter },
    { "AM",  kPOVAttrib_SamplingMethod,     kPOVMSType_Int,         kNoParameter },
    { "A0",  kPOVAttrib_AntialiasThreshold, kPOVMSType_Float,       kPOVAttrib_Antialias },
    { "A",   kNoParameter,                  kNoParameter,           kPOVAttrib_Antialias },

    { "BM",  kPOVAttrib_BoundingMethod,     kPOVMSType_Int,         kNoParameter },
    { "BS",  kPOVAttrib_RenderBlockSize,    kPOVMSType_Int,         kNoParameter },
    { "B",   kNoParameter,                  kNoParameter,           kPOVAttrib_Bounding },

    { "CC",  kNoParameter,                  kNoParameter,           kPOVAttrib_BackupTrace },
    { "C",   kNoParameter,                  kNoParameter,           kPOVAttrib_ContinueTrace },

    { "D",   kPOVAttrib_Display,            kUseSpecialHandler,     kPOVAttrib_Display },
    { "D",   kNoParameter,                  kNoParameter,           kPOVAttrib_Display },

    { "EC",  kPOVAttrib_Right,              kPOVMSType_Float,       kNoParameter },
    { "EF0", kPOVAttrib_SubsetEndFrame,     kPOVMSType_Float,       kNoParameter },
    { "EF",  kPOVAttrib_SubsetEndFrame,     kPOVMSType_Int,         kNoParameter },
    { "EP",  kPOVAttrib_PreviewEndSize,     kPOVMSType_Int,         kNoParameter },
    { "ER",  kPOVAttrib_Bottom,             kPOVMSType_Float,       kNoParameter },

    { "F",   kPOVAttrib_OutputFileType,     kUseSpecialHandler,     kPOVAttrib_OutputToFile },
    { "F",   kNoParameter,                  kNoParameter,           kPOVAttrib_OutputToFile },

    { "GA",  kPOVAttrib_AllFile,            kPOVMSType_UCS2String,  kPOVAttrib_AllConsole },
    { "GA",  kNoParameter,                  kNoParameter,           kPOVAttrib_AllConsole },
    { "GD",  kPOVAttrib_DebugFile,          kPOVMSType_UCS2String,  kPOVAttrib_DebugConsole },
    { "GD",  kNoParameter,                  kNoParameter,           kPOVAttrib_DebugConsole },
    { "GF",  kPOVAttrib_FatalFile,          kPOVMSType_UCS2String,  kPOVAttrib_FatalConsole },
    { "GF",  kNoParameter,                  kNoParameter,           kPOVAttrib_FatalConsole },
    { "GI",  kPOVAttrib_CreateIni,          kPOVMSType_UCS2String,  kNoParameter },
<<<<<<< HEAD
    { "GLD", kPOVAttrib_GlareDesaturation,  kPOVMSType_Float,       kNoParameter },
=======
>>>>>>> 8f001a62
    { "GP",  kNoParameter,                  kNoParameter,           kPOVAttrib_AppendConsoleFiles },
    { "GR",  kPOVAttrib_RenderFile,         kPOVMSType_UCS2String,  kPOVAttrib_RenderConsole },
    { "GR",  kNoParameter,                  kNoParameter,           kPOVAttrib_RenderConsole },
    { "GS",  kPOVAttrib_StatisticsFile,     kPOVMSType_UCS2String,  kPOVAttrib_StatisticsConsole },
    { "GS",  kNoParameter,                  kNoParameter,           kPOVAttrib_StatisticsConsole },
    { "GW",  kPOVAttrib_WarningFile,        kPOVMSType_UCS2String,  kPOVAttrib_WarningConsole },
    { "GW",  kNoParameter,                  kNoParameter,           kPOVAttrib_WarningConsole },

    { "HI",  kPOVAttrib_IncludeHeader,      kPOVMSType_UCS2String,  kNoParameter },
    { "HR",  kNoParameter,                  kNoParameter,           kPOVAttrib_HighReproducibility },
    { "H",   kPOVAttrib_Height,             kPOVMSType_Int,         kNoParameter },

    { "I",   kPOVAttrib_InputFile,          kPOVMSType_UCS2String,  kNoParameter },

    { "J",   kPOVAttrib_JitterAmount,       kPOVMSType_Float,       kPOVAttrib_Jitter },
    { "J",   kNoParameter,                  kNoParameter,           kPOVAttrib_Jitter },

    { "KC",  kNoParameter,                  kNoParameter,           kPOVAttrib_CyclicAnimation },
    { "KI",  kPOVAttrib_InitialClock,       kPOVMSType_Float,       kNoParameter },
    { "KFF", kPOVAttrib_FinalFrame,         kPOVMSType_Int,         kNoParameter },
    { "KFI", kPOVAttrib_InitialFrame,       kPOVMSType_Int,         kNoParameter },
    { "KF",  kPOVAttrib_FinalClock,         kPOVMSType_Float,       kNoParameter },
    { "KLA", kNoParameter,                  kNoParameter,           kPOVAttrib_ClocklessAnimation },
    { "K",   kPOVAttrib_Clock,              kPOVMSType_Float,       kNoParameter },

    { "L",   kPOVAttrib_LibraryPath,        kUseSpecialHandler,     kNoParameter },

    { "MB",  kPOVAttrib_BoundingThreshold,  kPOVMSType_Int,         kPOVAttrib_Bounding },
    { "MB",  kNoParameter,                  kNoParameter,           kPOVAttrib_Bounding },
    { "MI",  kPOVAttrib_MaxImageBufferMem,  kPOVMSType_Int,         kNoParameter },
    { "MV",  kPOVAttrib_Version,            kPOVMSType_Float,       kNoParameter },

    { "O",   kPOVAttrib_OutputFile,         kPOVMSType_UCS2String,  kNoParameter },

    { "P",   kNoParameter,                  kNoParameter,           kPOVAttrib_PauseWhenDone },

    { "Q",   kPOVAttrib_Quality,            kPOVMSType_Int,         kNoParameter },

    { "RFI", kNoParameter,                  kNoParameter,           kPOVAttrib_RadiosityFromFile },
    { "RFO", kNoParameter,                  kNoParameter,           kPOVAttrib_RadiosityToFile },
    { "RF",  kPOVAttrib_RadiosityFileName,  kPOVMSType_UCS2String,  kNoParameter },
    { "RS",  kPOVAttrib_RenderBlockStep,    kPOVMSType_Int,         kNoParameter },
    { "RP",  kPOVAttrib_RenderPattern,      kPOVMSType_Int,         kNoParameter },
    { "RTR", kNoParameter,                  kNoParameter,           kPOVAttrib_RealTimeRaytracing },
    { "RVP", kNoParameter,                  kNoParameter,           kPOVAttrib_RadiosityVainPretrace },
    { "R",   kPOVAttrib_AntialiasDepth,     kPOVMSType_Int,         kNoParameter },

    { "SC",  kPOVAttrib_Left,               kPOVMSType_Float,       kNoParameter },
    { "SF0", kPOVAttrib_SubsetStartFrame,   kPOVMSType_Float,       kNoParameter },
    { "SF",  kPOVAttrib_SubsetStartFrame,   kPOVMSType_Int,         kNoParameter },
    { "SP",  kPOVAttrib_PreviewStartSize,   kPOVMSType_Int,         kNoParameter },
    { "SR",  kPOVAttrib_Top,                kPOVMSType_Float,       kNoParameter },
<<<<<<< HEAD
    { "SS",  kPOVAttrib_StochasticSeed,     kPOVMSType_Int,         kNoParameter },
=======
>>>>>>> 8f001a62
    { "STP", kPOVAttrib_FrameStep,          kPOVMSType_Int,         kNoParameter },
    { "SU",  kNoParameter,                  kNoParameter,           kPOVAttrib_SplitUnions },

    { "TH",  kPOVAttrib_DitherMethod,       kUseSpecialHandler,     kPOVAttrib_Dither },
    { "TH",  kNoParameter,                  kNoParameter,           kPOVAttrib_Dither },

    { "UA",  kNoParameter,                  kNoParameter,           kPOVAttrib_OutputAlpha },
    { "UD",  kNoParameter,                  kNoParameter,           kPOVAttrib_DrawVistas },
    { "UF",  kNoParameter,                  kNoParameter,           kPOVAttrib_FieldRender },
    { "UL",  kNoParameter,                  kNoParameter,           kPOVAttrib_LightBuffer },
    { "UO",  kNoParameter,                  kNoParameter,           kPOVAttrib_OddField },
    { "UR",  kNoParameter,                  kNoParameter,           kPOVAttrib_RemoveBounds },
    { "UV",  kNoParameter,                  kNoParameter,           kPOVAttrib_VistaBuffer },

    { "V",   kNoParameter,                  kNoParameter,           kPOVAttrib_Verbose },

    { "WL",  kPOVAttrib_WarningLevel,       kPOVMSType_Int,         kNoParameter },
    { "WT",  kPOVAttrib_MaxRenderThreads,   kPOVMSType_Int,         kNoParameter },
    { "W",   kPOVAttrib_Width,              kPOVMSType_Int,         kNoParameter },

    { "X",   kPOVAttrib_TestAbortCount,     kUseSpecialHandler,     kPOVAttrib_TestAbort },
    { "X",   kNoParameter,                  kNoParameter,           kPOVAttrib_TestAbort },

    { NULL, 0, 0, 0 }
};

// TODO FIXME - The following are hacks of some sort, no idea what they are good for. They certainly use wrong types and probably contain other mistakes [trf]
extern struct ProcessRenderOptions::Parameter_Code_Table DitherMethodTable[];

ProcessRenderOptions::ProcessRenderOptions() : ProcessOptions(RenderOptions_INI_Table, RenderOptions_Cmd_Table)
{
}

ProcessRenderOptions::~ProcessRenderOptions()
{
}

int ProcessRenderOptions::ReadSpecialOptionHandler(INI_Parser_Table *option, char *param, POVMSObjectPtr obj)
{
    POVMSAttributeList list;
    double floatval = 0.0;
    int intval = 0;
    int intval2 = 0;
    int err = kNoErr;

    switch(option->key)
    {
        case kPOVAttrib_Palette:
        case kPOVAttrib_VideoMode:
            while(isspace(*param))
                param++;
            err = POVMSUtil_SetInt(obj, option->key, tolower(*param));
            break;
        case kPOVAttrib_DitherMethod:
            while(isspace(*param))
                param++;
            err = ParseParameterCode(DitherMethodTable, param, &intval);
            if (err == kNoErr)
                err = POVMSUtil_SetInt(obj, option->key, intval);
            else
                ParseError("Unrecognized dither method '%s'.", param);
            break;
        case kPOVAttrib_OutputFileType:
            while(isspace(*param))
                param++;
            err = ParseFileType(*param, option->key, &intval);
            if (err == kNoErr)
                err = POVMSUtil_SetInt(obj, option->key, intval);
            break;
        case kPOVAttrib_IncludeIni:
        case kPOVAttrib_LibraryPath:
            POVMSAttribute attr;

            if(err == kNoErr)
            {
                // parse INI file (recursive)
                if(option->key == kPOVAttrib_IncludeIni)
                    err = ParseFile(param, obj);

                // create list if it isn't there
                if(err == kNoErr)
                {
                    if(POVMSObject_Exist(obj, option->key) == kFalseErr)
                        err = POVMSAttrList_New(&list);
                    else if(POVMSObject_Exist(obj, option->key) != kNoErr)
                        err = kObjectAccessErr;
                    else
                        err = POVMSObject_Get(obj, &list, option->key);
                }
            }
            else
            {
                ParseError("File name or path parameter expected for option '%s', found '%s'.", option->keyword, param);
                err = kParamErr;
            }

            // add path or file to list
            if(err == kNoErr)
                err = POVMSAttr_New(&attr);
            if(err == kNoErr)
            {
                err = POVMSAttr_SetUTF8String(&attr, kPOVMSType_UCS2String, param);
                if(err == kNoErr)
                    err = POVMSAttrList_Append(&list, &attr);
                else
                    err = POVMSAttr_Delete(&attr);
            }
            if(err == kNoErr)
                err = POVMSObject_Set(obj, &list, option->key);
            break;
        case kPOVAttrib_Declare:
            POVMSObject decobj;

            // create list if it isn't there
            if(POVMSObject_Exist(obj, option->key) == kFalseErr)
                err = POVMSAttrList_New(&list);
            else if(POVMSObject_Exist(obj, option->key) != kNoErr)
                err = kObjectAccessErr;
            else
                err = POVMSObject_Get(obj, &list, option->key);

            // add value to list
            if(err == kNoErr)
                err = POVMSObject_New(&decobj, kPOVMSType_WildCard);
            if(err == kNoErr)
            {
                char *ptr = NULL;

                err = POVMSUtil_SetString(&decobj, kPOVAttrib_Identifier, strtok(param, "="));
                if(err == kNoErr)
                {
                    ptr = strtok(NULL, "");
                    if(ptr == NULL)
                        err = kParseErr;
                }
                if(err == kNoErr)
                {
                    if(strchr(ptr, '"') != NULL)
                    {
                        ptr = strchr(ptr, '"') + 1;
                        strtok(ptr, "\"");
                        err = POVMSUtil_SetString(&decobj, kPOVAttrib_Value, ptr);
                    }
                    else
                        err = POVMSUtil_SetFloat(&decobj, kPOVAttrib_Value, atof(ptr));
                }
                if(err == kNoErr)
                    err = POVMSAttrList_Append(&list, &decobj);
                else
                    err = POVMSObject_Delete(&decobj);
            }
            if(err == kNoErr)
                err = POVMSObject_Set(obj, &list, option->key);
            break;
        case kPOVAttrib_FatalErrorCommand:
        case kPOVAttrib_PostFrameCommand:
        case kPOVAttrib_PostSceneCommand:
        case kPOVAttrib_PreFrameCommand:
        case kPOVAttrib_PreSceneCommand:
        case kPOVAttrib_UserAbortCommand:
            POVMSObject cmdobj;

            if(POVMSObject_Exist(obj, option->key) == kNoErr)
                err = POVMSObject_Get(obj, &cmdobj, option->key);
            else
                err = POVMSObject_New(&cmdobj, kPOVMSType_WildCard);
            if(toupper(*(option->keyword + strlen(option->keyword) - 1)) == 'D')
            {
                if(err == kNoErr)
                    err = POVMSUtil_SetString(&cmdobj, kPOVAttrib_CommandString, param);
            }
            else
            {
                if(err == kNoErr)
                {
                    int i = 0;

                    if((*param == '-') || (*param == '!'))
                        i = toupper(*(param + 1)); // use upper-case to indicate negation of process result
                    else
                        i = tolower(*param); // lower-case for normal interpretation of process result
                    err = POVMSUtil_SetInt(&cmdobj, kPOVAttrib_ReturnAction, i);
                }
            }
            if(err == kNoErr)
                err = POVMSObject_Set(obj, &cmdobj, option->key);
            break;
        case kPOVAttrib_AntialiasGamma:
        case kPOVAttrib_DisplayGamma:
        case kPOVAttrib_FileGamma:
            POVMSType typeKey;
            switch (option->key)
            {
                case kPOVAttrib_AntialiasGamma:  typeKey = kPOVAttrib_AntialiasGammaType;    break;
                case kPOVAttrib_DisplayGamma:    typeKey = kPOVAttrib_DisplayGammaType;      break;
                case kPOVAttrib_FileGamma:       typeKey = kPOVAttrib_FileGammaType;         break;
            }
            floatval = atof(param);
            if (floatval == 1.0)
                intval = kPOVList_GammaType_Neutral;
            else if (floatval > 0)
                intval = kPOVList_GammaType_PowerLaw;
            else
                err = ParseGammaType(param, &intval);

            if (err == kNoErr)
                err = POVMSUtil_SetFloat(obj, option->key, fabs(floatval));
            if (err == kNoErr)
                err = POVMSUtil_SetInt(obj, typeKey, intval);
            break;
    }

    return err;
}

int ProcessRenderOptions::ReadSpecialSwitchHandler(Cmd_Parser_Table *option, char *param, POVMSObjectPtr obj, bool)
{
    int intval = 0;
    int intval2 = 0;
    int err = 0;
    char chr = 0;
    char file_type;
    bool has16BitGrayscale;

    switch(option->key)
    {
        case kPOVAttrib_Display:
            if(param[0] != '\0')
            {
                err = POVMSUtil_SetInt(obj, kPOVAttrib_VideoMode, (int)toupper(param[0]));
                if((param[1] != '\0') && (err == 0))
                    err = POVMSUtil_SetInt(obj, kPOVAttrib_Palette, (int)toupper(param[1]));
            }
            break;
        case kPOVAttrib_DitherMethod:
            err = ParseParameterCode(DitherMethodTable, param, &intval);
            if (err == kNoErr)
                err = POVMSUtil_SetInt(obj, option->key, intval);
            else
                ParseError("Unrecognized dither method '%s'.", param);
            break;
        case kPOVAttrib_OutputFileType:
            err = ParseFileType(*param, option->key, &intval, &has16BitGrayscale);
            if (err == kNoErr)
            {
                err = POVMSUtil_SetInt(obj, option->key, intval);
                file_type = *param++;
            }
            if ((err == kNoErr) && (*param > ' '))
            {
                if (tolower(*param) == 'g')
                {
                    if(!has16BitGrayscale)
                    {
                        ParseError("Grayscale not currently supported with output file format '%c'.", file_type);
                        err = kParamErr;
                    }
                    else
                    {
                        if ((err = POVMSUtil_SetBool(obj, kPOVAttrib_GrayscaleOutput, true)) == kNoErr && *++param > ' ')
                        {
                            ParseError("Unexpected '%s' following grayscale flag in +F%c option.", param, file_type);
                            err = kParamErr;
                        }
                    }
                }
                else if (isdigit(*param) != 0)
                {
                    if (sscanf(param, "%d%n", &intval, &intval2) == 1)
                    {
                        if ((err = POVMSUtil_SetInt(obj, kPOVAttrib_BitsPerColor, intval)) == kNoErr)
                        {
                            param += intval2;
                            if (*param > ' ')
                            {
                                ParseError("Unexpected '%s' following bits per color in +F%c option.", param, file_type);
                                err = kParamErr;
                            }
                        }
                    }
                    else
                    {
                        ParseError("Invalid bits per color '%s' found in +F%c option.", param, file_type);
                        err = kParamErr;
                    }
                }
                else
                {
                    ParseError("Invalid modifier '%s' following +F%c option.", param, file_type);
                    err = kParamErr;
                }
            }
            break;
        case kPOVAttrib_LibraryPath:
            POVMSAttributeList list;
            POVMSAttribute attr;

            if(err == kNoErr)
            {
                // create list if it isn't there
                if(POVMSObject_Exist(obj, option->key) == kFalseErr)
                    err = POVMSAttrList_New(&list);
                else if(POVMSObject_Exist(obj, option->key) != kNoErr)
                    err = kObjectAccessErr;
                else
                    err = POVMSObject_Get(obj, &list, option->key);
            }
            else
            {
                ParseError("File name or path parameter expected for switch '%s', found '%s'.", option->command, param);
                err = kParamErr;
            }

            // add path or file to list
            if(err == kNoErr)
                err = POVMSAttr_New(&attr);
            if(err == kNoErr)
            {
                err = POVMSAttr_SetUTF8String(&attr, kPOVMSType_UCS2String, param);
                if(err == kNoErr)
                    err = POVMSAttrList_Append(&list, &attr);
                else
                    err = POVMSAttr_Delete(&attr);
            }
            if(err == kNoErr)
                err = POVMSObject_Set(obj, &list, option->key);
            break;
        case kPOVAttrib_TestAbortCount:
            if((*param) == 0)
                break;
            if(sscanf(param, "%d", &intval) == 1)
                err = POVMSUtil_SetInt(obj, option->key, intval);
            else
            {
                ParseError("No or integer parameter expected for switch '%s', found '%s'.", option->command, param);
                err = kParamErr;
            }
            break;
    }

    return err;
}

int ProcessRenderOptions::WriteSpecialOptionHandler(INI_Parser_Table *option, POVMSObjectPtr obj, OTextStream *file)
{
    POVMSAttributeList list;
    POVMSFloat floatval;
    POVMSInt intval;
    int err = 0;
    int l;
    int i,imax;
    POVMSAttribute item;
    char *bufptr;
    char chr;

    switch(option->key)
    {
        case kPOVAttrib_Palette:
        case kPOVAttrib_VideoMode:
            if(POVMSUtil_GetInt(obj, option->key, &intval) == 0)
            {
                chr = intval;
                if(chr > 32)
                    file->printf("%s=%c\n", option->keyword, chr);
            }
            break;
        case kPOVAttrib_OutputFileType:
            if(POVMSUtil_GetInt(obj, option->key, &intval) == 0)
            {
                chr = UnparseFileType(intval);
                if(chr > 32)
                    file->printf("%s=%c\n", option->keyword, chr);
            }
            break;
        case kPOVAttrib_IncludeIni:
            break;
        case kPOVAttrib_Declare:
            POVMSObject decobj;

            err = POVMSObject_Get(obj, &list, option->key);
            if(err != 0)
                break;

            l = 0;
            err = POVMSAttrList_Count(&list, &l);
            if(err != 0)
                break;
            if(l == 0)
                break;

            imax = l;
            for(i = 1; i <= imax; i++)
            {
                err = POVMSAttrList_GetNth(&list, i, &decobj);
                if(err == 0)
                    err = POVMSObject_Get(&decobj, &item, kPOVAttrib_Identifier);
                if(err == 0)
                {
                    l = 0;
                    err = POVMSAttr_Size(&item, &l);
                    if(l > 0)
                    {
                        bufptr = new char[l];
                        bufptr[0] = 0;
                        if((POVMSUtil_GetFloat(&decobj, kPOVAttrib_Value, &floatval) == 0) &&
                           (POVMSAttr_Get(&item, kPOVMSType_CString, bufptr, &l) == 0))
                            file->printf("%s=%s=%g\n", option->keyword, bufptr, (float)floatval);
                        delete[] bufptr;
                    }
                    (void)POVMSAttr_Delete(&item);
                }
            }
            break;
        case kPOVAttrib_LibraryPath:
            err = POVMSObject_Get(obj, &list, option->key);
            if(err != 0)
                break;

            l = 0;
            err = POVMSAttrList_Count(&list, &l);
            if(err != 0)
                break;
            if(l == 0)
                break;

            imax = l;
            for(i = 1; i <= imax; i++)
            {
                err = POVMSAttrList_GetNth(&list, i, &item);
                if(err == 0)
                {
                    l = 0;
                    err = POVMSAttr_Size(&item, &l);
                    if(l > 0)
                    {
                        bufptr = new char[l * 3];
                        bufptr[0] = 0;
                        if(POVMSAttr_GetUTF8String(&item, kPOVMSType_UCS2String, bufptr, &l) == 0)
                            file->printf("%s=\"%s\"\n", option->keyword, bufptr);
                        delete[] bufptr;
                    }
                    (void)POVMSAttr_Delete(&item);
                }
            }
            break;
        case kPOVAttrib_FatalErrorCommand:
        case kPOVAttrib_PostFrameCommand:
        case kPOVAttrib_PostSceneCommand:
        case kPOVAttrib_PreFrameCommand:
        case kPOVAttrib_PreSceneCommand:
        case kPOVAttrib_UserAbortCommand:
            POVMSObject cmdobj;

            err = POVMSObject_Get(obj, &cmdobj, option->key);
            if(err != 0)
                break;

            err = POVMSObject_Get(&cmdobj, &item, kPOVAttrib_CommandString);
            if(err == 0)
            {
                if(toupper(*(option->keyword + strlen(option->keyword) - 1)) == 'D')
                {
                    l = 0;
                    err = POVMSAttr_Size(&item, &l);
                    if(l > 0)
                    {
                        bufptr = new char[l];
                        bufptr[0] = 0;
                        if(POVMSAttr_Get(&item, kPOVMSType_CString, bufptr, &l) == 0)
                            file->printf("%s=%s\n", option->keyword, bufptr);
                        delete[] bufptr;
                    }
                }
                else
                {
                    if(POVMSUtil_GetInt(&cmdobj, kPOVAttrib_ReturnAction, &intval) == 0)
                    {
                        if(intval < 0)
                        {
                            chr = -intval;
                            file->printf("%s=!%c\n", option->keyword, chr);
                        }
                        else
                        {
                            chr = intval;
                            file->printf("%s=%c\n", option->keyword, chr);
                        }
                    }
                }
            }
            if(err == 0)
                err = POVMSObject_Delete(&cmdobj);
            break;
    }

    return err;
}

bool ProcessRenderOptions::WriteOptionFilter(INI_Parser_Table *table)
{
    // So that we don't get both Bits_Per_Color and Bits_Per_Colour in the INI file.
    return (strcmp(table->keyword, "Bits_Per_Colour") != 0);
}

int ProcessRenderOptions::ProcessUnknownString(char *str, POVMSObjectPtr obj)
{
    POVMSAttributeList list;
    POVMSAttribute attr;
    int state = 0; // INI file
    int err = kNoErr;

    if(str == NULL)
    {
        ParseError("Expected filename, nothing was found.");
        return kParamErr;
    }

    // add filename or path

    // see if it is a POV file
    if(state == 0)
    {
        char *ptr = strrchr(str, '.');
        if(ptr != NULL)
        {
            if(pov_stricmp(ptr, ".pov") == 0)
                state = 1; // POV file
        }
    }

    // see if it is a path
    if(state == 0)
    {
        if(strlen(str) > 0)
        {
            if(str[strlen(str) - 1] == POV_FILE_SEPARATOR)
                state = 2; // library path
#ifdef POV_FILE_SEPARATOR_2
            else if(str[strlen(str) - 1] == POV_FILE_SEPARATOR_2)
                state = 2; // library path
#endif
        }
    }

    switch(state)
    {
        // INI file
        case 0:
            // parse INI file (recursive)
            err = ParseFile(str, obj);
            if(err == kNoErr)
            {
                // create list if it isn't there
                if(POVMSObject_Exist(obj, kPOVAttrib_IncludeIni) == kFalseErr)
                    err = POVMSAttrList_New(&list);
                else if(POVMSObject_Exist(obj, kPOVAttrib_IncludeIni) != kNoErr)
                    err = kObjectAccessErr;
                else
                    err = POVMSObject_Get(obj, &list, kPOVAttrib_IncludeIni);
            }

            // add INI file to list
            if(err == kNoErr)
                err = POVMSAttr_New(&attr);
            if(err == kNoErr)
            {
                err = POVMSAttr_SetUTF8String(&attr, kPOVMSType_UCS2String, str);
                if(err == kNoErr)
                    err = POVMSAttrList_Append(&list, &attr);
                else
                    err = POVMSAttr_Delete(&attr);
            }
            if(err == kNoErr)
                err = POVMSObject_Set(obj, &list, kPOVAttrib_IncludeIni);
            break;
        // POV file
        case 1:
            // set POV file
            err = POVMSUtil_SetUTF8String(obj, kPOVAttrib_InputFile, str);
            break;
        // library path
        case 2:
            // create list if it isn't there
            if(POVMSObject_Exist(obj, kPOVAttrib_LibraryPath) == kFalseErr)
                err = POVMSAttrList_New(&list);
            else if(POVMSObject_Exist(obj, kPOVAttrib_LibraryPath) != kNoErr)
                err = kObjectAccessErr;
            else
                err = POVMSObject_Get(obj, &list, kPOVAttrib_LibraryPath);

            // add library path to list
            if(err == kNoErr)
                err = POVMSAttr_New(&attr);
            if(err == kNoErr)
            {
                err = POVMSAttr_SetUTF8String(&attr, kPOVMSType_UCS2String, str);
                if(err == kNoErr)
                    err = POVMSAttrList_Append(&list, &attr);
                else
                    err = POVMSAttr_Delete(&attr);
            }
            if(err == kNoErr)
                err = POVMSObject_Set(obj, &list, kPOVAttrib_LibraryPath);
            break;
    }

    return err;
}

ITextStream *ProcessRenderOptions::OpenFileForRead(const char *filename, POVMSObjectPtr obj)
{
    return OpenINIFileStream(filename, pov_base::POV_File_Text_INI, obj);
}

OTextStream *ProcessRenderOptions::OpenFileForWrite(const char *filename, POVMSObjectPtr)
{
    return new OTextStream(ASCIItoUCS2String(filename).c_str(), pov_base::POV_File_Text_INI);
}

ITextStream *ProcessRenderOptions::OpenINIFileStream(const char *filename, unsigned int stype, POVMSObjectPtr obj) // TODO FIXME - Use new Path class!
{
    // TODO FIXME - we should join forces with SceneData::FindFile()
    // TODO FIXME - use proper C++ strings instead of C character arrays

    int i,ii,l[POV_FILE_EXTENSIONS_PER_TYPE];
    char pathname[1024];
    char file[1024];
    char file_x[POV_FILE_EXTENSIONS_PER_TYPE][1024];
    int cnt = 0;
    int ll;
    POVMSAttribute attr, item;
    const char *xstr = strrchr(filename, '.');
    bool hasextension = ((xstr != NULL) && (strlen(xstr) <= 4)); // TODO FIXME - we shouldn't rely on extensions being at most 1+3 chars long

    if(POV_ALLOW_FILE_READ(ASCIItoUCS2String(filename).c_str(),stype) == 0) // TODO FIXME - Remove dependency on this macro!!! [trf]
        return NULL;

    for(i = 0; i < POV_FILE_EXTENSIONS_PER_TYPE; i++)
    {
        if((l[i] = strlen(pov::gPOV_File_Extensions[stype].ext[i])) > 0)
        {
            strcpy(file_x[i], filename);
            strcat(file_x[i], pov::gPOV_File_Extensions[stype].ext[i]);
        }
    }

    // Check the current directory first

    if((hasextension == true) && (CheckIfFileExists(filename) == true))
    {
        return new ITextStream(ASCIItoUCS2String(filename).c_str(), stype);
    }

    for(i = 0; i < POV_FILE_EXTENSIONS_PER_TYPE; i++)
    {
        if(l[i])
        {
            if(CheckIfFileExists(file_x[i]) == true)
            {
                return new ITextStream(ASCIItoUCS2String(file_x[i]).c_str(), stype);
            }
        }
    }

    if(POVMSObject_Get(obj, &attr, kPOVAttrib_LibraryPath) != 0)
        return NULL;

    if(POVMSAttrList_Count(&attr, &cnt) != 0)
    {
        (void)POVMSAttrList_Delete(&attr);
        return NULL;
    }

    for (i = 1; i <= cnt; i++)
    {
        (void)POVMSAttr_New(&item);
        if(POVMSAttrList_GetNth(&attr, i, &item) != 0)
            continue;
        ll = 0;
        if(POVMSAttr_Size(&item, &ll) != 0)
        {
            (void)POVMSAttr_Delete(&item);
            continue;
        }
        if(ll <= 0)
        {
            (void)POVMSAttr_Delete(&item);
            continue;
        }
        if(POVMSAttr_GetUTF8String(&item, kPOVMSType_UCS2String, file, &ll) != 0) // TODO FIXME!!!
        {
            (void)POVMSAttr_Delete(&item);
            continue;
        }
        (void)POVMSAttr_Delete(&item);

        file[strlen(file)+1] = '\0';
        file[strlen(file)] = POV_FILE_SEPARATOR;

        strcpy(pathname, file);
        strcat(pathname, filename);
        if((hasextension == true) && (CheckIfFileExists(pathname) == true))
        {
            (void)POVMSAttrList_Delete(&attr);
            return new ITextStream(ASCIItoUCS2String(pathname).c_str(), stype);
        }

        for(ii = 0; ii < POV_FILE_EXTENSIONS_PER_TYPE; ii++)
        {
            if(l[ii])
            {
                strcpy(pathname, file);
                strcat(pathname, file_x[ii]);
                if(CheckIfFileExists(pathname) == true)
                {
                    (void)POVMSAttrList_Delete(&attr);
                    return new ITextStream(ASCIItoUCS2String(pathname).c_str(), stype);
                }
            }
        }
    }

    (void)POVMSAttrList_Delete(&attr);

    if(l[0])
        ParseError("Could not find file '%s%s'", filename, pov::gPOV_File_Extensions[stype].ext[0]);
    else
        ParseError("Could not find file '%s'", filename);

    return NULL;
}

// TODO - the following code might need reviewing, according to trf

/* Supported output file types */
struct ProcessRenderOptions::Output_FileType_Table FileTypeTable[] =
{
    // attribute-specific file types (must go first)
    // code, attribute,                     internalId,                         has16BitGrayscale   hasAlpha
    // { 'C',  kPOVAttrib_HistogramFileType,   kPOVList_FileType_CSV,              false,              false },

    // generic file types
    // code, attribute,                     internalId,                         has16BitGrayscale   hasAlpha
    { 'T',  0,                              kPOVList_FileType_Targa,            false,              true },
    { 'C',  0,                              kPOVList_FileType_CompressedTarga,  false,              true },
    { 'N',  0,                              kPOVList_FileType_PNG,              true,               true },
    { 'J',  0,                              kPOVList_FileType_JPEG,             false,              false },
    { 'P',  0,                              kPOVList_FileType_PPM,              true,               false },
    { 'B',  0,                              kPOVList_FileType_BMP,              false,              false /*[1]*/ },
    { 'E',  0,                              kPOVList_FileType_OpenEXR,          false /*[2]*/,      true },
    { 'H',  0,                              kPOVList_FileType_RadianceHDR,      false,              false },
#ifdef SYS_TO_STANDARD
    { 'S',  0,                              kPOVList_FileType_System,           SYS_GRAYSCALE_FLAG, SYS_ALPHA_FLAG },
#endif // SYS_TO_STANDARD

    //  [1] Alpha support for BMP uses an inofficial extension to the BMP file format, which is not recognized by
    //      most image pocessing software.

    //  [2] While OpenEXR does support greyscale output at >8 bits, the variants currently supported by POV-Ray
    //      use 16-bit floating-point values with 10 bit mantissa, which might be insufficient for various purposes
    //      such as height fields.

    // end-of-list marker
    { '\0', 0, 0, false }
};

/* Supported special gamma types */
struct ProcessRenderOptions::Parameter_Code_Table GammaTypeTable[] =
{

    // code,    internalId,
    { "SRGB",   kPOVList_GammaType_SRGB },

    // end-of-list marker
    { NULL,     0 }
};

/* Supported dither types */
struct ProcessRenderOptions::Parameter_Code_Table DitherMethodTable[] =
{

    // code,    internalId,
    { "B2",     kPOVList_DitherMethod_Bayer2x2 },
    { "B3",     kPOVList_DitherMethod_Bayer3x3 },
    { "B4",     kPOVList_DitherMethod_Bayer4x4 },
    { "D1",     kPOVList_DitherMethod_Diffusion1D },
    { "D2",     kPOVList_DitherMethod_Diffusion2D },
    { "FS",     kPOVList_DitherMethod_FloydSteinberg },

    // end-of-list marker
    { NULL,     0 }
};

int ProcessRenderOptions::ParseFileType(char code, POVMSType attribute, int* pInternalId, bool* pHas16BitGreyscale)
{
    *pInternalId = kPOVList_FileType_Unknown;
    int err = kNoErr;
    for (int i = 0; FileTypeTable[i].code != '\0'; i ++)
    {
        if ( (toupper(code) == FileTypeTable[i].code) &&
             ((FileTypeTable[i].attribute == 0) || (FileTypeTable[i].attribute == attribute )) )
        {
            if (pHas16BitGreyscale != NULL)
                *pHas16BitGreyscale = FileTypeTable[i].has16BitGrayscale;
            *pInternalId = FileTypeTable[i].internalId;
            break;
        }
    }
#ifdef OPENEXR_MISSING
    if (*pInternalId == kPOVList_FileType_OpenEXR)
    {
        ParseError(
"This unofficial POV-Ray binary was built without support for the OpenEXR \
file format.  You must either use an official POV-Ray binary or recompile \
the POV-Ray sources on a system providing you with the OpenEXR library \
to make use of this facility.  Alternatively, you may use any of the \
following built-in formats: HDR."
        );
        err = kParamErr;
    }
#endif // OPENEXR_MISSING
    if (*pInternalId == kPOVList_FileType_Unknown)
    {
        ParseError("Unrecognized output file format %c.", code);
        err = kParamErr;
    }
    return err;
}

char ProcessRenderOptions::UnparseFileType(int fileType)
{
    for (int i = 0; FileTypeTable[i].code != '\0'; i ++)
        if (fileType == FileTypeTable[i].internalId)
            return FileTypeTable[i].code;
    return '\0';
}

int ProcessRenderOptions::ParseGammaType(char* code, int* pInternalId)
{
    *pInternalId = kPOVList_GammaType_Unknown;
    int err = ParseParameterCode(GammaTypeTable, code, pInternalId);
    if (err == kParamErr)
        ParseError("Unrecognized gamma setting '%s'.", code);
    return err;
}

const char* ProcessRenderOptions::UnparseGammaType(int gammaType)
{
    return UnparseParameterCode(GammaTypeTable, gammaType);
}

int ProcessRenderOptions::ParseParameterCode(const ProcessRenderOptions::Parameter_Code_Table* codeTable, char* code, int* pInternalId)
{
    for (int i = 0; code[i] != '\0'; i ++)
        code[i] = toupper(code[i]);
    for (int i = 0; codeTable[i].code != NULL; i ++)
    {
        if ( strcmp(code, codeTable[i].code) == 0 )
        {
            *pInternalId = codeTable[i].internalId;
            return kNoErr;
        }
    }
    return kParamErr;
}

const char* ProcessRenderOptions::UnparseParameterCode(const ProcessRenderOptions::Parameter_Code_Table* codeTable, int internalId)
{
    for (int i = 0; codeTable[i].code != NULL; i ++)
        if (internalId == codeTable[i].internalId)
            return codeTable[i].code;
    return NULL;
}

}<|MERGE_RESOLUTION|>--- conflicted
+++ resolved
@@ -7,9 +7,8 @@
 /// @copyright
 /// @parblock
 ///
-<<<<<<< HEAD
 /// UberPOV Raytracer version 1.37.
-/// Portions Copyright 2013-2014 Christoph Lipka.
+/// Portions Copyright 2013-2015 Christoph Lipka.
 ///
 /// UberPOV 1.37 is an experimental unofficial branch of POV-Ray 3.7, and is
 /// subject to the same licensing terms and conditions.
@@ -17,11 +16,7 @@
 /// ----------------------------------------------------------------------------
 ///
 /// Persistence of Vision Ray Tracer ('POV-Ray') version 3.7.
-/// Copyright 1991-2013 Persistence of Vision Raytracer Pty. Ltd.
-=======
-/// Persistence of Vision Ray Tracer ('POV-Ray') version 3.7.
 /// Copyright 1991-2015 Persistence of Vision Raytracer Pty. Ltd.
->>>>>>> 8f001a62
 ///
 /// POV-Ray is free software: you can redistribute it and/or modify
 /// it under the terms of the GNU Affero General Public License as
@@ -44,11 +39,7 @@
 ///
 /// @endparblock
 ///
-<<<<<<< HEAD
-//*******************************************************************************
-=======
 //******************************************************************************
->>>>>>> 8f001a62
 
 #include <cctype>
 
@@ -115,10 +106,7 @@
     { "Antialias",           kPOVAttrib_Antialias,          kPOVMSType_Bool },
     { "Antialias_Threshold", kPOVAttrib_AntialiasThreshold, kPOVMSType_Float },
     { "Antialias_Gamma",     kPOVAttrib_AntialiasGamma,     kPOVMSType_Float },
-<<<<<<< HEAD
     { "Antialias_Confidence",kPOVAttrib_AntialiasConfidence,kPOVMSType_Float },
-=======
->>>>>>> 8f001a62
     { "Append_File",         kPOVAttrib_AppendConsoleFiles, kPOVMSType_Bool },
 
     { "Bits_Per_Color",      kPOVAttrib_BitsPerColor,       kPOVMSType_Int },
@@ -165,10 +153,7 @@
     { "Final_Frame",         kPOVAttrib_FinalFrame,         kPOVMSType_Int },
     { "Frame_Step",          kPOVAttrib_FrameStep,          kPOVMSType_Int },
 
-<<<<<<< HEAD
     { "Glare_Desaturation",  kPOVAttrib_GlareDesaturation,  kPOVMSType_Float },
-=======
->>>>>>> 8f001a62
     { "Grayscale_Output",    kPOVAttrib_GrayscaleOutput,    kPOVMSType_Bool },
 
     { "Height",              kPOVAttrib_Height,             kPOVMSType_Int },
@@ -230,10 +215,7 @@
     { "Start_Row",           kPOVAttrib_Top,                kPOVMSType_Float },
     { "Statistic_Console",   kPOVAttrib_StatisticsConsole,  kPOVMSType_Bool },
     { "Statistic_File",      kPOVAttrib_StatisticsFile,     kPOVMSType_UCS2String },
-<<<<<<< HEAD
     { "Stochastic_Seed",     kPOVAttrib_StochasticSeed,     kPOVMSType_Int },
-=======
->>>>>>> 8f001a62
     { "Subset_End_Frame",    kPOVAttrib_SubsetEndFrame,     kPOVMSType_Float },
     { "Subset_Start_Frame",  kPOVAttrib_SubsetStartFrame,   kPOVMSType_Float },
 
@@ -268,10 +250,7 @@
 */
 struct ProcessOptions::Cmd_Parser_Table RenderOptions_Cmd_Table[] =
 {
-<<<<<<< HEAD
     { "AC",  kPOVAttrib_AntialiasConfidence,kPOVMSType_Float,       kNoParameter },
-=======
->>>>>>> 8f001a62
     { "AG",  kPOVAttrib_AntialiasGamma,     kPOVMSType_Float,       kNoParameter },
     { "AM",  kPOVAttrib_SamplingMethod,     kPOVMSType_Int,         kNoParameter },
     { "A0",  kPOVAttrib_AntialiasThreshold, kPOVMSType_Float,       kPOVAttrib_Antialias },
@@ -303,10 +282,7 @@
     { "GF",  kPOVAttrib_FatalFile,          kPOVMSType_UCS2String,  kPOVAttrib_FatalConsole },
     { "GF",  kNoParameter,                  kNoParameter,           kPOVAttrib_FatalConsole },
     { "GI",  kPOVAttrib_CreateIni,          kPOVMSType_UCS2String,  kNoParameter },
-<<<<<<< HEAD
     { "GLD", kPOVAttrib_GlareDesaturation,  kPOVMSType_Float,       kNoParameter },
-=======
->>>>>>> 8f001a62
     { "GP",  kNoParameter,                  kNoParameter,           kPOVAttrib_AppendConsoleFiles },
     { "GR",  kPOVAttrib_RenderFile,         kPOVMSType_UCS2String,  kPOVAttrib_RenderConsole },
     { "GR",  kNoParameter,                  kNoParameter,           kPOVAttrib_RenderConsole },
@@ -359,10 +335,7 @@
     { "SF",  kPOVAttrib_SubsetStartFrame,   kPOVMSType_Int,         kNoParameter },
     { "SP",  kPOVAttrib_PreviewStartSize,   kPOVMSType_Int,         kNoParameter },
     { "SR",  kPOVAttrib_Top,                kPOVMSType_Float,       kNoParameter },
-<<<<<<< HEAD
     { "SS",  kPOVAttrib_StochasticSeed,     kPOVMSType_Int,         kNoParameter },
-=======
->>>>>>> 8f001a62
     { "STP", kPOVAttrib_FrameStep,          kPOVMSType_Int,         kNoParameter },
     { "SU",  kNoParameter,                  kNoParameter,           kPOVAttrib_SplitUnions },
 
