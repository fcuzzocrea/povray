<<<<<<< HEAD
/*******************************************************************************
 * unixoptions.cpp
 *
 * Written by Christoph Hormann <chris_hormann@gmx.de>
 * Based on 3.6 elements by Nicolas Calimet
 *
 * Processing system for options in povray.conf, command line
 * and environment variables.
 *
 * ---------------------------------------------------------------------------
 * UberPOV Raytracer version 1.37.
 * Portions Copyright 2013 Christoph Lipka.
 *
 * UberPOV 1.37 is an experimental unofficial branch of POV-Ray 3.7, and is
 * subject to the same licensing terms and conditions.
 * ---------------------------------------------------------------------------
 * Persistence of Vision Ray Tracer ('POV-Ray') version 3.7.
 * Copyright 1991-2013 Persistence of Vision Raytracer Pty. Ltd.
 *
 * POV-Ray is free software: you can redistribute it and/or modify
 * it under the terms of the GNU Affero General Public License as
 * published by the Free Software Foundation, either version 3 of the
 * License, or (at your option) any later version.
 *
 * POV-Ray is distributed in the hope that it will be useful,
 * but WITHOUT ANY WARRANTY; without even the implied warranty of
 * MERCHANTABILITY or FITNESS FOR A PARTICULAR PURPOSE.  See the
 * GNU Affero General Public License for more details.
 *
 * You should have received a copy of the GNU Affero General Public License
 * along with this program.  If not, see <http://www.gnu.org/licenses/>.
 * ---------------------------------------------------------------------------
 * POV-Ray is based on the popular DKB raytracer version 2.12.
 * DKBTrace was originally written by David K. Buck.
 * DKBTrace Ver 2.0-2.12 were written by David K. Buck & Aaron A. Collins.
 * ---------------------------------------------------------------------------
 * $File: //depot/clipka/upov/vfe/unix/unixoptions.cpp $
 * $Revision: #2 $
 * $Change: 5955 $
 * $DateTime: 2013/07/26 21:08:54 $
 * $Author: clipka $
 *******************************************************************************/
=======
//******************************************************************************
///
/// @file vfe/unix/unixoptions.cpp
///
/// Processing system for options in povray.conf, command line and environment
/// variables.
///
/// @author Christoph Hormann <chris_hormann@gmx.de>
/// @author Based on 3.6 elements by Nicolas Calimet
///
/// @copyright
/// @parblock
///
/// Persistence of Vision Ray Tracer ('POV-Ray') version 3.7.
/// Copyright 1991-2014 Persistence of Vision Raytracer Pty. Ltd.
///
/// POV-Ray is free software: you can redistribute it and/or modify
/// it under the terms of the GNU Affero General Public License as
/// published by the Free Software Foundation, either version 3 of the
/// License, or (at your option) any later version.
///
/// POV-Ray is distributed in the hope that it will be useful,
/// but WITHOUT ANY WARRANTY; without even the implied warranty of
/// MERCHANTABILITY or FITNESS FOR A PARTICULAR PURPOSE.  See the
/// GNU Affero General Public License for more details.
///
/// You should have received a copy of the GNU Affero General Public License
/// along with this program.  If not, see <http://www.gnu.org/licenses/>.
///
/// ----------------------------------------------------------------------------
///
/// POV-Ray is based on the popular DKB raytracer version 2.12.
/// DKBTrace was originally written by David K. Buck.
/// DKBTrace Ver 2.0-2.12 were written by David K. Buck & Aaron A. Collins.
///
/// @endparblock
///
//*******************************************************************************
>>>>>>> 54b283a0

#include "unixoptions.h"
#include <fstream>
#include <sys/stat.h>
#include <boost/format.hpp>
#include <boost/lexical_cast.hpp>

namespace vfePlatform
{
<<<<<<< HEAD
	using namespace std;

	extern bool gShelloutsPermittedFixThis;

	const UnixOptionsProcessor::Option_Info UnixOptionsProcessor::Standard_Options[] =
	{
		// section name, option name, default, has_param, command line parameter, environment variable name, help text
		UnixOptionsProcessor::Option_Info("general", "help", "off", false, "--help|-help|-h|-?", "", "display usage information"),
		UnixOptionsProcessor::Option_Info("general", "temppath", "", true, "", "POV_TEMP_DIR", "directory for temporary files"),
		UnixOptionsProcessor::Option_Info("general", "version", "off", false, "--version|-version|--V", "", "display program version"),
		UnixOptionsProcessor::Option_Info("general", "benchmark", "off", false, "--benchmark|-benchmark", "", "run the standard POV-Ray benchmark"),
		UnixOptionsProcessor::Option_Info("", "", "", false, "", "", "") // has to be last
	};

	// based on 3.6 unix_create_globals()
	UnixOptionsProcessor::UnixOptionsProcessor(vfeSession *session) :
		m_Session(session)
	{
		char* value;
		value = getenv("HOME");
		m_home = value ? value:"";

		// Default values for I/O restrictions: everything is allowed.
		// Any restrictions must come from system or user configuration.
		m_file_io  = IO_UNSET;
		m_shellout = SHL_UNSET;

		// system configuration file
		m_conf    = "";
		m_sysconf = POVCONFDIR "/" PACKAGE ".conf";

		// user configuration file
		if (m_home.length() > 0)
		{
			m_user_dir = m_home + "/." PACKAGE "/" VERSION_BASE;
			m_userconf = m_home + "/." PACKAGE "/" VERSION_BASE "/" PACKAGE ".conf";
		}
		else
		{
			m_user_dir = "";
			m_userconf = "";
		}

		// system ini file
		m_sysini     = POVCONFDIR "/" PACKAGE ".ini";
		m_sysini_old = POVCONFDIR_BACKWARD "/" PACKAGE ".ini";

		// user ini file
		if (m_home.length() > 0)
			m_userini = m_home + "/." PACKAGE "/" VERSION_BASE "/" PACKAGE ".ini";
		else
			m_userini = "";

		if (m_home.length() > 0)
			m_userini_old = m_home + "/." PACKAGE "rc";
		else
			m_userini_old = "";
=======
    using std::cerr;
    using std::endl;

    extern bool gShelloutsPermittedFixThis;

    const UnixOptionsProcessor::Option_Info UnixOptionsProcessor::Standard_Options[] =
    {
        // section name, option name, default, has_param, command line parameter, environment variable name, help text
        UnixOptionsProcessor::Option_Info("general", "help", "off", false, "--help|-help|-h|-?", "", "display usage information"),
        UnixOptionsProcessor::Option_Info("general", "temppath", "", true, "", "POV_TEMP_DIR", "directory for temporary files"),
        UnixOptionsProcessor::Option_Info("general", "version", "off", false, "--version|-version|--V", "", "display program version"),
        UnixOptionsProcessor::Option_Info("general", "benchmark", "off", false, "--benchmark|-benchmark", "", "run the standard POV-Ray benchmark"),
        UnixOptionsProcessor::Option_Info("", "", "", false, "", "", "") // has to be last
    };

    // based on 3.6 unix_create_globals()
    UnixOptionsProcessor::UnixOptionsProcessor(vfeSession *session) :
        m_Session(session)
    {
        char* value;
        value = getenv("HOME");
        m_home = value ? value:"";

        // Default values for I/O restrictions: everything is allowed.
        // Any restrictions must come from system or user configuration.
        m_file_io  = IO_UNSET;
        m_shellout = SHL_UNSET;

        // system configuration file
        m_conf    = "";
        m_sysconf = POVCONFDIR "/povray.conf";

        // user configuration file
        if (m_home.length() > 0)
        {
            m_user_dir = m_home + "/." PACKAGE "/" VERSION_BASE;
            m_userconf = m_home + "/." PACKAGE "/" VERSION_BASE "/povray.conf";
        }
        else
        {
            m_user_dir = "";
            m_userconf = "";
        }

        // system ini file
        m_sysini     = POVCONFDIR "/povray.ini";
        m_sysini_old = POVCONFDIR_BACKWARD "/povray.ini";

        // user ini file
        if (m_home.length() > 0)
            m_userini = m_home + "/." PACKAGE "/" VERSION_BASE "/povray.ini";
        else
            m_userini = "";

        if (m_home.length() > 0)
            m_userini_old = m_home + "/.povrayrc";
        else
            m_userini_old = "";
>>>>>>> 54b283a0

#ifdef UNIX_DEBUG
        cerr << "PATHS" << endl;
        cerr << "  HOME        = " << m_home << endl;
        cerr << "  SYSCONF     = " << m_sysconf << endl;
        cerr << "  USERCONF    = " << m_userconf << endl;
        cerr << "  SYSINI      = " << m_sysini << endl;
        cerr << "  SYSINI_OLD  = " << m_sysini_old << endl;
        cerr << "  USERINI     = " << m_userini << endl;
        cerr << "  USERINI_OLD = " << m_userini_old << endl;
#endif
#if 0
        cerr << "--- tests ---" << endl;
        cerr << "## unix_getcwd: " << unix_getcwd() << endl;
        cerr << "## basename(SYSCONF): " << basename(m_sysconf) << endl;
        cerr << "## dirname(SYSCONF): " << dirname(m_sysconf) << endl;
        cerr << "## basename(/test/path/): " << basename("/test/path/") << endl;
        cerr << "## dirname(/test/path/): " << dirname("/test/path/") << endl;
        cerr << "## CanonicalizePath(../test/to/file/): " << CanonicalizePath("../test/to/file/") << endl;
        cerr << "## CanonicalizePath(/another/dir/../file): " << CanonicalizePath("/another/dir/../file") << endl;
        cerr << "------------" << endl;
#endif

        // register all standard options
        for (int i = 0; Standard_Options[i].Section != ""; i++)
        {
            list<Option_Info>::iterator iter = find(m_user_options.begin(), m_user_options.end(), Standard_Options[i]);

            // add this option if not already there
            if (iter == m_user_options.end())
                m_user_options.push_back(Standard_Options[i]);
        }

        // process system and user povray.conf
        process_povray_conf();
    }

    string UnixOptionsProcessor::GetTemporaryPath(void)
    {
        string path = QueryOptionString("general", "temppath");
        if (path.length() == 0)
        {
            struct stat s;
            path = "/tmp/";
            if (stat (path.c_str(), &s) == 0  &&  S_ISDIR (s.st_mode)  &&  (s.st_mode & S_IRWXU) == S_IRWXU)
                return path;
            path = unix_getcwd();
        }
        if (path[path.length()-1] != '/')
            path = path + "/";
        return path;
    }

    void UnixOptionsProcessor::PrintOptions(void)
    {
        cerr << endl;
        cerr << "Platform specific command line options:" << endl;

        string section("");
        bool section_new = false;

        for (list<Option_Info>::iterator iter = m_user_options.begin(); iter != m_user_options.end(); iter++)
        {
            if ((*iter).Section != section)
            {
                section = (*iter).Section;
                section_new = true;
            }
            if ((*iter).CmdOption != "")
            {
                if (section_new)
                {
                    cerr << endl;
                    cerr << "  '" << section << "' options:" << endl << endl;
                    section_new = false;
                }
                cerr << "    " << boost::format("%1% %|32t|%2%") % (*iter).CmdOption % (*iter).Comment << endl;
            }
        }
        cerr << endl;
    }

    void UnixOptionsProcessor::Register(const Option_Info options[])
    {
        for (int i = 0; options[i].Section != ""; i++)
        {
            list<Option_Info>::iterator iter = find(m_user_options.begin(), m_user_options.end(), options[i]);

            // add this option if not already there
            if (iter == m_user_options.end())
                m_user_options.push_back(options[i]);
        }
    }

    void UnixOptionsProcessor::QueryOption(Option_Info &option)
    {
        list<Option_Info>::iterator iter = find(m_user_options.begin(), m_user_options.end(), option);

        if (iter != m_user_options.end())
            option.Value = (*iter).Value;
        else
            option.Value = "";
    }

    string UnixOptionsProcessor::QueryOptionString(const string &section, const string &name)
    {
        Option_Info opt(section, name);
        QueryOption(opt);
        return opt.Value;
    }

    int UnixOptionsProcessor::QueryOptionInt(const string &section, const string &name, const int dflt)
    {
        int res;
        try
        {
            res = boost::lexical_cast<int>(QueryOptionString(section, name));
        }
        catch(boost::bad_lexical_cast &)
        {
            res = dflt;
        }
        return res;
    }

    float UnixOptionsProcessor::QueryOptionFloat(const string &section, const string &name, const float dflt)
    {
        float res;
        try
        {
            res = boost::lexical_cast<float>(QueryOptionString(section, name));
        }
        catch(boost::bad_lexical_cast &)
        {
            res = dflt;
        }
        return res;
    }

    bool UnixOptionsProcessor::isOptionSet(const Option_Info &option)
    {
        list<Option_Info>::iterator iter = find(m_user_options.begin(), m_user_options.end(), option);

        if (iter != m_user_options.end())
        {
            if (!(*iter).has_param && ((*iter).Value == ""))
                return true;
            string val = (*iter).Value;
            boost::to_lower(val);
            if (val == "yes" || val == "on" || val == "true" || val == "1")
                return true;
        }

        return false;
    }

    bool UnixOptionsProcessor::isOptionSet(const string &section, const string &name)
    {
        for (list<Option_Info>::iterator iter = m_user_options.begin(); iter != m_user_options.end(); iter++)
        {
            if (((*iter).Section == section) && ((*iter).Name == name))
                return isOptionSet(*iter);
        }
        return false;
    }

    void UnixOptionsProcessor::ProcessOptions(int *argc, char **argv[])
    {
        // add custom configuration options found in povray.conf files
        for (list<Conf_Option>::iterator iter_c = m_custom_conf_options.begin(); iter_c != m_custom_conf_options.end(); iter_c++)
        {
            Option_Info new_opt((*iter_c).Section, (*iter_c).Name, (*iter_c).Value, ((*iter_c).Value != ""), "", "");

            list<Option_Info>::iterator iter = find(m_user_options.begin(), m_user_options.end(), new_opt);
            if (iter == m_user_options.end())
                m_user_options.push_back(new_opt);
            else
                (*iter).Value = (*iter_c).Value;
        }

        m_user_options.sort();

#ifdef UNIX_DEBUG
        cerr << "OPTIONS (" << m_user_options.size() << ")" << endl;
#endif

        // check command line options and environment variables of all registered options
        // this overrides povray.conf settings
        for (list<Option_Info>::iterator iter = m_user_options.begin(); iter != m_user_options.end(); iter++)
        {
            // in ascending order of priority:
            // environment variables:
            if ((*iter).EnvVariable != "")
            {
                char *tmp = getenv((*iter).EnvVariable.c_str());
                if (tmp) // variable defined?
                    (*iter).Value = tmp;
            }

            // command line options:
            // based on 3.6 XWIN_init_povray()
            if ((*iter).CmdOption != "")
            {
                int oargc = *argc;
                char **oargv = *argv;

                // TODO: free those when no more needed
                char **nargv = (char **)malloc((oargc + 1) * sizeof(char *));
                int nargc = oargc;
                for (int i = 0; i < nargc; i++)
                {
                    nargv[i] = (char *)malloc(strlen(oargv[i]) + 1);
                    strcpy(nargv[i], oargv[i]);
                }

                nargv[nargc] = NULL;

                vector<string> CmdVariations;
                boost::split(CmdVariations, (*iter).CmdOption, boost::is_any_of("|"));

                for (vector<string>::iterator iter_c = CmdVariations.begin(); iter_c != CmdVariations.end(); iter_c++)
                {
                    for (int i = 1; i < nargc;)
                    {
                        if (string(nargv[i]) == (*iter_c))
                        {
                            if ((*iter).has_param)
                            {
                                int j = i + 1;
                                if (j < nargc && nargv[j] != NULL)
                                {
                                    (*iter).Value = nargv[j];
                                    remove_arg(&nargc, nargv, j);
                                }
                            }
                            else
                                (*iter).Value = "on";  // FIXME [nc]
                            remove_arg(&nargc, nargv, i);
                        }
                        else
                            i++;
                        if (nargv[i] == NULL)
                            break;
                    }
                }

                *argv = nargv;
                *argc = nargc;
            }

#ifdef UNIX_DEBUG
            cerr << "  " << (*iter).Name << " = " << (*iter).Value << "(" << (*iter).CmdOption << ", " << (*iter).EnvVariable << ")" << endl;
#endif
        }
    }

    // based on 3.x RemoveArgs() by Andreas Dilger
    void UnixOptionsProcessor::remove_arg(int *argc, char *argv[], int index)
    {
        if (index >= *argc || index == 0)
            return;

        if (argv[index] != NULL)
            free(argv[index]);

        for (; index < *argc; index++)
            argv[index] = argv[index + 1];

        (*argc)--;
    }

    // based on 3.6 UNIX_getcwd()
    string UnixOptionsProcessor::unix_getcwd(void)
    {
#ifdef HAVE_GETCWD
        size_t len;

        len = 256;  // default buffer size
        char *tmp = (char *) calloc(len, 1);

        while(getcwd(tmp, len) == NULL)  // buffer is too small
        {
            free(tmp);
            len *= 2;  // double buffer size and try again
            tmp = (char *) calloc(len, 1);
        }
#else
        string tmp = getenv("PWD");  // must not be NULL; checked by configure
        if(tmp.length() == 0)        // run-time checks are safer anyway
        {
            // TODO: correct error handling
            char *errormsg =
                "Cannot determine the current working directory.\n"
                "Check that the PWD environment variable does exist and is valid.\n";
            if(no_error_call)
            {
                fprintf(stderr, "%s: %s\n", PACKAGE, errormsg);
                exit(EXIT_FAILURE);
            }
            else
                Error("%s", errormsg);
        }
#endif

        string s = tmp + string("/");  // add final slash

#ifdef HAVE_GETCWD
        free(tmp);
#endif

        return s;
    }

    // based on 3.6 unix_basename()
    string UnixOptionsProcessor::basename(const string &path)
    {
        if(path.length() < 2) // less than two characters
            return path;

        string s = path;
        if (s[s.length()-1] == '/')
            s.erase(s.length()-1);
        string::size_type pos = s.rfind('/');
        if (pos == 0)
            return s;
        s.erase(0, pos+1);
        return s;
    }

    // based on 3.6 unix_dirname()
    string UnixOptionsProcessor::dirname(const string &path)
    {
        if(path.length() < 2)  // less than two characters
            return string("");

        string s = path;
        if (s[s.length()-1] == '/')
            s.erase(s.length()-1);
        string::size_type pos = s.rfind('/');
        if (pos == 0)
            return string("");
        s.erase(pos);
        return s;
    }

    // based on 3.6 unix_readlink()
    string UnixOptionsProcessor::unix_readlink(const string &path)
    {
#ifdef HAVE_READLINK
        char   *tmp;
        size_t  len;
        int     status;

        len = 256;  // default buffer size
        tmp = (char *) calloc(len, 1);  // init with '\0'

        while(true)
        {
            status = readlink(path.c_str(), tmp, len-1);  // without terminating '\0'
            if(status < 0)  // an error occured, return empty string
            {
                free(tmp);
                return string("");
            }
            else if(status == len-1)  // the buffer is probably too small
            {
                free(tmp);
                len *= 2;  // double buffer size and try again
                tmp = (char *) calloc(len, 1);
            }
            else  // all right, let's go further
                break;
        }

        // do we have an absolute path ?
        if(tmp[0] != '/')  // no; concatenate symlink to the path dirname
        {
            string s = dirname(path) + "/" + tmp;
            free(tmp);
            return s;
        }
        else  // yes; just resize buffer
        {
            string s = tmp;
            free(tmp);
            return s;
        }
#else
        return string("");
#endif
    }

    // based on 3.6 UNIX_canonicalize_path()
    string UnixOptionsProcessor::CanonicalizePath(const string &path)
    {
        int   i;
        typedef struct { const char *match, *replace; } subst;
        const subst strings[] = {  // beware: order does matter
            { "%INSTALLDIR%", POVLIBDIR },
            { "%HOME%", m_home.c_str() },
            { "//", "/" },
            { "/./", "/" },
            { NULL, NULL }  // sentinel
        };

        // nothing to canonicalize; return an empty string
        if(path.length() == 0)
            return string("");

#ifdef UNIX_DEBUG
        cerr << "  CANONICALIZE '" << path << "'" << endl;
#endif

        string s = path;

        // substitute all occurences of 'match' by 'replace'
        i = 0;
        while(strings[i].match)
        {
            boost::replace_all(s, strings[i].match, strings[i].replace);
            ++i;
#ifdef UNIX_DEBUG
            cerr << "    su: " << s << endl;
#endif
        }

        // substitute the current working dir to the first "./"
        // or add the cwd to the first directory or "../"
        if (boost::starts_with(s, "./"))
        {
            s.erase(0, 2);
            s.insert(0, unix_getcwd());
        }
        else if(s[0] != '/' || boost::starts_with(s, "../"))
        {
            s.insert(0, unix_getcwd());
        }

        // iteratively translate all symlinks in the path (dirname and basename)
#ifdef HAVE_READLINK
        i = 0;
        if(s[i] == '/')
            ++i;
        do
        {
            while(i < s.length() && s[i] != '/')
                ++i;
            string tmp1 = s.substr(0, i);
            string tmp2 = s.substr(i, s.length()-i);
            string tmp3 = unix_readlink(tmp1);
            if (tmp3.length() > 0)
            {
#ifdef UNIX_DEBUG
                cerr << "    ln: " << tmp1 << " -> " << tmp3 << endl;
                cerr << "  " << tmp3 << tmp2 << endl;
#endif
                s = tmp3 + tmp2;
                i = 0;  // start again from beginning
                if(s[i] == '/')
                    ++i;
            }
            else
            {
#ifdef UNIX_DEBUG
                cerr << "    ln: " << tmp1 << endl;
#endif
                ++i;
            }
        } while(i < s.length());
#endif  // HAVE_READLINK

        // substitute all occurences of "dir/.." by ""
        string tmp = s;
        string::size_type pos = s.find("/..");
        while (pos != string::npos)
        {
            string::size_type pos2 = s.rfind('/', pos-1);
            s.erase(pos2+1, pos-pos2+3);
#ifdef UNIX_DEBUG
            cerr << "    su: " << s << endl;
#endif
            pos = s.find("/..", pos+3);
        }

        // remove the last "/." if any
        if (boost::ends_with(s, "/."))
        {
            s.erase(s.length()-3);
#ifdef UNIX_DEBUG
            cerr << "    su: " << s << endl;
#endif
        }

        return s;
    }

    // based on 3.6 pre_process_conf_line()
    string UnixOptionsProcessor::pre_process_conf_line(const string &input)
    {
        string s = boost::trim_copy(input);

        // find comment mark
        string::size_type pos = s.find(";");
        if (pos != string::npos)
        {
            s.erase(pos);
            boost::trim(s);
        }

        return s;
    }

    // based on 3.6 add_permitted_path()
    void UnixOptionsProcessor::add_permitted_path(list<UnixPath> &paths, const string &input, const string &conf_name, unsigned long line_number)
    {
        char quote = 0;
        bool descend = false;
        bool writable = false;

        // read or read+write entry
        if (boost::starts_with(input, "read"))
        {
            int spos = 4;
            // we have a read+write path
            if (boost::starts_with(input, "read+write"))
            {
                writable = true;
                spos = 10;
            }
            // sub-directory search
            if (input[spos] == '*')
                descend = true;

            string::size_type pos = input.find('=');  // find equal sign
            if (pos != string::npos)  // equal sign found
            {
                int i = 0;
                string s = input.substr(pos+1, input.length()-pos-1);
                boost::trim(s);

                if(s[i] == '"' || s[i] == '\'')
                {
                    quote = s[i];  // store and skip quote
                    ++i;
                }
                int begin = i;
                while(i < s.length())  // find next space caracter or closing quote
                {
                    if(s[i] == quote  ||  (!quote  &&  isspace((int) s[i])))
                        break;
                    ++i;
                }
                if(quote  &&  s[i] != quote)  // no closing quote
                    fprintf(stderr,
                        "%s: %s: %lu: ignored entry: missing closing %c quote\n",
                        PACKAGE, conf_name.c_str(), line_number, quote
                    );
                else if(i-begin)  // store given directory
                {
                    string directory = s.substr(begin, i-begin) + "/";
                    s = CanonicalizePath(directory);

#ifdef UNIX_DEBUG
                    cerr << "PERMITTED ADD '" << s << "'" << endl;
#endif
                    paths.push_back(UnixPath(s, descend, writable));
                }
                else  // nothing found after the equal sign
                    fprintf(stderr,
                        "%s: %s: %lu: ignored entry: missing directory\n",
                        PACKAGE, conf_name.c_str(), line_number
                    );
            }
            else  // equal sign not found
                fprintf(stderr,
                    "%s: %s: %lu: ignored entry: missing equal sign\n",
                    PACKAGE, conf_name.c_str(), line_number
                );
        }
        // unknown entry
        else if(input.length() > 0)
            fprintf(stderr,
                "%s: %s: %lu: unknown '%s' setting\n",
                PACKAGE, conf_name.c_str(), line_number, input.c_str()
            );
    }

    // based on 3.6 unix_parse_conf_file()
    void UnixOptionsProcessor::parse_conf_file(std::istream &Stream, const string &conf_name, bool user_mode)
    {
        list<UnixPath> paths;
        string line;
        string Custom_Section;
        unsigned long   line_number;
        bool            user_file_io_rejected;
        FileIO          file_io;
        bool            file_io_is_set;
        ShellOut        shellout;
        bool            shellout_is_set;
        short           i;

        typedef enum { NONE, FILE_IO, SHELLOUT, PERMITTED_PATHS, UNKNOWN } SectionVal;
        SectionVal section;
        typedef struct Section { const char *label; const SectionVal value; } Section;
        const Section sections[] =
        {
            { ""                   , NONE            },  // init
            { "[File I/O Security]", FILE_IO         },
            { "[Shellout Security]", SHELLOUT        },
            { "[Permitted Paths]"  , PERMITTED_PATHS },
            { NULL                 , UNKNOWN         }   // sentinel
        };

        typedef struct IOSettings { const char *label; const FileIO value; } IOSettings;
        const IOSettings io_settings[] =
        {
            { ""          , IO_UNSET      },
            { "none"      , IO_NONE       },
            { "read-only" , IO_READONLY   },
            { "restricted", IO_RESTRICTED },
            { NULL        , IO_UNKNOWN    }
        };

        typedef struct SHLSettings { const char *label; const ShellOut value; } SHLSettings;
        const SHLSettings shl_settings[] =
        {
            { ""         , SHL_UNSET     },
            { "allowed"  , SHL_ALLOWED   },
            { "forbidden", SHL_FORBIDDEN },
            { NULL       , SHL_UNKNOWN   }
        };

        // inits
        line_number = 0;
        user_file_io_rejected = false;
        file_io_is_set = shellout_is_set = false;
        section = NONE;
        file_io = IO_UNSET;
        shellout = SHL_UNSET;

#ifdef UNIX_DEBUG
        cerr << "PARSE CONF '" << conf_name << "'" << endl;
#endif

        // Since the file format allows to read permitted paths before
        // setting [File I/O Security], the paths must be stored in a local
        // list which will be used only when the user setting for file I/O
        // is accepted.
        if(!user_mode)
            paths = m_permitted_paths;

        while(std::getline(Stream, line))
        {
            // check for failbit and badbit and eofbit
            if(!Stream.good())
            {
                // Only in case of the badbit we can assume that some lower
                // level system API function has set errno and perror() can be
                // used safely.
                if(Stream.bad())
                {
                    fprintf(stderr, "%s: error while reading/opening configuration file ", PACKAGE);
                    perror(conf_name.c_str());
                }
                break;
            }
            // preprocess line
            line = pre_process_conf_line(line);
            ++line_number;

            // skip empty line
            if(line.length() == 0)
                continue;

            // check section
            if(line[0] == '[')  // new section
            {
                Custom_Section = "";
                // search section
                for(i = 1; sections[i].label; ++i)
                    if(boost::starts_with(line, sections[i].label))
                        break;

                section = sections[i].value;

                // unknown section
                if(section == UNKNOWN)
                {
                    Custom_Section = boost::to_lower_copy(line);
                    Custom_Section.erase(0,1);
                    Custom_Section.erase(Custom_Section.find(']'));
                }
            }  // check section

            // process custom sections
            else if (Custom_Section.length() != 0)
            {
                // split at '='
                string::size_type pos = line.find('=');
                string option_name;
                string option_val;
                if (pos == string::npos)
                {
                    option_name = boost::to_lower_copy(line);
                    option_val = "";
                }
                else
                {
                    option_name = boost::to_lower_copy(line.substr(0, pos));
                    option_val = line.substr(pos+1, line.length()-pos-1);
                }
#ifdef UNIX_DEBUG
                cerr << "CUSTOM OPTION:" << endl;
                cerr << " Section: " << Custom_Section << endl;
                cerr << " Name: " << option_name << endl;
                cerr << " Value: " << option_val << endl;
#endif
                m_custom_conf_options.push_back(Conf_Option(Custom_Section, option_name, option_val));
            }

            // file I/O security
            else if(section == FILE_IO)
            {
                // search setting
                for(i = 0; io_settings[i].label; ++i)
                    if(line != string(io_settings[i].label))
                        break;
                file_io = io_settings[i].value;

                // multiple settings were found
                if(file_io_is_set)
                    fprintf(stderr,
                        "%s: %s: %lu: multiple settings for %s\n",
                        PACKAGE, conf_name.c_str(), line_number, sections[section].label
                    );
                if(file_io != IO_UNSET)
                    file_io_is_set = true;

                // unknown setting
                if(file_io == IO_UNKNOWN)
                {
                    fprintf(stderr,
                        "%s: %s: %lu: unknown '%s' setting for %s: ",
                        PACKAGE, conf_name.c_str(), line_number, line.c_str(), sections[section].label
                    );
                    if(user_mode)
                    {
                        fprintf(stderr,
                            "using system setting '%s'\n",
                            io_settings[m_file_io].label
                        );
                        file_io = m_file_io;
                        user_file_io_rejected = true;  // won't account for the user paths
                    }
                    else
                    {
                        fprintf(stderr, "I/O restrictions are disabled\n");
                        file_io = IO_NONE;
                    }
                }

                // user setting not allowed
                if(user_mode  &&  file_io < m_file_io)
                {
                    fprintf(stderr,
                        "%s: %s: %lu: "
                        "the user setting '%s' for %s is less restrictive than "
                        "the system setting '%s' in '%s': using system setting\n",
                        PACKAGE, conf_name.c_str(), line_number,
                        io_settings[  file_io].label, sections[section].label,
                        io_settings[m_file_io].label, m_conf.c_str()
                    );
                    file_io = m_file_io;
                    user_file_io_rejected = true;  // won't account for the user paths
                }

                m_file_io = file_io;
            }  // file I/O security

            // shellout security
            else if(section == SHELLOUT)
            {
                // search setting
                for(i = 0; shl_settings[i].label; ++i)
                    if(line == string(shl_settings[i].label))
                        break;
                shellout = shl_settings[i].value;

                // multiple settings were found
                if(shellout_is_set)
                    fprintf(stderr,
                        "%s: %s: %lu: multiple settings for %s\n",
                        PACKAGE, conf_name.c_str(), line_number, sections[section].label
                    );
                if(shellout != SHL_UNSET)
                    shellout_is_set = true;

                // unknown setting
                if(shellout == SHL_UNKNOWN)
                {
                    fprintf(stderr,
                        "%s: %s: %lu: unknown '%s' setting for %s: ",
                        PACKAGE, conf_name.c_str(), line_number, line.c_str(), sections[section].label
                    );
                    if(user_mode)
                    {
                        fprintf(stderr,
                            "using system setting '%s'\n",
                            shl_settings[m_shellout].label
                        );
                        shellout = m_shellout;
                    }
                    else
                    {
                        fprintf(stderr, "shellout security is disabled\n");
                        shellout = SHL_ALLOWED;
                    }
                }

                // user setting not allowed
                if(user_mode
                     && m_shellout == SHL_FORBIDDEN
                     && m_shellout != shellout)
                {
                    fprintf(stderr,
                        "%s: %s: %lu: "
                        "the user setting '%s' for %s is less restrictive than "
                        "the system '%s' setting in '%s': using system setting\n",
                        PACKAGE, conf_name.c_str(), line_number,
                        shl_settings[  shellout].label, sections[section].label,
                        shl_settings[m_shellout].label, m_conf.c_str()
                    );
                    shellout = m_shellout;
                }

                m_shellout = shellout;
                gShelloutsPermittedFixThis = shellout == SHL_ALLOWED;
            }  // shellout security

            // permitted paths
            else if(section == PERMITTED_PATHS)
                add_permitted_path(paths, line, conf_name, line_number);

        }  // Read file loop end

        // Only in case of the badbit we can assume that some lower
        // level system API function has set errno. Then, perror() can be
        // used safely.
        if(Stream.bad())
        {
            fprintf(stderr, "%s: error while reading/opening config file ", PACKAGE);
            perror(conf_name.c_str());
        }

#ifdef UNIX_DEBUG
        fprintf(stderr,
            "I/O RESTRICTIONS\n"
            "  file_io  = %d\tconfig->file_io  = %d\n"
            "  shellout = %d\tconfig->shellout = %d\n",
            file_io, m_file_io,
            shellout, m_shellout
        );
#endif

        // assign user settings and paths
        if(user_mode)
        {
            if(user_file_io_rejected)
            {
                fprintf(stderr,
                    "%s: %s: user permitted paths are ignored: using system paths\n",
                    PACKAGE, conf_name.c_str()
                );
            }
            else
            {
                m_permitted_paths = paths;  // assign new paths
            }
        }
    }

    // based on 3.6 unix_process_povray_conf()
    void UnixOptionsProcessor::process_povray_conf(void)
    {
        m_Session->ClearPaths();
        m_Session->AddExcludedPath(string(POVCONFDIR));
        if (m_user_dir.length() != 0)
            m_Session->AddExcludedPath(m_user_dir);

        // read system configuration file
        if(m_sysconf.length() != 0)
        {
            std::ifstream stream ( m_sysconf.c_str() );
            if ( stream.is_open() )
            {
                parse_conf_file(stream, m_sysconf, false);
                m_conf = m_sysconf;
            }
            else
            {
                fprintf(stderr, "%s: cannot open the system configuration file ", PACKAGE);
                perror(m_sysconf.c_str());
            }
        }

        // read user configuration file
        if(m_userconf.length() != 0)
        {
            std::ifstream stream ( m_userconf.c_str() );
            if ( stream.is_open() )
            {
                parse_conf_file(stream, m_userconf, true);
                m_conf = m_userconf;
            }
            else
            {
                fprintf(stderr, "%s: cannot open the user configuration file ", PACKAGE);
                perror(m_userconf.c_str());
            }
        }

        // no file was read, disable I/O restrictions
        if(m_conf.length() == 0)
            fprintf(stderr, "%s: I/O restrictions are disabled\n", PACKAGE);

        // if no paths specified, at least include POVLIBDIR and POVCONFDIR
        else if(m_permitted_paths.empty())
        {
            m_permitted_paths.push_back(UnixPath(string(POVLIBDIR "/"), true, false));   // read*
            m_permitted_paths.push_back(UnixPath(string(POVCONFDIR "/"), false, false)); // read
        }

#ifdef UNIX_DEBUG
        cerr << "PERMITTED PATHS" << endl;
#endif

        for(list<UnixPath>::iterator iter = m_permitted_paths.begin(); iter != m_permitted_paths.end(); iter++)
        {
            m_Session->AddReadPath(iter->str, iter->descend);
#ifdef UNIX_DEBUG
            fprintf(stderr,
                "  %s%s = \"%s\"\n",
                iter->writable ? "WRITE" : "READ", iter->descend ? "*" : "", iter->str.c_str()
            );
#endif
<<<<<<< HEAD
		}
	}

	bool UnixOptionsProcessor::file_exist(const string &name)
	{
		FILE *file = fopen(name.c_str(), "r");

		if(file != NULL)
			fclose(file);
		else
			return false;

		return true;
	}

	// based on 3.6 unix_process_povray_ini()
	void UnixOptionsProcessor::Process_povray_ini(vfeRenderOptions &opts)
	{
		// try the file pointed to by POVINI
		string povini;
		char * povini_c = getenv("POVINI");
		if (povini_c)
		{
			povini = povini_c;
			if (file_exist(povini))
			{
				opts.AddINI(povini);
				return;
			}
			else
			{
				fprintf(stderr, "%s: POVINI environment: cannot open ", PACKAGE);
				perror(povini.c_str());
			}
		}

		// try any INI file in the current directory
		povini = "./" PACKAGE ".ini";
		if (file_exist(povini))
		{
			opts.AddINI(povini);
			return;
		}

		// try the user or system INI file
		if ((m_home.length() != 0) && file_exist(m_userini))
		{
			opts.AddINI(m_userini);
			return;
		}
		if (file_exist(m_sysini))
		{
			opts.AddINI(m_sysini);
			return;
		}

		// try older user or system INI files
		if ((m_home.length() != 0) && file_exist(m_userini_old))
		{
			opts.AddINI(m_userini_old);
			return;
		}
		if (file_exist(m_sysini_old))
		{
			opts.AddINI(m_sysini_old);
			return;
		}

		// warn that no INI file was found and add minimal library_path setting
		fprintf(stderr, "%s: cannot open an INI file, adding default library path\n", PACKAGE);
		opts.AddLibraryPath(string(POVLIBDIR "/include"));
	}
=======
        }
    }

    bool UnixOptionsProcessor::file_exist(const string &name)
    {
        FILE *file = fopen(name.c_str(), "r");

        if(file != NULL)
            fclose(file);
        else
            return false;

        return true;
    }

    // based on 3.6 unix_process_povray_ini()
    void UnixOptionsProcessor::Process_povray_ini(vfeRenderOptions &opts)
    {
        // try the file pointed to by POVINI
        string povini;
        char * povini_c = getenv("POVINI");
        if (povini_c)
        {
            povini = povini_c;
            if (file_exist(povini))
            {
                opts.AddINI(povini);
                return;
            }
            else
            {
                fprintf(stderr, "%s: POVINI environment: cannot open ", PACKAGE);
                perror(povini.c_str());
            }
        }

        // try any INI file in the current directory
        povini = "./povray.ini";
        if (file_exist(povini))
        {
            opts.AddINI(povini);
            return;
        }

        // try the user or system INI file
        if ((m_home.length() != 0) && file_exist(m_userini))
        {
            opts.AddINI(m_userini);
            return;
        }
        if (file_exist(m_sysini))
        {
            opts.AddINI(m_sysini);
            return;
        }

        // try older user or system INI files
        if ((m_home.length() != 0) && file_exist(m_userini_old))
        {
            opts.AddINI(m_userini_old);
            return;
        }
        if (file_exist(m_sysini_old))
        {
            opts.AddINI(m_sysini_old);
            return;
        }

        // warn that no INI file was found and add minimal library_path setting
        fprintf(stderr, "%s: cannot open an INI file, adding default library path\n", PACKAGE);
        opts.AddLibraryPath(string(POVLIBDIR "/include"));
    }
>>>>>>> 54b283a0

#if 0
    // based on 3.6 unix_subdir()
    static bool UnixOptionsProcessor::file_in_permitted_paths (const string &Filename, bool write)
    {
        // NOTE: Filename must be already canonicalized

        // no filename nor paths
        if(Filename.length() == 0  ||  m_permitted_paths.empty())
            return false;

        // scan the list of paths
        for (list<UnixPath>::iterator iter = m_permitted_paths.begin(); iter != m_permitted_paths.end(); iter++)
        {
            if ((*iter).descend)  // allows sub-directories
            {
                if (!write || (*iter).writable)
                {
#ifdef UNIX_DEBUG
                    fprintf(stderr,
                        "  FILE '%s' <-> %s* '%s'\n",
                        Filename.c_str(), path->writable ? "WRITE" : "READ", (*iter).str.c_str()
                    );
#endif
                    if (boost::starts_with(Filename, (*iter).str))  // match found
                    {
#ifdef UNIX_DEBUG
                        fprintf(stderr, "  OK\n");
#endif
                        return true;
                    }
                }
            }
            else  // check for exact match with path->str (without last slash)
            {
                string dirname = dirname(Filename);
                string pathname = (*iter).str;
                pathname.erase(pathname.length()-1);
                if (!write || (*iter).writable)
                {
#ifdef UNIX_DEBUG
                    fprintf(stderr,
                        "  DIRNAME '%s' <-> %s '%s'\n",
                        dirname.c_str(), path->writable ? "WRITE" : "READ", pathname.c_str()
                    );
#endif
                    if(dirname == pathname)
                    {
#ifdef UNIX_DEBUG
                        fprintf(stderr, "  OK\n");
#endif
                        return true;
                    }
                }
            }
        }

#ifdef UNIX_DEBUG
        fprintf(stderr, "  BAD\n");
#endif

        return false;
    }
#endif

    bool UnixOptionsProcessor::isIORestrictionsEnabled(bool write)
    {
        if (IO_RESTRICTIONS_DISABLED)
            return false;
        if (!write &&  m_file_io < IO_RESTRICTED)
            return false;
        if(m_file_io < IO_READONLY)
            return false;
        return true;
    }

    void UnixOptionsProcessor::IORestrictionsError(const string &fnm, bool write, bool is_user_setting)
    {
        if (is_user_setting)
        {
            if (write)
                fprintf(stderr, "%s: writing to '%s' is not permitted; check the configuration in '%s'\n", PACKAGE, fnm.c_str(), m_conf.c_str());
            else
                fprintf(stderr, "%s: reading from '%s' is not permitted; check the configuration in '%s'\n", PACKAGE, fnm.c_str(), m_conf.c_str());
        }
        else
        {
            fprintf(stderr, "%s: writing to '%s' is not permitted\n", PACKAGE, fnm.c_str());
        }

    }

}<|MERGE_RESOLUTION|>--- conflicted
+++ resolved
@@ -1,47 +1,3 @@
-<<<<<<< HEAD
-/*******************************************************************************
- * unixoptions.cpp
- *
- * Written by Christoph Hormann <chris_hormann@gmx.de>
- * Based on 3.6 elements by Nicolas Calimet
- *
- * Processing system for options in povray.conf, command line
- * and environment variables.
- *
- * ---------------------------------------------------------------------------
- * UberPOV Raytracer version 1.37.
- * Portions Copyright 2013 Christoph Lipka.
- *
- * UberPOV 1.37 is an experimental unofficial branch of POV-Ray 3.7, and is
- * subject to the same licensing terms and conditions.
- * ---------------------------------------------------------------------------
- * Persistence of Vision Ray Tracer ('POV-Ray') version 3.7.
- * Copyright 1991-2013 Persistence of Vision Raytracer Pty. Ltd.
- *
- * POV-Ray is free software: you can redistribute it and/or modify
- * it under the terms of the GNU Affero General Public License as
- * published by the Free Software Foundation, either version 3 of the
- * License, or (at your option) any later version.
- *
- * POV-Ray is distributed in the hope that it will be useful,
- * but WITHOUT ANY WARRANTY; without even the implied warranty of
- * MERCHANTABILITY or FITNESS FOR A PARTICULAR PURPOSE.  See the
- * GNU Affero General Public License for more details.
- *
- * You should have received a copy of the GNU Affero General Public License
- * along with this program.  If not, see <http://www.gnu.org/licenses/>.
- * ---------------------------------------------------------------------------
- * POV-Ray is based on the popular DKB raytracer version 2.12.
- * DKBTrace was originally written by David K. Buck.
- * DKBTrace Ver 2.0-2.12 were written by David K. Buck & Aaron A. Collins.
- * ---------------------------------------------------------------------------
- * $File: //depot/clipka/upov/vfe/unix/unixoptions.cpp $
- * $Revision: #2 $
- * $Change: 5955 $
- * $DateTime: 2013/07/26 21:08:54 $
- * $Author: clipka $
- *******************************************************************************/
-=======
 //******************************************************************************
 ///
 /// @file vfe/unix/unixoptions.cpp
@@ -54,6 +10,14 @@
 ///
 /// @copyright
 /// @parblock
+///
+/// UberPOV Raytracer version 1.37.
+/// Portions Copyright 2013-2014 Christoph Lipka.
+///
+/// UberPOV 1.37 is an experimental unofficial branch of POV-Ray 3.7, and is
+/// subject to the same licensing terms and conditions.
+///
+/// ----------------------------------------------------------------------------
 ///
 /// Persistence of Vision Ray Tracer ('POV-Ray') version 3.7.
 /// Copyright 1991-2014 Persistence of Vision Raytracer Pty. Ltd.
@@ -80,7 +44,6 @@
 /// @endparblock
 ///
 //*******************************************************************************
->>>>>>> 54b283a0
 
 #include "unixoptions.h"
 #include <fstream>
@@ -90,65 +53,6 @@
 
 namespace vfePlatform
 {
-<<<<<<< HEAD
-	using namespace std;
-
-	extern bool gShelloutsPermittedFixThis;
-
-	const UnixOptionsProcessor::Option_Info UnixOptionsProcessor::Standard_Options[] =
-	{
-		// section name, option name, default, has_param, command line parameter, environment variable name, help text
-		UnixOptionsProcessor::Option_Info("general", "help", "off", false, "--help|-help|-h|-?", "", "display usage information"),
-		UnixOptionsProcessor::Option_Info("general", "temppath", "", true, "", "POV_TEMP_DIR", "directory for temporary files"),
-		UnixOptionsProcessor::Option_Info("general", "version", "off", false, "--version|-version|--V", "", "display program version"),
-		UnixOptionsProcessor::Option_Info("general", "benchmark", "off", false, "--benchmark|-benchmark", "", "run the standard POV-Ray benchmark"),
-		UnixOptionsProcessor::Option_Info("", "", "", false, "", "", "") // has to be last
-	};
-
-	// based on 3.6 unix_create_globals()
-	UnixOptionsProcessor::UnixOptionsProcessor(vfeSession *session) :
-		m_Session(session)
-	{
-		char* value;
-		value = getenv("HOME");
-		m_home = value ? value:"";
-
-		// Default values for I/O restrictions: everything is allowed.
-		// Any restrictions must come from system or user configuration.
-		m_file_io  = IO_UNSET;
-		m_shellout = SHL_UNSET;
-
-		// system configuration file
-		m_conf    = "";
-		m_sysconf = POVCONFDIR "/" PACKAGE ".conf";
-
-		// user configuration file
-		if (m_home.length() > 0)
-		{
-			m_user_dir = m_home + "/." PACKAGE "/" VERSION_BASE;
-			m_userconf = m_home + "/." PACKAGE "/" VERSION_BASE "/" PACKAGE ".conf";
-		}
-		else
-		{
-			m_user_dir = "";
-			m_userconf = "";
-		}
-
-		// system ini file
-		m_sysini     = POVCONFDIR "/" PACKAGE ".ini";
-		m_sysini_old = POVCONFDIR_BACKWARD "/" PACKAGE ".ini";
-
-		// user ini file
-		if (m_home.length() > 0)
-			m_userini = m_home + "/." PACKAGE "/" VERSION_BASE "/" PACKAGE ".ini";
-		else
-			m_userini = "";
-
-		if (m_home.length() > 0)
-			m_userini_old = m_home + "/." PACKAGE "rc";
-		else
-			m_userini_old = "";
-=======
     using std::cerr;
     using std::endl;
 
@@ -179,13 +83,13 @@
 
         // system configuration file
         m_conf    = "";
-        m_sysconf = POVCONFDIR "/povray.conf";
+        m_sysconf = POVCONFDIR "/" PACKAGE ".conf";
 
         // user configuration file
         if (m_home.length() > 0)
         {
             m_user_dir = m_home + "/." PACKAGE "/" VERSION_BASE;
-            m_userconf = m_home + "/." PACKAGE "/" VERSION_BASE "/povray.conf";
+            m_userconf = m_home + "/." PACKAGE "/" VERSION_BASE "/" PACKAGE ".conf";
         }
         else
         {
@@ -194,20 +98,19 @@
         }
 
         // system ini file
-        m_sysini     = POVCONFDIR "/povray.ini";
-        m_sysini_old = POVCONFDIR_BACKWARD "/povray.ini";
+        m_sysini     = POVCONFDIR "/" PACKAGE ".ini";
+        m_sysini_old = POVCONFDIR_BACKWARD "/" PACKAGE ".ini";
 
         // user ini file
         if (m_home.length() > 0)
-            m_userini = m_home + "/." PACKAGE "/" VERSION_BASE "/povray.ini";
+            m_userini = m_home + "/." PACKAGE "/" VERSION_BASE "/" PACKAGE ".ini";
         else
             m_userini = "";
 
         if (m_home.length() > 0)
-            m_userini_old = m_home + "/.povrayrc";
+            m_userini_old = m_home + "/." PACKAGE "rc";
         else
             m_userini_old = "";
->>>>>>> 54b283a0
 
 #ifdef UNIX_DEBUG
         cerr << "PATHS" << endl;
@@ -1153,80 +1056,6 @@
                 iter->writable ? "WRITE" : "READ", iter->descend ? "*" : "", iter->str.c_str()
             );
 #endif
-<<<<<<< HEAD
-		}
-	}
-
-	bool UnixOptionsProcessor::file_exist(const string &name)
-	{
-		FILE *file = fopen(name.c_str(), "r");
-
-		if(file != NULL)
-			fclose(file);
-		else
-			return false;
-
-		return true;
-	}
-
-	// based on 3.6 unix_process_povray_ini()
-	void UnixOptionsProcessor::Process_povray_ini(vfeRenderOptions &opts)
-	{
-		// try the file pointed to by POVINI
-		string povini;
-		char * povini_c = getenv("POVINI");
-		if (povini_c)
-		{
-			povini = povini_c;
-			if (file_exist(povini))
-			{
-				opts.AddINI(povini);
-				return;
-			}
-			else
-			{
-				fprintf(stderr, "%s: POVINI environment: cannot open ", PACKAGE);
-				perror(povini.c_str());
-			}
-		}
-
-		// try any INI file in the current directory
-		povini = "./" PACKAGE ".ini";
-		if (file_exist(povini))
-		{
-			opts.AddINI(povini);
-			return;
-		}
-
-		// try the user or system INI file
-		if ((m_home.length() != 0) && file_exist(m_userini))
-		{
-			opts.AddINI(m_userini);
-			return;
-		}
-		if (file_exist(m_sysini))
-		{
-			opts.AddINI(m_sysini);
-			return;
-		}
-
-		// try older user or system INI files
-		if ((m_home.length() != 0) && file_exist(m_userini_old))
-		{
-			opts.AddINI(m_userini_old);
-			return;
-		}
-		if (file_exist(m_sysini_old))
-		{
-			opts.AddINI(m_sysini_old);
-			return;
-		}
-
-		// warn that no INI file was found and add minimal library_path setting
-		fprintf(stderr, "%s: cannot open an INI file, adding default library path\n", PACKAGE);
-		opts.AddLibraryPath(string(POVLIBDIR "/include"));
-	}
-=======
         }
     }
 
@@ -1264,7 +1093,7 @@
         }
 
         // try any INI file in the current directory
-        povini = "./povray.ini";
+        povini = "./" PACKAGE ".ini";
         if (file_exist(povini))
         {
             opts.AddINI(povini);
@@ -1299,7 +1128,6 @@
         fprintf(stderr, "%s: cannot open an INI file, adding default library path\n", PACKAGE);
         opts.AddLibraryPath(string(POVLIBDIR "/include"));
     }
->>>>>>> 54b283a0
 
 #if 0
     // based on 3.6 unix_subdir()
