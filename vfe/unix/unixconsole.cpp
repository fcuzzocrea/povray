<<<<<<< HEAD
/*******************************************************************************
 * unixconsole.cpp
 *
 * Adapted from vfe/win/console/winconsole.cpp
 *
 * ---------------------------------------------------------------------------
 * UberPOV Raytracer version 1.37.
 * Portions Copyright 2013 Christoph Lipka.
 *
 * UberPOV 1.37 is an experimental unofficial branch of POV-Ray 3.7, and is
 * subject to the same licensing terms and conditions.
 * ---------------------------------------------------------------------------
 * Persistence of Vision Ray Tracer ('POV-Ray') version 3.7.
 * Copyright 1991-2013 Persistence of Vision Raytracer Pty. Ltd.
 *
 * POV-Ray is free software: you can redistribute it and/or modify
 * it under the terms of the GNU Affero General Public License as
 * published by the Free Software Foundation, either version 3 of the
 * License, or (at your option) any later version.
 *
 * POV-Ray is distributed in the hope that it will be useful,
 * but WITHOUT ANY WARRANTY; without even the implied warranty of
 * MERCHANTABILITY or FITNESS FOR A PARTICULAR PURPOSE.  See the
 * GNU Affero General Public License for more details.
 *
 * You should have received a copy of the GNU Affero General Public License
 * along with this program.  If not, see <http://www.gnu.org/licenses/>.
 * ---------------------------------------------------------------------------
 * POV-Ray is based on the popular DKB raytracer version 2.12.
 * DKBTrace was originally written by David K. Buck.
 * DKBTrace Ver 2.0-2.12 were written by David K. Buck & Aaron A. Collins.
 * ---------------------------------------------------------------------------
 * $File: N/A $
 * $Revision: N/A $
 * $Change: N/A $
 * $DateTime: N/A $
 * $Author: N/A $
 *******************************************************************************/

#include <signal.h>
#include <sys/select.h>
=======
//******************************************************************************
///
/// @file vfe/unix/unixconsole.cpp
///
/// Adapted from @ref vfe/win/console/winconsole.cpp
///
/// @copyright
/// @parblock
///
/// Persistence of Vision Ray Tracer ('POV-Ray') version 3.7.
/// Copyright 1991-2014 Persistence of Vision Raytracer Pty. Ltd.
///
/// POV-Ray is free software: you can redistribute it and/or modify
/// it under the terms of the GNU Affero General Public License as
/// published by the Free Software Foundation, either version 3 of the
/// License, or (at your option) any later version.
///
/// POV-Ray is distributed in the hope that it will be useful,
/// but WITHOUT ANY WARRANTY; without even the implied warranty of
/// MERCHANTABILITY or FITNESS FOR A PARTICULAR PURPOSE.  See the
/// GNU Affero General Public License for more details.
///
/// You should have received a copy of the GNU Affero General Public License
/// along with this program.  If not, see <http://www.gnu.org/licenses/>.
///
/// ----------------------------------------------------------------------------
///
/// POV-Ray is based on the popular DKB raytracer version 2.12.
/// DKBTrace was originally written by David K. Buck.
/// DKBTrace Ver 2.0-2.12 were written by David K. Buck & Aaron A. Collins.
///
/// @endparblock
///
//******************************************************************************

// C++ variants of C standard headers
#include <csignal>

// boost headers
#include <boost/shared_ptr.hpp>

// other library headers
>>>>>>> 54b283a0
#include <termios.h>
#include <unistd.h>
#include <sys/select.h>

// from directory "vfe"
#include "vfe.h"

// from directory "unix"
#include "disp.h"
#include "disp_text.h"
#include "disp_sdl.h"

// from directory "source"
#include "backend/povray.h"
#include "backend/control/benchmark.h"

namespace pov_frontend
{
    shared_ptr<Display> gDisplay;
}

using namespace vfe;
using namespace vfePlatform;

enum DispMode
{
    DISP_MODE_NONE,
    DISP_MODE_TEXT,
    DISP_MODE_SDL
};

static DispMode gDisplayMode;

enum ReturnValue
{
    RETURN_OK=0,
    RETURN_ERROR,
    RETURN_USER_ABORT
};

static bool gCancelRender = false;

// for handling asynchronous (external) signals
static int gSignalNumber = 0;
static boost::mutex gSignalMutex;


static void SignalHandler (void)
{
    sigset_t sigset;
    int      signum;

    while(true)
    {
        sigfillset(&sigset);
        sigwait(&sigset, &signum);  // wait till a signal is caught
        boost::mutex::scoped_lock lock(gSignalMutex);
        gSignalNumber = signum;
    }
}


static void ProcessSignal (void)
{
    boost::mutex::scoped_lock lock(gSignalMutex);

    switch (gSignalNumber)
    {
        case  0:
            break;
#ifdef SIGQUIT
        case SIGQUIT:
            fprintf(stderr, "\n%s: received signal SIGQUIT: Quit; requested render cancel\n", PACKAGE);
            gCancelRender = true;
            break;
#endif
#ifdef SIGTERM
        case SIGTERM:
            fprintf(stderr, "\n%s: received signal SIGTERM: Termination; requested render cancel\n", PACKAGE);
            gCancelRender = true;
            break;
#endif
#ifdef SIGINT
        case SIGINT:
            fprintf(stderr, "\n%s: received signal SIGINT: Interrupt; requested render cancel\n", PACKAGE);
            gCancelRender = true;
            break;
#endif
#ifdef SIGPIPE
        case SIGPIPE:
            fprintf(stderr, "\n%s: received signal SIGPIPE: Broken pipe; requested render cancel\n", PACKAGE);
            gCancelRender = true;
            break;
#endif
        case SIGCHLD:
            // for now, ignore this (side-effect of the shell-out code).
            // once properly implemented, the shell-out code would want to know this has happened, though.
            break;

        default:
            // fprintf(stderr, "\n%s: received signal %d\n", PACKAGE, gSignalNumber);
            break;
    }
    gSignalNumber = 0;
}

static vfeDisplay *UnixDisplayCreator (unsigned int width, unsigned int height, GammaCurvePtr gamma, float glareDesaturation, vfeSession *session, bool visible)
{
    UnixDisplay *display = GetRenderWindow () ;
    switch (gDisplayMode)
    {
#ifdef HAVE_LIBSDL
<<<<<<< HEAD
		case DISP_MODE_SDL:
			if (display != NULL && display->GetWidth() == width && display->GetHeight() == height)
			{
				UnixDisplay *p = new UnixSDLDisplay (width, height, gamma, glareDesaturation, session, false) ;
				if (p->TakeOver (display))
					return p;
				delete p;
			}
			return new UnixSDLDisplay (width, height, gamma, glareDesaturation, session, visible) ;
			break;
#endif
		case DISP_MODE_TEXT:
			return new UnixTextDisplay (width, height, gamma, glareDesaturation, session, visible) ;
			break;
		default:
			return NULL;
	}
=======
        case DISP_MODE_SDL:
            if (display != NULL && display->GetWidth() == width && display->GetHeight() == height)
            {
                UnixDisplay *p = new UnixSDLDisplay (width, height, gamma, session, false) ;
                if (p->TakeOver (display))
                    return p;
                delete p;
            }
            return new UnixSDLDisplay (width, height, gamma, session, visible) ;
            break;
#endif
        case DISP_MODE_TEXT:
            return new UnixTextDisplay (width, height, gamma, session, visible) ;
            break;
        default:
            return NULL;
    }
>>>>>>> 54b283a0
}

static void PrintStatus (vfeSession *session)
{
    string str;
    vfeSession::MessageType type;
    static vfeSession::MessageType lastType = vfeSession::mUnclassified;

    while (session->GetNextCombinedMessage (type, str))
    {
        if (type != vfeSession::mGenericStatus)
        {
            if (lastType == vfeSession::mGenericStatus)
                fprintf (stderr, "\n") ;
            fprintf (stderr, "%s\n", str.c_str());
        }
        else
            fprintf (stderr, "%s\r", str.c_str());
        lastType = type;
    }
}

static void PrintStatusChanged (vfeSession *session, State force = kUnknown)
{
    if (force == kUnknown)
        force = session->GetBackendState();
    switch (force)
    {
        case kParsing:
            fprintf (stderr, "==== [Parsing...] ==========================================================\n");
            break;
        case kRendering:
            fprintf (stderr, "==== [Rendering...] ========================================================\n");
            break;
        case kPausedRendering:
            fprintf (stderr, "==== [Paused] ==============================================================\n");
            break;
    }
}

static void PrintVersion(void)
{
<<<<<<< HEAD
	fprintf(stderr,
		"%s %s\n\n"
		"%s\n%s\n%s\n"
		"%s\n%s\n%s\n\n",
		PACKAGE_NAME, BRANCH_VERSION,
		DISTRIBUTION_MESSAGE_1, DISTRIBUTION_MESSAGE_2, DISTRIBUTION_MESSAGE_3,
		POV_RAY_COPYRIGHT, DISCLAIMER_MESSAGE_1, DISCLAIMER_MESSAGE_2
	);
	fprintf(stderr,
		"Built-in features:\n"
		"  I/O restrictions:          %s\n"
		"  X Window display:          %s\n"
		"  Supported image formats:   %s\n"
		"  Unsupported image formats: %s\n\n",
		BUILTIN_IO_RESTRICTIONS, BUILTIN_XWIN_DISPLAY, BUILTIN_IMG_FORMATS, MISSING_IMG_FORMATS
	);
	fprintf(stderr,
		"Compilation settings:\n"
		"  Build architecture:  %s\n"
		"  Built/Optimized for: %s\n"
		"  Compiler vendor:     %s\n"
		"  Compiler version:    %s\n"
		"  Compiler flags:      %s\n",
		BUILD_ARCH, BUILT_FOR, COMPILER_VENDOR, COMPILER_VERSION, CXXFLAGS
	);
=======
    fprintf(stderr,
        "%s %s\n\n"
        "%s\n%s\n%s\n"
        "%s\n%s\n%s\n\n",
        PACKAGE_NAME, POV_RAY_VERSION,
        DISTRIBUTION_MESSAGE_1, DISTRIBUTION_MESSAGE_2, DISTRIBUTION_MESSAGE_3,
        POV_RAY_COPYRIGHT, DISCLAIMER_MESSAGE_1, DISCLAIMER_MESSAGE_2
    );
    fprintf(stderr,
        "Built-in features:\n"
        "  I/O restrictions:          %s\n"
        "  X Window display:          %s\n"
        "  Supported image formats:   %s\n"
        "  Unsupported image formats: %s\n\n",
        BUILTIN_IO_RESTRICTIONS, BUILTIN_XWIN_DISPLAY, BUILTIN_IMG_FORMATS, MISSING_IMG_FORMATS
    );
    fprintf(stderr,
        "Compilation settings:\n"
        "  Build architecture:  %s\n"
        "  Built/Optimized for: %s\n"
        "  Compiler vendor:     %s\n"
        "  Compiler version:    %s\n"
        "  Compiler flags:      %s\n",
        BUILD_ARCH, BUILT_FOR, COMPILER_VENDOR, COMPILER_VERSION, CXXFLAGS
    );
>>>>>>> 54b283a0
}

static void ErrorExit(vfeSession *session)
{
    fprintf(stderr, "%s\n", session->GetErrorString());
    session->Shutdown();
    delete session;
    exit(RETURN_ERROR);
}

static void CancelRender(vfeSession *session)
{
    session->CancelRender();  // request the backend to cancel
    PrintStatus (session);
    while (session->GetBackendState() != kReady)  // wait for the render to effectively shut down
        Delay(10);
    PrintStatus (session);
}

static void PauseWhenDone(vfeSession *session)
{
    GetRenderWindow()->UpdateScreen(true);
    GetRenderWindow()->PauseWhenDoneNotifyStart();
    while (GetRenderWindow()->PauseWhenDoneResumeIsRequested() == false)
    {
        ProcessSignal();
        if (gCancelRender)
            break;
        else
            Delay(10);
    }
    GetRenderWindow()->PauseWhenDoneNotifyEnd();
}

static ReturnValue PrepareBenchmark(vfeSession *session, vfeRenderOptions& opts, string& ini, string& pov, int argc, char **argv)
{
    // parse command-line options
    while (*++argv)
    {
        string s = string(*argv);
        boost::to_lower(s);
        // set number of threads to run the benchmark
        if (boost::starts_with(s, "+wt") || boost::starts_with(s, "-wt"))
        {
            s.erase(0, 3);
            int n = atoi(s.c_str());
            if (n)
                opts.SetThreadCount(n);
            else
                fprintf(stderr, "%s: ignoring malformed '%s' command-line option\n", PACKAGE, *argv);
        }
        // add library path
        else if (boost::starts_with(s, "+l") || boost::starts_with(s, "-l"))
        {
            s.erase(0, 2);
            opts.AddLibraryPath(s);
        }
    }

    int benchversion = pov::Get_Benchmark_Version();
    fprintf(stderr, "\
%s %s%s\n\n\
Entering the standard POV-Ray %s benchmark version %x.%02x.\n\n\
This built-in benchmark requires POV-Ray to be installed on your system\n\
before running it.  There will be neither display nor file output, and\n\
any additional command-line option except setting the number of render\n\
threads (+wtN for N threads) and library paths (+Lpath) will be ignored.\n\
To get an accurate benchmark result you might consider running POV-Ray\n\
with the Unix 'time' command (e.g. 'time povray -benchmark').\n\n\
The benchmark will run using %d render thread(s).\n\
Press <Enter> to continue or <Ctrl-C> to abort.\n\
",
        PACKAGE_NAME, POV_RAY_VERSION, COMPILER_VER,
        VERSION_BASE, benchversion / 256, benchversion % 256,
        opts.GetThreadCount()
    );

    // wait for user input from stdin (including abort signals)
    while (true)
    {
        ProcessSignal();
        if (gCancelRender)
        {
            fprintf(stderr, "Render cancelled by user\n");
            return RETURN_USER_ABORT;
        }

        fd_set readset;
        struct timeval tv = {0,0};  // no timeout
        FD_ZERO(&readset);
        FD_SET(STDIN_FILENO, &readset);
        if (select(STDIN_FILENO+1, &readset, NULL, NULL, &tv) < 0)
            break;
        if (FD_ISSET(STDIN_FILENO, &readset))  // user input is available
        {
            char s[3];
            read(STDIN_FILENO, s, 1);         // read till <ENTER> is hit
            tcflush(STDIN_FILENO, TCIFLUSH);  // discard unread data
            break;
        }
        Delay(20);
    }

    string basename = UCS2toASCIIString(session->CreateTemporaryFile());
    ini = basename + ".ini";
    pov = basename + ".pov";
    if (pov::Write_Benchmark_File(pov.c_str(), ini.c_str()))
    {
        fprintf(stderr, "%s: creating %s\n", PACKAGE, ini.c_str());
        fprintf(stderr, "%s: creating %s\n", PACKAGE, pov.c_str());
        fprintf(stderr, "Running standard POV-Ray benchmark version %x.%02x\n", benchversion / 256, benchversion % 256);
    }
    else
    {
        fprintf(stderr, "%s: failed to write temporary files for benchmark\n", PACKAGE);
        return RETURN_ERROR;
    }

    return RETURN_OK;
}

static void CleanupBenchmark(vfeUnixSession *session, string& ini, string& pov)
{
    fprintf(stderr, "%s: removing %s\n", PACKAGE, ini.c_str());
    session->DeleteTemporaryFile(ASCIItoUCS2String(ini.c_str()));
    fprintf(stderr, "%s: removing %s\n", PACKAGE, pov.c_str());
    session->DeleteTemporaryFile(ASCIItoUCS2String(pov.c_str()));
}

int main (int argc, char **argv)
{
    vfeUnixSession   *session;
    vfeStatusFlags    flags;
    vfeRenderOptions  opts;
    ReturnValue       retval = RETURN_OK;
    bool              running_benchmark = false;
    string            bench_ini_name;
    string            bench_pov_name;
    sigset_t          sigset;
    boost::thread    *sigthread;
    char **           argv_copy=argv; /* because argv is updated later */
    int               argc_copy=argc; /* because it might also be updated */

    /*fprintf(stderr, "%s: This is a RELEASE CANDIDATE version of POV-Ray. General distribution is discouraged.\n", PACKAGE);*/

    // block some signals for this thread as well as those created afterwards
    sigemptyset(&sigset);

#ifdef SIGQUIT
    sigaddset(&sigset, SIGQUIT);
#endif
#ifdef SIGTERM
    sigaddset(&sigset, SIGTERM);
#endif
#ifdef SIGINT
    sigaddset(&sigset, SIGINT);
#endif
#ifdef SIGPIPE
    sigaddset(&sigset, SIGPIPE);
#endif
#ifdef SIGCHLD
    sigaddset(&sigset, SIGCHLD);
#endif

    pthread_sigmask(SIG_BLOCK, &sigset, NULL);

    // create the signal handling thread
    sigthread = new boost::thread(SignalHandler);

    session = new vfeUnixSession();
    if (session->Initialize(NULL, NULL) != vfeNoError)
        ErrorExit(session);

    // display mode registration
#ifdef HAVE_LIBSDL
    if (UnixSDLDisplay::Register(session))
        gDisplayMode = DISP_MODE_SDL;
    else
#endif
    if (UnixTextDisplay::Register(session))
        gDisplayMode = DISP_MODE_TEXT;
    else
        gDisplayMode = DISP_MODE_NONE;

    // default number of work threads: number of CPUs or 4
    int nthreads = 1;
#ifdef _SC_NPROCESSORS_ONLN  // online processors
    nthreads = sysconf(_SC_NPROCESSORS_ONLN);
#endif
#ifdef _SC_NPROCESSORS_CONF  // configured processors
    if (nthreads < 2)
        nthreads = sysconf(_SC_NPROCESSORS_CONF);
#endif
    if (nthreads < 2)
        nthreads = 4;
    opts.SetThreadCount(nthreads);

    // process command-line options
    session->GetUnixOptions()->ProcessOptions(&argc, &argv);
    if (session->GetUnixOptions()->isOptionSet("general", "help"))
    {
        session->Shutdown() ;
        PrintStatus (session) ;
        // TODO: general usage display (not yet in core code)
        session->GetUnixOptions()->PrintOptions();
        delete sigthread;
        delete session;
        return RETURN_OK;
    }
    else if (session->GetUnixOptions()->isOptionSet("general", "version"))
    {
        session->Shutdown() ;
        PrintVersion();
        delete sigthread;
        delete session;
        return RETURN_OK;
    }
    else if (session->GetUnixOptions()->isOptionSet("general", "benchmark"))
    {
        retval = PrepareBenchmark(session, opts, bench_ini_name, bench_pov_name, argc, argv);
        if (retval == RETURN_OK)
            running_benchmark = true;
        else
        {
            session->Shutdown();
            delete sigthread;
            delete session;
            return retval;
        }
    }

    // process INI settings
    if (running_benchmark)
    {
        // read only the provided INI file and set minimal lib paths
        opts.AddLibraryPath(string(POVLIBDIR "/include"));
        opts.AddINI(bench_ini_name.c_str());
        opts.SetSourceFile(bench_pov_name.c_str());
    }
    else
    {
        char *s = getenv ("POVINC");
        session->SetDisplayCreator(UnixDisplayCreator);
        session->GetUnixOptions()->Process_povray_ini(opts);
        if (s != NULL)
            opts.AddLibraryPath (s);
        while (*++argv)
            opts.AddCommand (*argv);
    }

    // set all options and start rendering
    if (session->SetOptions(opts) != vfeNoError)
    {
        fprintf(stderr,"\nProblem with option setting\n");
        for(int loony=0;loony<argc_copy;loony++)
        {
            fprintf(stderr,"%s%c",argv_copy[loony],loony+1<argc_copy?' ':'\n');
        }
        ErrorExit(session);
    }
    if (session->StartRender() != vfeNoError)
        ErrorExit(session);

    // set inter-frame pause for animation
    if (session->RenderingAnimation() && session->GetBoolOption("Pause_When_Done", false))
        session->PauseWhenDone(true);

    // main render loop
    session->SetEventMask(stBackendStateChanged);  // immediatly notify this event
    while (((flags = session->GetStatus(true, 200)) & stRenderShutdown) == 0)
    {
        ProcessSignal();
        if (gCancelRender)
        {
            CancelRender(session);
            break;
        }

        if (flags & stAnimationStatus)
            fprintf(stderr, "\nRendering frame %d of %d\n", session->GetCurrentFrame(), session->GetTotalFrames());
        if (flags & stAnyMessage)
            PrintStatus (session);
        if (flags & stBackendStateChanged)
            PrintStatusChanged (session);

        if (GetRenderWindow() != NULL)
        {
            // early exit
            if (GetRenderWindow()->HandleEvents())
            {
                gCancelRender = true;  // will set proper return value
                CancelRender(session);
                break;
            }

            GetRenderWindow()->UpdateScreen();

            // inter-frame pause
            if (session->GetCurrentFrame() < session->GetTotalFrames()
            && session->GetPauseWhenDone()
            && (flags & stAnimationFrameCompleted) != 0
            && session->Failed() == false)
            {
                PauseWhenDone(session);
                if (! gCancelRender)
                    session->Resume();
            }
        }
    }

    // pause when done for single or last frame of an animation
    if (session->Failed() == false && GetRenderWindow() != NULL && session->GetBoolOption("Pause_When_Done", false))
    {
        PrintStatusChanged(session, kPausedRendering);
        PauseWhenDone(session);
        gCancelRender = false;
    }

    if (running_benchmark)
        CleanupBenchmark(session, bench_ini_name, bench_pov_name);

    if (session->Succeeded() == false)
        retval = gCancelRender ? RETURN_USER_ABORT : RETURN_ERROR;
    session->Shutdown();
    PrintStatus (session);
    delete sigthread;
    delete session;

    return retval;
}<|MERGE_RESOLUTION|>--- conflicted
+++ resolved
@@ -1,46 +1,3 @@
-<<<<<<< HEAD
-/*******************************************************************************
- * unixconsole.cpp
- *
- * Adapted from vfe/win/console/winconsole.cpp
- *
- * ---------------------------------------------------------------------------
- * UberPOV Raytracer version 1.37.
- * Portions Copyright 2013 Christoph Lipka.
- *
- * UberPOV 1.37 is an experimental unofficial branch of POV-Ray 3.7, and is
- * subject to the same licensing terms and conditions.
- * ---------------------------------------------------------------------------
- * Persistence of Vision Ray Tracer ('POV-Ray') version 3.7.
- * Copyright 1991-2013 Persistence of Vision Raytracer Pty. Ltd.
- *
- * POV-Ray is free software: you can redistribute it and/or modify
- * it under the terms of the GNU Affero General Public License as
- * published by the Free Software Foundation, either version 3 of the
- * License, or (at your option) any later version.
- *
- * POV-Ray is distributed in the hope that it will be useful,
- * but WITHOUT ANY WARRANTY; without even the implied warranty of
- * MERCHANTABILITY or FITNESS FOR A PARTICULAR PURPOSE.  See the
- * GNU Affero General Public License for more details.
- *
- * You should have received a copy of the GNU Affero General Public License
- * along with this program.  If not, see <http://www.gnu.org/licenses/>.
- * ---------------------------------------------------------------------------
- * POV-Ray is based on the popular DKB raytracer version 2.12.
- * DKBTrace was originally written by David K. Buck.
- * DKBTrace Ver 2.0-2.12 were written by David K. Buck & Aaron A. Collins.
- * ---------------------------------------------------------------------------
- * $File: N/A $
- * $Revision: N/A $
- * $Change: N/A $
- * $DateTime: N/A $
- * $Author: N/A $
- *******************************************************************************/
-
-#include <signal.h>
-#include <sys/select.h>
-=======
 //******************************************************************************
 ///
 /// @file vfe/unix/unixconsole.cpp
@@ -49,6 +6,14 @@
 ///
 /// @copyright
 /// @parblock
+///
+/// UberPOV Raytracer version 1.37.
+/// Portions Copyright 2013-2014 Christoph Lipka.
+///
+/// UberPOV 1.37 is an experimental unofficial branch of POV-Ray 3.7, and is
+/// subject to the same licensing terms and conditions.
+///
+/// ----------------------------------------------------------------------------
 ///
 /// Persistence of Vision Ray Tracer ('POV-Ray') version 3.7.
 /// Copyright 1991-2014 Persistence of Vision Raytracer Pty. Ltd.
@@ -83,7 +48,6 @@
 #include <boost/shared_ptr.hpp>
 
 // other library headers
->>>>>>> 54b283a0
 #include <termios.h>
 #include <unistd.h>
 #include <sys/select.h>
@@ -196,43 +160,23 @@
     switch (gDisplayMode)
     {
 #ifdef HAVE_LIBSDL
-<<<<<<< HEAD
-		case DISP_MODE_SDL:
-			if (display != NULL && display->GetWidth() == width && display->GetHeight() == height)
-			{
-				UnixDisplay *p = new UnixSDLDisplay (width, height, gamma, glareDesaturation, session, false) ;
-				if (p->TakeOver (display))
-					return p;
-				delete p;
-			}
-			return new UnixSDLDisplay (width, height, gamma, glareDesaturation, session, visible) ;
-			break;
-#endif
-		case DISP_MODE_TEXT:
-			return new UnixTextDisplay (width, height, gamma, glareDesaturation, session, visible) ;
-			break;
-		default:
-			return NULL;
-	}
-=======
         case DISP_MODE_SDL:
             if (display != NULL && display->GetWidth() == width && display->GetHeight() == height)
             {
-                UnixDisplay *p = new UnixSDLDisplay (width, height, gamma, session, false) ;
+                UnixDisplay *p = new UnixSDLDisplay (width, height, gamma, glareDesaturation, session, false) ;
                 if (p->TakeOver (display))
                     return p;
                 delete p;
             }
-            return new UnixSDLDisplay (width, height, gamma, session, visible) ;
+            return new UnixSDLDisplay (width, height, gamma, glareDesaturation, session, visible) ;
             break;
 #endif
         case DISP_MODE_TEXT:
-            return new UnixTextDisplay (width, height, gamma, session, visible) ;
+            return new UnixTextDisplay (width, height, gamma, glareDesaturation, session, visible) ;
             break;
         default:
             return NULL;
     }
->>>>>>> 54b283a0
 }
 
 static void PrintStatus (vfeSession *session)
@@ -275,38 +219,11 @@
 
 static void PrintVersion(void)
 {
-<<<<<<< HEAD
-	fprintf(stderr,
-		"%s %s\n\n"
-		"%s\n%s\n%s\n"
-		"%s\n%s\n%s\n\n",
-		PACKAGE_NAME, BRANCH_VERSION,
-		DISTRIBUTION_MESSAGE_1, DISTRIBUTION_MESSAGE_2, DISTRIBUTION_MESSAGE_3,
-		POV_RAY_COPYRIGHT, DISCLAIMER_MESSAGE_1, DISCLAIMER_MESSAGE_2
-	);
-	fprintf(stderr,
-		"Built-in features:\n"
-		"  I/O restrictions:          %s\n"
-		"  X Window display:          %s\n"
-		"  Supported image formats:   %s\n"
-		"  Unsupported image formats: %s\n\n",
-		BUILTIN_IO_RESTRICTIONS, BUILTIN_XWIN_DISPLAY, BUILTIN_IMG_FORMATS, MISSING_IMG_FORMATS
-	);
-	fprintf(stderr,
-		"Compilation settings:\n"
-		"  Build architecture:  %s\n"
-		"  Built/Optimized for: %s\n"
-		"  Compiler vendor:     %s\n"
-		"  Compiler version:    %s\n"
-		"  Compiler flags:      %s\n",
-		BUILD_ARCH, BUILT_FOR, COMPILER_VENDOR, COMPILER_VERSION, CXXFLAGS
-	);
-=======
     fprintf(stderr,
         "%s %s\n\n"
         "%s\n%s\n%s\n"
         "%s\n%s\n%s\n\n",
-        PACKAGE_NAME, POV_RAY_VERSION,
+        PACKAGE_NAME, BRANCH_VERSION,
         DISTRIBUTION_MESSAGE_1, DISTRIBUTION_MESSAGE_2, DISTRIBUTION_MESSAGE_3,
         POV_RAY_COPYRIGHT, DISCLAIMER_MESSAGE_1, DISCLAIMER_MESSAGE_2
     );
@@ -327,7 +244,6 @@
         "  Compiler flags:      %s\n",
         BUILD_ARCH, BUILT_FOR, COMPILER_VENDOR, COMPILER_VERSION, CXXFLAGS
     );
->>>>>>> 54b283a0
 }
 
 static void ErrorExit(vfeSession *session)
