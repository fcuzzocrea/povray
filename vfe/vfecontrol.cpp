/*******************************************************************************
 * vfecontrol.cpp
 *
 * This module contains the render setup and control logic for the VFE.
 *
 * Author: Christopher J. Cason
 *
 * ---------------------------------------------------------------------------
 * UberPOV Raytracer version 1.37.
 * Partial Copyright 2013 Christoph Lipka.
 *
 * UberPOV 1.37 is an experimental unofficial branch of POV-Ray 3.7, and is
 * subject to the same licensing terms and conditions.
 * ---------------------------------------------------------------------------
 * Persistence of Vision Ray Tracer ('POV-Ray') version 3.7.
 * Copyright 1991-2013 Persistence of Vision Raytracer Pty. Ltd.
 *
 * POV-Ray is free software: you can redistribute it and/or modify
 * it under the terms of the GNU Affero General Public License as
 * published by the Free Software Foundation, either version 3 of the
 * License, or (at your option) any later version.
 *
 * POV-Ray is distributed in the hope that it will be useful,
 * but WITHOUT ANY WARRANTY; without even the implied warranty of
 * MERCHANTABILITY or FITNESS FOR A PARTICULAR PURPOSE.  See the
 * GNU Affero General Public License for more details.
 *
 * You should have received a copy of the GNU Affero General Public License
 * along with this program.  If not, see <http://www.gnu.org/licenses/>.
 * ---------------------------------------------------------------------------
 * POV-Ray is based on the popular DKB raytracer version 2.12.
 * DKBTrace was originally written by David K. Buck.
 * DKBTrace Ver 2.0-2.12 were written by David K. Buck & Aaron A. Collins.
 * ---------------------------------------------------------------------------
<<<<<<< HEAD
 * $File: //depot/clipka/upov/vfe/vfecontrol.cpp $
 * $Revision: #3 $
 * $Change: 5944 $
 * $DateTime: 2013/07/22 09:27:03 $
 * $Author: clipka $
=======
 * $File: N/A $
 * $Revision: N/A $
 * $Change: N/A $
 * $DateTime: N/A $
 * $Author: N/A $
>>>>>>> 8c26649c
 *******************************************************************************/

#include <cstring>

#include "vfe.h"

/***************************************************************************************/
/* TODO FIXME: we should call into the POVMS code to do this lookup, but as Thorsten's */
/* away right now I can't ask him how he would prefer it be implemented. So the below  */
/* code is only temporary!                                                             */
/***************************************************************************************/
namespace pov_frontend
{
  extern struct ProcessOptions::INI_Parser_Table RenderOptions_INI_Table[];
  extern struct ProcessRenderOptions::Output_FileType_Table FileTypeTable[];
}

struct pov_base::ProcessOptions::INI_Parser_Table *GetPT(const char *OptionName)
{
  for (struct pov_base::ProcessOptions::INI_Parser_Table *op = pov_frontend::RenderOptions_INI_Table; op->keyword != NULL; op++)
    if (strcmp(op->keyword, OptionName) == 0)
      return op;
  return NULL;
}

/***************************************************************************************/

namespace vfe
{

static int GetUCS2String(POVMSObjectPtr object, POVMSType key, char *result, int *maxlen)
{
  UCS2 *str = new UCS2 [*maxlen] ;
  int err = POVMSUtil_GetUCS2String (object, key, str, maxlen) ;
  if (err == kNoErr)
    strcpy (result, UCS2toASCIIString (str).c_str ()) ;
  delete[] str ;
  return err ;
}

bool vfeSession::ProcessCancelRender (void)
{
  if (m_Frontend->GetState () > kReady)
  {
    try
    {
      m_Frontend->Stop () ;
    }
    catch (pov_base::Exception& e)
    {
      if (e.codevalid() && e.code() == kNotNowErr)
      {
        Delay (100) ;
        return (m_Frontend->GetState() == kReady);
      }
      if (m_Frontend->GetState () > kReady)
      {
        // TODO FIXME
        // char str [256] ;
        // sprintf (str, "Failed to send stop rendering message (%s)", e.what()) ;
        // MessageBox (NULL, str, "POVMS error", MB_OK | MB_ICONEXCLAMATION) ;
        Delay (100) ;
        return (m_Frontend->GetState () == kReady);
      }
    }
  }
  else
  {
    if (m_Frontend->GetState () == kReady)
    {
      // we possibly have an anamolous situation
      // TODO FIXME
      // MessageBox (NULL, "Warning: had to force state to stopped", "Cancel Render", MB_OK | MB_ICONEXCLAMATION) ;
      RenderStopped();
    }
  }
  return (true);
}

// Requests the backend to cancel the current render. Returns vfeNotRunning
// if there is no current render, vfeAlreadyStopping if a stop has already
// been requested, or vfeNoError otherwise. Also sets m_LastError in all
// cases. Note that this request is handled by the worker thread, like for
// vfeSession::Pause(), but unlike that request this one is handled
// asynchronously. This means you need to be prepared to handle the situation
// that even though you've called CancelRender(), the session hasn't caught
// up with the processing of the request yet.
int vfeSession::CancelRender()
{
  pov_frontend::State state = m_Frontend->GetState();

  if (state == kReady)
    return (m_LastError = vfeNotRunning) ;
  if (state >= kStopping)
    return (m_LastError = vfeAlreadyStopping) ;
  m_RenderCancelRequested = true;
  return (m_LastError = vfeNoError);
}

bool vfeSession::StopRender(const string& reason)
{
  if (m_Frontend->GetState() <= kReady)
    return true;
  if (reason.empty() == false)
  {
    AppendStatusMessage (reason);
    AppendErrorMessage (reason);
  }
  try
  {
    m_Frontend->Stop() ;
  }
  catch (pov_base::Exception& e)
  {
    if (e.codevalid() && e.code() == kNotNowErr)
    {
      Delay (100) ;
      return (m_Frontend->GetState() == kReady);
    }
    if (m_Frontend->GetState () > kReady)
    {
      Delay (100) ;
      return (m_Frontend->GetState () == kReady);
    }
  }
  return (true);
}

// This method allows your platform code to perform platform-specific action
// when a render stops (whether it succeeds or fails). A good example would
// be to shrink the heap. Be aware that it is called in the context of the
// worker thread, and that therefore on windowing systems where thread context
// is relevent to making certain UI calls, it may not be possible to perform
// certain UI actions here. For most platforms the default implementation
// should be sufficient.
void vfeSession::RenderStopped (void)
{
  // TODO: we should check the state of the various stream output options
  // before writing to the streams
  if (m_Succeeded)
  {
    AppendStreamMessage (vfeSession::mUnclassified, BRANCH_NAME " finished");
    AppendStreamMessage (vfeSession::mDivider, "");
  }
  else
  {
    AppendStreamMessage (vfeSession::mUnclassified, m_RenderCancelled ? "Render cancelled by user" : "Render failed");
    AppendStreamMessage (vfeSession::mDivider, "");
  }
  ShrinkHeap();
  NotifyEvent(stRenderShutdown);
}

// Sets the options to be used on the next render. Accepts a vfeRenderOptions
// instance as its only parameter, and returns any one of a number of possible
// error codes (and sets m_LastError), as documented below:
//
//   vfeFailedToInitObject           - this is an internal error
//   vfeFailedToSetMaxThreads        - self-explanatory
//   vfeFailedToParseINI             - an INI file specified could not be parsed
//   vfeFailedToSetSource            - the source file specified could not be set
//   vfeFailedToParseCommand         - a command-line option was invalid
//   vfeNoInputFile                  - no input file specified either directly or via INI
//   vfeRenderBlockSizeTooSmall      - self-explanatory
//   vfeFailedToWriteINI             - a request to write the render options to an INI file failed
//   vfeUnsupportedOptionCombination - unsupported option combination
//
// If vfeRenderOptions explicitly specifies a source file, it will override
// any set via a parsed INI file. Furthermore, any source file set via a
// command-line option overrides both of the above.
//
// Note that it is your responsibility to add any default INI files that should
// be processed to the INI file list; neither SetOptions() nor any other part
// of the VFE or POV-Ray code will do that for you. This includes non-platform
// specific files such as a potential povray.ini in the CWD.
int vfeSession::SetOptions (vfeRenderOptions& opts)
{
  int                     err;
  UCS2                    str [MAX_PATH];
  POVMSObject             obj;
  vfeProcessRenderOptions options(this);

  m_OutputToFileSet = false;
  m_UsingAlpha = false;
  m_RenderingAnimation = false;
  m_RealTimeRaytracing = false;
  m_ClocklessAnimation = false;
  m_RenderWidth = m_RenderHeight = 0;
  ClearOptions();

  if ((err = POVMSObject_New (&obj, kPOVObjectClass_RenderOptions)) != kNoErr)
    return (m_LastError = vfeFailedToInitObject) ;

  if ((err = POVMSUtil_SetInt (&obj, kPOVAttrib_MaxRenderThreads, opts.m_ThreadCount)) != kNoErr)
    return (m_LastError = vfeFailedToSetMaxThreads) ;

  // we set this here for potential use by the IO permissions path checking code
  m_InputFilename = opts.m_SourceFile;

  // most likely povray.ini will be the first INI file processed here (as it's included by default)
  for (vector<UCS2String>::iterator i = opts.m_IniFiles.begin(); i != opts.m_IniFiles.end(); i++)
  {
    // we call TestAccessAllowed() here, even though ParseFile() will do it also, since if
    // access is denied, the reason will not be obvious (ParseFile() just returns kCannotOpenFileErr).
    if (!TestAccessAllowed (Path(*i), false))
      return (m_LastError = vfeIORestrictionDeny);

    if ((err = options.ParseFile (UCS2toASCIIString(*i).c_str(), &obj)) != kNoErr)
      return (m_LastError = vfeFailedToParseINI) ;

    // we keep this up to date since the IO permissions feature will use the current input
    // filename to determine the path for default read/write permission in the scene dir.
    int n = sizeof (str) ;
    if ((err = POVMSUtil_GetUCS2String (&obj, kPOVAttrib_InputFile, str, &n)) == kNoErr)
      if (m_InputFilename != str)
        m_InputFilename = str;
  }

  // m_SourceFile overrides any source file set by the INI files
  if (opts.m_SourceFile.empty() == false)
  {
    m_InputFilename = opts.m_SourceFile;
    if ((err = POVMSUtil_SetUCS2String (&obj, kPOVAttrib_InputFile, opts.m_SourceFile.c_str())) != kNoErr)
      return (m_LastError = vfeFailedToSetSource);
  }

  // any source file set on the command-line overrides a source file set another way
  for (vector<string>::iterator i = opts.m_Commands.begin(); i != opts.m_Commands.end(); i++)
  {
    if ((err = options.ParseString (i->c_str(), &obj)) != kNoErr)
      return (m_LastError = vfeFailedToParseCommand) ;
    int n = sizeof (str) ;
    if ((err = POVMSUtil_GetUCS2String (&obj, kPOVAttrib_InputFile, str, &n)) == kNoErr)
      if (m_InputFilename != str)
        m_InputFilename = str;
  }

  int n = sizeof (str) ;
  if ((err = POVMSUtil_GetUCS2String (&obj, kPOVAttrib_InputFile, str, &n)) != kNoErr)
    return (m_LastError = vfeNoInputFile);
  m_InputFilename = str;

  POVMSUtil_GetInt (&obj, kPOVAttrib_Width, &m_RenderWidth) ;
  POVMSUtil_GetInt (&obj, kPOVAttrib_Height, &m_RenderHeight) ;

  std::list<Path> libpaths;
  POVMS_Object ropts (obj) ;
  if (ropts.Exist (kPOVAttrib_LibraryPath))
  {
    POVMS_List pathlist;
    ropts.Get (kPOVAttrib_LibraryPath, pathlist) ;

    // we take the opportunity to remove any duplicates that are in the path list.
    // it's cleaner to do that here, rather than in the INI parser, since it's table-
    // driven and doesn't have an explicit function for adding library paths per se.
    //
    // we use the Path equivalence operator rather than a string compare since
    // using Path should handle platform-specific issues like case-sensitivity (or,
    // rather, lack thereof). note that at the time of writing, the Path class did
    // not yet implement case-insensitive comparisions.
    //
    // NB while it would of course be more efficient to sort the list so searches are
    // faster, we'd have to make a copy of it to do that, as we can't change the order
    // of existing entries (that would change the include path search order). it's not
    // common to have a lot of include paths, so we just use linear searches.
    for (int i = 1; i <= pathlist.GetListSize(); i++)
    {
      POVMS_Attribute lp;

      pathlist.GetNth(i, lp);
      Path path(lp.GetUCS2String());
      if (find(libpaths.begin(), libpaths.end(), path) == libpaths.end())
        libpaths.push_back(path);
    }
  }

  if (opts.m_LibraryPaths.empty() == false)
  {
    for (vector<UCS2String>::const_iterator i = opts.m_LibraryPaths.begin(); i != opts.m_LibraryPaths.end(); i++)
    {
      Path path(*i);

      if (find(libpaths.begin(), libpaths.end(), path) == libpaths.end())
        libpaths.push_back(path);
    }
  }

  if (libpaths.empty() == false)
  {
    POVMS_List pathlist;
    for (list<Path>::iterator i = libpaths.begin(); i != libpaths.end(); i++)
    {
      POVMS_Attribute attr((*i)().c_str());
      pathlist.Append(attr);
    }
    ropts.Set (kPOVAttrib_LibraryPath, pathlist) ;
  }

  if (ropts.TryGetBool(kPOVAttrib_RealTimeRaytracing, false) == true)
    ropts.SetBool(kPOVAttrib_OutputToFile, false);

  m_OutputToFileSet = ropts.TryGetBool(kPOVAttrib_OutputToFile, true);

  // this is a bit messy: Grayscale_Output or OutputAlpha may be specified
  // in an INI file or elsewhere prior to the output file type being set.
  // so we can't check to see if it is supported with that file type
  // until all options have been parsed.
  if (m_OutputToFileSet)
  {
    int oft = ropts.TryGetInt(kPOVAttrib_OutputFileType, DEFAULT_OUTPUT_FORMAT);
    bool has16BitGrayscale = false;
    bool hasAlpha = false;
    for (int i = 0; FileTypeTable[i].internalId != 0; i ++)
    {
      if (oft == FileTypeTable[i].internalId)
      {
        has16BitGrayscale = FileTypeTable[i].has16BitGrayscale;
        hasAlpha          = FileTypeTable[i].hasAlpha;
        break;
      }
    }
    if (ropts.TryGetBool(kPOVAttrib_GrayscaleOutput, false) && !has16BitGrayscale)
    {
      AppendStatusMessage ("Grayscale output not currently supported with selected output file type.");
      AppendErrorMessage ("Grayscale output not currently supported with selected output file type.") ;
      return (m_LastError = vfeUnsupportedOptionCombination);
    }
    if (ropts.TryGetBool(kPOVAttrib_OutputAlpha, false) && !hasAlpha)
    {
      AppendWarningMessage ("Warning: Alpha channel output currently not (or not officially) supported with selected output file type.") ;
    }
  }

  if (ropts.TryGetInt(kPOVAttrib_RenderBlockSize, 32) < 4)
    return (m_LastError = vfeRenderBlockSizeTooSmall);

  if ((ropts.TryGetInt(kPOVAttrib_DisplayGammaType, DEFAULT_DISPLAY_GAMMA_TYPE) == kPOVList_GammaType_PowerLaw) &&
      (ropts.TryGetFloat(kPOVAttrib_DisplayGamma, DEFAULT_DISPLAY_GAMMA) < 0.001f))
    return (m_LastError = vfeDisplayGammaTooSmall);
  if ((ropts.TryGetInt(kPOVAttrib_FileGammaType, DEFAULT_FILE_GAMMA_TYPE) == kPOVList_GammaType_PowerLaw) &&
      (ropts.TryGetFloat(kPOVAttrib_FileGamma, DEFAULT_FILE_GAMMA) < 0.001f))
    return (m_LastError = vfeFileGammaTooSmall);

  n = sizeof (str) ;
  if ((err = POVMSUtil_GetUCS2String (&obj, kPOVAttrib_CreateIni, str, &n)) == kNoErr && str [0] != 0)
    if ((err = options.WriteFile (UCS2toASCIIString(str).c_str(), &obj)) != kNoErr)
      return (m_LastError = vfeFailedToWriteINI);

  opts.m_Options = ropts;
  m_RenderOptions = opts ;
  m_OptionsSet = true;

  return (m_LastError = vfeNoError) ;
}

bool vfeSession::OptionPresent(const char *OptionName)
{
  struct ProcessOptions::INI_Parser_Table *op = GetPT(OptionName);
  if (op == NULL)
    throw POV_EXCEPTION_STRING("Invalid option");

  if (m_OptionsSet == false)
    throw POV_EXCEPTION_STRING("Options not set");

  return m_RenderOptions.m_Options.Exist(op->key);
}

bool vfeSession::GetBoolOption(const char *OptionName, bool DefaultVal)
{
  struct ProcessOptions::INI_Parser_Table *op = GetPT(OptionName);
  if (op == NULL)
    throw POV_EXCEPTION_STRING("Invalid option");
  if (m_OptionsSet == false)
    throw POV_EXCEPTION_STRING("Options not set");

  return m_RenderOptions.m_Options.TryGetBool(op->key, DefaultVal);
}

int vfeSession::GetIntOption(const char *OptionName, int DefaultVal)
{
  struct ProcessOptions::INI_Parser_Table *op = GetPT(OptionName);
  if (op == NULL)
    throw POV_EXCEPTION_STRING("Invalid option");
  if (m_OptionsSet == false)
    throw POV_EXCEPTION_STRING("Options not set");

  return m_RenderOptions.m_Options.TryGetInt(op->key, DefaultVal);
}

float vfeSession::GetFloatOption(const char *OptionName, float DefaultVal)
{
  struct ProcessOptions::INI_Parser_Table *op = GetPT(OptionName);
  if (op == NULL)
    throw POV_EXCEPTION_STRING("Invalid option");
  if (m_OptionsSet == false)
    throw POV_EXCEPTION_STRING("Options not set");

  return m_RenderOptions.m_Options.TryGetFloat(op->key, DefaultVal);
}

std::string vfeSession::GetStringOption(const char *OptionName, const char *DefaultVal)
{
  struct ProcessOptions::INI_Parser_Table *op = GetPT(OptionName);
  if (op == NULL)
    throw POV_EXCEPTION_STRING("Invalid option");
  if (m_OptionsSet == false)
    throw POV_EXCEPTION_STRING("Options not set");

  return m_RenderOptions.m_Options.TryGetString(op->key, DefaultVal);
}

UCS2String vfeSession::GetUCS2StringOption(const char *OptionName, const UCS2String& DefaultVal)
{
  struct ProcessOptions::INI_Parser_Table *op = GetPT(OptionName);
  if (op == NULL)
    throw POV_EXCEPTION_STRING("Invalid option");
  if (m_OptionsSet == false)
    throw POV_EXCEPTION_STRING("Options not set");

  return m_RenderOptions.m_Options.TryGetUCS2String(op->key, DefaultVal);
}

// Start a render. Will set m_LastError and return vfeRenderOptionsNotSet
// if you didn't call vfeSession::SetOptions() first. Otherwise will attempt
// to start the render; if this fails vfeFailedToSendRenderStart is returned.
// If the start attempt succeeds (note this is distinct from the start itself
// actually succeeding - all that the lack of a vfeFailedToSendRenderStart
// error means is that the start request was successfully sent to the backend)
// then a stRenderStartup notification is sent and the state is changed to
// kStarting.
//
// If the start attempt fails (signified by the receipt of a std::exception),
// the exception code will, in the case of a pov_base::Exception, be extracted
// and stored in m_LastError and returned; otherwise (not pov_base::Exception),
// m_LastError is set to -1. In either case, a failed status is set (so that
// vfeSession::Failed() will return true), and, if a fatal error message has
// not already been queued, the text of the exception will be added to both
// the status and error message queues.
int vfeSession::StartRender()
{
  if (m_OptionsSet == false)
    return (m_LastError = vfeRenderOptionsNotSet);

  if (m_RenderOptions.m_Options.Exist(kPOVAttrib_CreateIni))
  {
    // we deliberately do this twice - once here and once in SetOptions
    POVMSUCS2String fn = m_RenderOptions.m_Options.TryGetUCS2String(kPOVAttrib_CreateIni, "");
    if (fn.empty() == false)
    {
      vfeProcessRenderOptions options(this);
      POVMSObject obj = *m_RenderOptions.GetOptions();
      if (options.WriteFile (UCS2toASCIIString(fn).c_str(), &obj) != kNoErr)
        return (m_LastError = vfeFailedToWriteINI);
    }
  }

  try
  {
    if (!m_Frontend->Start (m_RenderOptions.m_Options))
      return (m_LastError = vfeFailedToSendRenderStart) ;
  }
  catch (std::exception& e)
  {
    if (dynamic_cast<pov_base::Exception *> (&e) != NULL)
      m_RenderErrorCode = dynamic_cast<pov_base::Exception *> (&e)->code() ;
    if (m_RenderErrorCode == 0)
      m_RenderErrorCode = -1 ;
    m_Failed = true ;
    if (m_HadErrorMessage == false)
    {
      AppendErrorMessage (e.what()) ;
      AppendStatusMessage (e.what()) ;
    }
    return (m_LastError = m_RenderErrorCode) ;
  }

  NotifyEvent(stRenderStartup);

  // set this now in case an error causes the frontend state to return to
  // kReady before we pick up kStarting in vfeSession::Process().
  StateChanged(kStarting) ;

  return (m_LastError = vfeNoError) ;
}

}<|MERGE_RESOLUTION|>--- conflicted
+++ resolved
@@ -7,7 +7,7 @@
  *
  * ---------------------------------------------------------------------------
  * UberPOV Raytracer version 1.37.
- * Partial Copyright 2013 Christoph Lipka.
+ * Portions Copyright 2013 Christoph Lipka.
  *
  * UberPOV 1.37 is an experimental unofficial branch of POV-Ray 3.7, and is
  * subject to the same licensing terms and conditions.
@@ -32,19 +32,11 @@
  * DKBTrace was originally written by David K. Buck.
  * DKBTrace Ver 2.0-2.12 were written by David K. Buck & Aaron A. Collins.
  * ---------------------------------------------------------------------------
-<<<<<<< HEAD
- * $File: //depot/clipka/upov/vfe/vfecontrol.cpp $
- * $Revision: #3 $
- * $Change: 5944 $
- * $DateTime: 2013/07/22 09:27:03 $
- * $Author: clipka $
-=======
  * $File: N/A $
  * $Revision: N/A $
  * $Change: N/A $
  * $DateTime: N/A $
  * $Author: N/A $
->>>>>>> 8c26649c
  *******************************************************************************/
 
 #include <cstring>
@@ -62,7 +54,7 @@
   extern struct ProcessRenderOptions::Output_FileType_Table FileTypeTable[];
 }
 
-struct pov_base::ProcessOptions::INI_Parser_Table *GetPT(const char *OptionName)
+static struct pov_base::ProcessOptions::INI_Parser_Table *GetPT(const char *OptionName)
 {
   for (struct pov_base::ProcessOptions::INI_Parser_Table *op = pov_frontend::RenderOptions_INI_Table; op->keyword != NULL; op++)
     if (strcmp(op->keyword, OptionName) == 0)
